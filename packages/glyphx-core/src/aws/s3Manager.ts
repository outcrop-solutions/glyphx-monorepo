--- conflicted
+++ resolved
@@ -1,13 +1,8 @@
 import {S3} from '@aws-sdk/client-s3';
 import {Upload} from '@aws-sdk/lib-storage';
 import * as error from '../error';
-<<<<<<< HEAD
-import { aws } from '@glyphx/types';
-// import {PassThrough} from 'node:stream';
-=======
 import {aws} from '@glyphx/types';
 import {PassThrough} from 'node:stream';
->>>>>>> 6185b7f9
 
 /**
  * This class provides basic operations for working with S3 buckets.
