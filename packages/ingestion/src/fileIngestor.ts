--- conflicted
+++ resolved
@@ -1,10 +1,5 @@
-<<<<<<< HEAD
-import {fileIngestion} from '@glyphx/types';
-import {error, aws, generalPurposeFunctions} from '@glyphx/core';
-=======
 import {fileIngestion, database as databaseTypes} from '@glyphx/types';
 import {error, aws} from '@glyphx/core';
->>>>>>> acf35892
 import {Readable} from 'node:stream';
 import {
   BasicAthenaProcessor,
@@ -23,6 +18,7 @@
   IJoinTableDefinition,
   IFileProcessingResult,
 } from '@interfaces/fileProcessing';
+import {generalPurposeFunctions as sharedFunctions} from '@util';
 import {TableArchiver} from './fileProcessing/tableArchiver';
 import {
   FILE_PROCESSING_ERROR_TYPES,
@@ -141,22 +137,18 @@
   }
 
   async removeTableFromAthena(tableName: string) {
-    const fullTableName =
-      generalPurposeFunctions.fileIngestion.getFullTableName(
-        this.clientId,
-        this.modelId,
-        tableName
-      );
+    const fullTableName = sharedFunctions.getFullTableName(
+      this.clientId,
+      this.modelId,
+      tableName
+    );
 
     await this.athenaManager.dropTable(fullTableName);
   }
 
   async removeViewFromAthena() {
     if (!this.viewRemoved) {
-      const viewName = generalPurposeFunctions.fileIngestion.getViewName(
-        this.clientId,
-        this.modelId
-      );
+      const viewName = sharedFunctions.getViewName(this.clientId, this.modelId);
 
       await this.athenaManager.dropView(viewName);
 
@@ -267,7 +259,7 @@
       ) {
         if (
           await this.athenaManager.tableExists(
-            generalPurposeFunctions.fileIngestion.getFullTableName(
+            sharedFunctions.getFullTableName(
               this.clientId,
               this.modelId,
               fileInfo.tableName
@@ -298,7 +290,7 @@
       ) {
         if (
           !(await this.athenaManager.tableExists(
-            generalPurposeFunctions.fileIngestion.getFullTableName(
+            sharedFunctions.getFullTableName(
               this.clientId,
               this.modelId,
               fileInfo.tableName
@@ -315,7 +307,7 @@
           });
         } else {
           const fileName =
-            generalPurposeFunctions.fileIngestion.getTableParquetPath(
+            sharedFunctions.getTableParquetPath(
               this.clientId,
               this.modelId,
               fileInfo.tableName
@@ -333,7 +325,7 @@
       } else if (
         fileInfo.operation === fileIngestion.constants.FILE_OPERATION.REPLACE &&
         !(await this.athenaManager.tableExists(
-          generalPurposeFunctions.fileIngestion.getFullTableName(
+          sharedFunctions.getFullTableName(
             this.clientId,
             this.modelId,
             fileInfo.tableName
@@ -350,7 +342,7 @@
       } else if (
         fileInfo.operation === fileIngestion.constants.FILE_OPERATION.DELETE &&
         !(await this.athenaManager.tableExists(
-          generalPurposeFunctions.fileIngestion.getFullTableName(
+          sharedFunctions.getFullTableName(
             this.clientId,
             this.modelId,
             fileInfo.tableName
@@ -429,10 +421,7 @@
     let joinInformation: IJoinTableDefinition[] = [];
     let fileInfoForReturn: fileIngestion.IFileStats[] = [];
     let processingResults = FILE_PROCESSING_STATUS.UNKNOWN;
-    const viewName = generalPurposeFunctions.fileIngestion.getViewName(
-      this.clientId,
-      this.modelId
-    );
+    const viewName = sharedFunctions.getViewName(this.clientId, this.modelId);
     const errors: IFileProcessingError[] = await this.reconcileFileInfo();
     if (errors.length) {
       this.processedFileErrorInformation.push(...errors);
@@ -460,10 +449,7 @@
           if (fileInfoForReturn.length) {
             //5. We will need to update the view so that we selct the row id as the rowid from the left most column.
             joinInformation = (await this.basicAthenaProcessor?.processTables(
-              generalPurposeFunctions.fileIngestion.getViewName(
-                this.clientId,
-                this.modelId
-              ),
+              sharedFunctions.getViewName(this.clientId, this.modelId),
               reconFileInformation.accumFiles
             )) as IJoinTableDefinition[];
           }
