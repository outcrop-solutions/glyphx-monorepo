import {Transform, TransformCallback} from 'node:stream';
import {IBufferDecoder} from '../interfaces';
import {getBufferDecoder} from '../util/conversion/bufferDecoderFactory';
import {BasicColumnNameProcessor} from './basicColumnNameProcesser';
import {error} from 'core';

type Char =
  | '!'
  | '#'
  | '$'
  | '%'
  | '&'
  | "'"
  | '('
  | ')'
  | '*'
  | '+'
  | ','
  | '-'
  | '.'
  | '/'
  | ':'
  | ';'
  | '<'
  | '='
  | '>'
  | '?'
  | '@'
  | '['
  | ']'
  | '^'
  | '_'
  | '`'
  | '{'
  | '|'
  | '}'
  | '~';

type QuoteChar = '"' | "'" | '`';
type LiteralChar = '\\' | '/';
type LineTerminator = '\n' | '\r' | '\r\n';

export interface BasicCsvParserOptions {
  delimiter?: Char;
  isQuoted?: boolean;
  quoteChar?: QuoteChar;
  literalChar?: LiteralChar;
  lineTerminator?: LineTerminator;
  encoding?: string;
  bufferSize?: number;
  trimWhitespace?: boolean;
}

export class BasicCsvParser extends Transform {
  private isHeaderRow = true;
  private headers: BasicColumnNameProcessor;
  private data: Array<string[]> = [];
  private rowsProcessed = 0;
  private readonly delimiter: Char;
  private readonly isQuoted: boolean;
  private readonly lineTerminator: LineTerminator;
  private readonly quoteChar: QuoteChar;
  private readonly literalChar: LiteralChar;
  private encoding?: string;
  private decoder?: IBufferDecoder;
  private leftover?: Buffer;
  private inQuote = false;
  private currentToken?: string;
  private currentRow: string[] = [];
  private inLineTerminator = false;
  private isLiteral = false;
  private isStartOfField = true;
  private bufferSize: number;
  private smartLineTerminator: boolean;
  private trimWhitespace: boolean;
  //These are strictly for testing the buffering.
  //I need I need to make sure that the buffer is being run out
  //as expected and not as a result of flush being called.
  private processedBufferBeforeFlush = false;
  private isFlushed = false;
  constructor({
    delimiter = ',',
    isQuoted = true,
    quoteChar = '"',
    literalChar = '\\',
    encoding = '',
    bufferSize = 100, //100 rows
    lineTerminator = undefined,
    trimWhitespace = true,
  }: BasicCsvParserOptions) {
    super({objectMode: true});

    this.delimiter = delimiter;
    this.isQuoted = isQuoted;
    this.encoding = encoding;
    this.quoteChar = quoteChar;
    this.literalChar = literalChar;
    this.headers = new BasicColumnNameProcessor();
    this.bufferSize = bufferSize;
    this.lineTerminator = lineTerminator ?? '\n';
    this.smartLineTerminator = !lineTerminator;
    this.trimWhitespace = trimWhitespace;
  }

  cleanRow(row: string[]): Record<string, string> {
    let cleanedRow: Record<string, string> = {};
    //TODO: Do we have an appropriate number of columns
    let numberOfColumns = this.headers.getColumnCount();
    if (row.length !== numberOfColumns) {
      let columnsToPush = numberOfColumns - row.length;
      for (let i = 0; i < columnsToPush; i++) {
        row.push('');
      }
      // throw new error.InvalidArgumentError(
      //   `The number of columns in the row: ${row.length} does not match the number of columns in the header: ${numberOfColumns}`,
      //   'row',
      //   row
      // );
    }

    for (let i = 0; i < numberOfColumns; i++) {
      let columnDefinition = this.headers.getColumn(i);
      if (columnDefinition.isIncluded) {
        cleanedRow[columnDefinition.finalName] = row[i];
      }
    }
    return cleanedRow;
  }
  validateDataAgainstHeaders() {
    let validityData: {index: number; rowCount: number; rowsWithValues: number; percentFilled: number}[] = [];
    for (let i = 0; i < this.headers.getColumnCount(); i++) {
      validityData.push({index: i, rowCount: 0, rowsWithValues: 0, percentFilled: 0});
    }

    this.data.forEach((row, index) => {
      for (let i = 0; i < row.length; i++) {
        if (i >= validityData.length) {
          //we found an extra column without a header. To this point, there has not been any data in this column,
          //but we expect that our data will be square (same number of columns per row). If it isn't, setting
          //rowCount to index will square it up.
          validityData.push({index: i, rowCount: index, rowsWithValues: 0, percentFilled: 0});
          //This header does not have a name, but the Headers class will give it a unique name.
          this.headers.AddColumn('');
        }
        validityData[i].rowCount++;
        if (row[i].length > 0) {
          validityData[i].rowsWithValues++;
        }
        validityData[i].percentFilled = validityData[i].rowsWithValues / validityData[i].rowCount;
      }
    });

    for (let i = 0; i < validityData.length; i++) {
      //If the first this.bufferSize rows are empty, disable the column.
      //this will remove empty columns without coloumn headers from the output.
      if (validityData[i].percentFilled === 0) {
        this.headers.disableColumn(i);
      }
    }

    let enabledColumns = this.headers.getEnabledColumnsCount();
    if (enabledColumns < 2) {
      throw new error.InvalidArgumentError(
        `You need at least 2 columns in the first : ${this.bufferSize} with data.`,
        'data',
        this.data
      );
    }
  }
  processBufferedRows() {
    //This is for testing purposes only. Please do not remove it.
    this.processedBufferBeforeFlush = !this.isFlushed;
    this.validateDataAgainstHeaders();
    this.data.forEach((row) => {
      let cleanedRow = this.cleanRow(row);
      this.push(cleanedRow);
    });
    this.data = [];
  }

  processRow(row: string[]) {
    if (this.rowsProcessed < this.bufferSize) {
      this.rowsProcessed++;
      this.data.push(row);
    } else {
      if (this.data.length > 0) {
        this.processBufferedRows();
      }
      const formattedRow = this.cleanRow(row);
      this.push(formattedRow);
    }
  }

  _flush(callback: TransformCallback) {
    //this is for testing purposes only. Please do not remove it.
    if (this.data.length > 0) {
      this.isFlushed = true;
      this.processBufferedRows();
    }
    //We could have one last row that does not have a line terminator
    if (this.currentToken !== undefined || this.currentRow.length > 0) {
      if (this.currentToken !== undefined) {
        this.currentRow.push(this.trimWhitespace ? this.currentToken.trim() : this.currentToken);
      }
      this.currentToken = undefined;
      let cleanedRow = this.cleanRow(this.currentRow);
      this.push(cleanedRow);
    }
    callback();
  }

  _transform(chunk: Buffer, encoding: string, callback: TransformCallback) {
    let raw = '';
    try {
      if (!this.decoder) {
        let localEncoding = encoding || this.encoding || 'utf8';
        this.decoder = getBufferDecoder(localEncoding);
        this.encoding = localEncoding;
      }

      let buffer = this.leftover ? Buffer.concat([this.leftover, chunk]) : chunk;
      const maxLen = chunk.length;
      let bytesConsumed = 0;
      let result: [string, number] | undefined;
      while ((result = this.decoder.getChar(buffer, bytesConsumed)) && bytesConsumed < maxLen) {
        let [char, charSize] = result;
        raw += char;
        bytesConsumed += charSize;
        //In some files, the escape character could be the same character as the special character,
        //i.e. "" for a quote.  If we are in a quote, we need to check the next character to see
        //if it the same as the special character.  If it is, make it the literal character.
        if (this.inQuote && (char === '"' || char === "'" || char === '`')) {
          const r = this.decoder.getChar(buffer, bytesConsumed) as [string, number];
          if (r) {
            let [peekChar] = r;
            if (peekChar === char) {
              char = this.literalChar;
            }
          } else {
            //we can't peek at the next character so we will push this charcter back on the buffer and let flush clean it up.
            bytesConsumed -= charSize;
            break;
          }
        }
        //is this a delimiter.
        if (!this.isLiteral && char === this.literalChar) {
          this.isLiteral = true;
<<<<<<< HEAD
          // } else if (!this.isLiteral && this.isQuoted && char === this.quoteChar) {
          //   this.inLineTerminator = false;
          //   this.inQuote = !this.inQuote;
        } else if (!this.isLiteral && this.isQuoted && char === this.quoteChar) {
          this.inLineTerminator = false;
          if (this.inQuote && buffer[bytesConsumed] === this.quoteChar.charCodeAt(0)) {
            this.currentToken += char;
            bytesConsumed += charSize; // Skip the next quote as it's escaped
          } else {
            this.inQuote = !this.inQuote;
          }
=======
        } else if (
          !this.isLiteral &&
          this.isQuoted &&
          char === this.quoteChar &&
          ((this.isStartOfField && !this.inQuote) || this.inQuote)
        ) {
          this.inLineTerminator = false;
          this.inQuote = !this.inQuote;
          this.isStartOfField = false;
>>>>>>> cf08f1cc
        } else if (!this.isLiteral && !this.inQuote && char === this.delimiter) {
          this.isHeaderRow
            ? this.headers.AddColumn(this.currentToken ?? '')
            : this.currentRow.push(this.trimWhitespace ? this.currentToken?.trim() ?? '' : this.currentToken ?? '');
          this.currentToken = undefined;
          this.isStartOfField = true;
        } else if (
          !this.isLiteral &&
          !this.inQuote &&
          //smart terminator will push a new row if anytime it sees a unuoted \r or \n.  Since we have
          //logic to swallow empty rows this will not add extra data.
          ((this.smartLineTerminator && (char === '\r' || char === '\n')) ||
            //if we are not using smart terminator, process this as normal.
            (this.smartLineTerminator == false && this.lineTerminator.length === 1 && char === this.lineTerminator))
        ) {
          if (this.currentToken !== undefined) {
            this.isHeaderRow
              ? this.headers.AddColumn(this.currentToken)
              : this.currentRow.push(this.trimWhitespace ? this.currentToken?.trim() ?? '' : this.currentToken ?? '');
          }
          if (!this.isHeaderRow) {
            if (this.currentRow.length > 0) this.processRow(this.currentRow);
          }
          this.isHeaderRow = false;
          //this.processHeaders();
          this.currentRow = [];
          this.inLineTerminator = false;
          this.currentToken = undefined;
          this.isStartOfField = true;
        } else if (
          !this.isLiteral &&
          !this.inQuote &&
          //when using smart terminator, lineTerminator will never be 2 characters long. We set it the default of \n
          //which is not actually ever used
          this.lineTerminator.length === 2 &&
          char === this.lineTerminator[0]
        ) {
          this.inLineTerminator = true;
        } else if (!this.isLiteral && !this.inQuote && this.inLineTerminator && char === this.lineTerminator[1]) {
          if (this.currentToken !== undefined) {
            this.isHeaderRow
              ? this.headers.AddColumn(this.currentToken)
              : this.currentRow.push(this.trimWhitespace ? this.currentToken?.trim() ?? '' : this.currentToken ?? '');
          }
          if (!this.isHeaderRow) {
            if (this.currentRow.length > 0) this.processRow(this.currentRow);
          }

          this.isHeaderRow = false;
          this.currentRow = [];
          this.inLineTerminator = false;
          this.currentToken = undefined;
          this.isStartOfField = true;
        } else if (!this.isLiteral && this.inLineTerminator) {
          if (this.currentToken === undefined) this.currentToken = '';
          this.currentToken += this.lineTerminator[0] + char;
          this.inLineTerminator = false;
        } else {
          //it is possible to fall through here with the first part
          //of a \r\n line terminator.  Say a field has \r1 in it.
          //This will cover that edge case.
          if (this.currentToken === undefined) this.currentToken = '';
          if (this.inLineTerminator) {
            this.inLineTerminator = false;
            this.currentToken += this.lineTerminator[0];
            this.isStartOfField = true;
          }

          this.currentToken += char;
          this.isLiteral = false;
          this.isStartOfField = false;
          //If we fall through to here, we cant't be in a line terminator anymore.
        }
      }

      if (bytesConsumed < maxLen)
        //create a new buffer because subArrary points to the same memory location
        //and I think will cause garbage collection to keep the original buffer around
        this.leftover = Buffer.from(chunk.subarray(bytesConsumed));
      callback();
    } catch (err: any) {
      let e = new error.FileParseError(
        `An error occurred while parsing the file: ${
          err.message ?? err
        } See the inner error for additional information.`,
        err
      );
      callback(e);
    }
  }
}<|MERGE_RESOLUTION|>--- conflicted
+++ resolved
@@ -245,19 +245,6 @@
         //is this a delimiter.
         if (!this.isLiteral && char === this.literalChar) {
           this.isLiteral = true;
-<<<<<<< HEAD
-          // } else if (!this.isLiteral && this.isQuoted && char === this.quoteChar) {
-          //   this.inLineTerminator = false;
-          //   this.inQuote = !this.inQuote;
-        } else if (!this.isLiteral && this.isQuoted && char === this.quoteChar) {
-          this.inLineTerminator = false;
-          if (this.inQuote && buffer[bytesConsumed] === this.quoteChar.charCodeAt(0)) {
-            this.currentToken += char;
-            bytesConsumed += charSize; // Skip the next quote as it's escaped
-          } else {
-            this.inQuote = !this.inQuote;
-          }
-=======
         } else if (
           !this.isLiteral &&
           this.isQuoted &&
@@ -267,7 +254,6 @@
           this.inLineTerminator = false;
           this.inQuote = !this.inQuote;
           this.isStartOfField = false;
->>>>>>> cf08f1cc
         } else if (!this.isLiteral && !this.inQuote && char === this.delimiter) {
           this.isHeaderRow
             ? this.headers.AddColumn(this.currentToken ?? '')
