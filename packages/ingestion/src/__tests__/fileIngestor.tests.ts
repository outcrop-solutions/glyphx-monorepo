--- conflicted
+++ resolved
@@ -4,14 +4,10 @@
 import {createSandbox} from 'sinon';
 import mockPayload from './fileIngestionMocks.json';
 import {error, aws, generalPurposeFunctions} from '@glyphx/core';
-<<<<<<< HEAD
-import {BasicAthenaProcessor} from '@fileProcessing';
-=======
 import {
   BasicAthenaProcessor,
   BasicJoinProcessor as JoinProcessor,
 } from '@fileProcessing';
->>>>>>> acf35892
 import {fileIngestion, database as databaseTypes} from '@glyphx/types';
 import {FileUploadManager} from '../fileProcessing/fileUploadManager';
 import {
@@ -26,13 +22,9 @@
   FILE_PROCESSING_ERROR_TYPES,
 } from '@util/constants';
 import * as businessLogic from '@glyphx/business';
-<<<<<<< HEAD
-
-=======
 import * as sharedFunctions from '../util/generalPurposeFunctions';
 import {config} from '../config';
 const PROCESS_ID = generalPurposeFunctions.processTracking.getProcessId();
->>>>>>> acf35892
 describe('fileIngestor', () => {
   beforeEach(() => {
     (config as any).inited = false;
