--- conflicted
+++ resolved
@@ -37,11 +37,8 @@
   updatedAt: new Date(),
   description: 'testDescription',
   creator: {},
-<<<<<<< HEAD
-  members: [] as mongooseTypes.ObjectId[],
-  projects: [] as mongooseTypes.ObjectId[],
-=======
->>>>>>> 1caf4de9
+  members: [] as unknown as mongooseTypes.ObjectId[],
+  projects: [] as unknown as mongooseTypes.ObjectId[],
 };
 
 const INPUT_DATA = {
