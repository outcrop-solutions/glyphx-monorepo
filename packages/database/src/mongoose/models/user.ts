--- conflicted
+++ resolved
@@ -106,22 +106,6 @@
       //
       //this is added by mongoose, so we will want to remove it before returning the document
       //to the user.
-<<<<<<< HEAD
-      userDocuments.forEach((doc: any) => {
-        delete (doc as any)['__v'];
-        delete (doc as any).customerPayment['__v'];
-        (doc as any).accounts?.forEach((p: any) => delete (p as any)['__v']);
-        (doc as any).sessions?.forEach((p: any) => delete (p as any)['__v']);
-        (doc as any).membership?.forEach((p: any) => delete (p as any)['__v']);
-        (doc as any).invitedMembers?.forEach(
-          (p: any) => delete (p as any)['__v']
-        );
-        (doc as any).createdWorkspaces?.forEach(
-          (p: any) => delete (p as any)['__v']
-        );
-        (doc as any).projects?.forEach((p: any) => delete (p as any)['__v']);
-        (doc as any).webhooks?.forEach((p: any) => delete (p as any)['__v']);
-=======
       userDocuments?.forEach((doc: any) => {
         delete (doc as any)?.__v;
         delete (doc as any).customerPayment?.__v;
@@ -136,7 +120,6 @@
         );
         (doc as any).projects?.forEach((p: any) => delete (p as any)?.__v);
         (doc as any).webhooks?.forEach((p: any) => delete (p as any)?.__v);
->>>>>>> 613c7bf0
       });
 
       const retval: IQueryResult<databaseTypes.IUser> = {
