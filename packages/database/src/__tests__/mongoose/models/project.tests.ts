import {assert} from 'chai';
import {ProjectModel} from '../../..//mongoose/models/project';
import {WorkspaceModel} from '../../../mongoose/models/workspace';
import {UserModel} from '../../../mongoose/models/user';
import {ProjectTemplateModel} from '../../../mongoose/models/projectTemplate';
import {StateModel} from '../../../mongoose/models/state';
import {MemberModel} from '../../../mongoose/models/member';

import {database, database as databaseTypes} from '@glyphx/types';
import {error} from '@glyphx/core';
import mongoose from 'mongoose';
import {createSandbox} from 'sinon';

const MOCK_PROJECT: databaseTypes.IProject = {
  createdAt: new Date(),
  updatedAt: new Date(),
  name: 'test project',
  description: 'this is a test description',
  sdtPath: 'sdtPath',
  currentVersion: 0,
  workspace: {
    _id: new mongoose.Types.ObjectId(),
  } as unknown as databaseTypes.IWorkspace,
  slug: 'what is a slug anyway',
  template: {
    _id: new mongoose.Types.ObjectId(),
  } as unknown as databaseTypes.IProjectTemplate,
  state: {
    _id: new mongoose.Types.ObjectId(),
  } as unknown as databaseTypes.IState,
  files: [],
  members: [],
  stateHistory: [],
  viewName: 'testView',
};

const MOCK_NULLISH_PROJECT = {
  createdAt: new Date(),
  updatedAt: new Date(),
  name: 'test project',
  description: undefined,
  currentVersion: undefined,
  sdtPath: 'sdtPath',
  workspace: {
    _id: new mongoose.Types.ObjectId(),
  } as unknown as databaseTypes.IWorkspace,
  slug: 'what is a slug anyway',
  template: {
    _id: new mongoose.Types.ObjectId(),
  } as unknown as databaseTypes.IProjectTemplate,
  owner: {_id: new mongoose.Types.ObjectId()} as unknown as databaseTypes.IUser,
  state: {
    _id: new mongoose.Types.ObjectId(),
  } as unknown as databaseTypes.IState,
  files: undefined,
  viewName: undefined,
} as unknown as databaseTypes.IProject;

describe('#mongoose/models/project', () => {
  context('projectIdExists', () => {
    const sandbox = createSandbox();

    afterEach(() => {
      sandbox.restore();
    });

    it('should return true if the projectId exists', async () => {
      const projectId = new mongoose.Types.ObjectId();
      const findByIdStub = sandbox.stub();
      findByIdStub.resolves({_id: projectId});
      sandbox.replace(ProjectModel, 'findById', findByIdStub);

      const result = await ProjectModel.projectIdExists(projectId);

      assert.isTrue(result);
    });

    it('should return false if the projectId does not exist', async () => {
      const projectId = new mongoose.Types.ObjectId();
      const findByIdStub = sandbox.stub();
      findByIdStub.resolves(null);
      sandbox.replace(ProjectModel, 'findById', findByIdStub);

      const result = await ProjectModel.projectIdExists(projectId);

      assert.isFalse(result);
    });

    it('will throw a DatabaseOperationError when the underlying database connection errors', async () => {
      const userId = new mongoose.Types.ObjectId();
      const findByIdStub = sandbox.stub();
      findByIdStub.rejects('something unexpected has happend');
      sandbox.replace(ProjectModel, 'findById', findByIdStub);

      let errorred = false;
      try {
        await ProjectModel.projectIdExists(userId);
      } catch (err) {
        assert.instanceOf(err, error.DatabaseOperationError);
        errorred = true;
      }
      assert.isTrue(errorred);
    });
  });

  context('createProject', () => {
    const sandbox = createSandbox();

    afterEach(() => {
      sandbox.restore();
    });

    it('will create a project document', async () => {
      sandbox.replace(
        ProjectModel,
        'validateWorkspace',
        sandbox.stub().resolves(MOCK_PROJECT.workspace._id)
      );
      sandbox.replace(
        ProjectModel,
        'validateMembers',
        sandbox.stub().resolves(MOCK_PROJECT.members)
      );

      const objectId = new mongoose.Types.ObjectId();
      sandbox.replace(
        ProjectModel,
        'create',
        sandbox.stub().resolves([{_id: objectId}])
      );
      sandbox.replace(ProjectModel, 'validate', sandbox.stub().resolves(true));
      const stub = sandbox.stub();
      stub.resolves({_id: objectId});
      sandbox.replace(ProjectModel, 'getProjectById', stub);
      const projectDocument = await ProjectModel.createProject(MOCK_PROJECT);

      assert.strictEqual(projectDocument._id, objectId);
      assert.isTrue(stub.calledOnce);
    });

    it('will create a project document with nullish coalesce', async () => {
      sandbox.replace(
        ProjectModel,
        'validateWorkspace',
        sandbox.stub().resolves(MOCK_PROJECT.workspace._id)
      );
      sandbox.replace(
        ProjectModel,
        'validateMembers',
        sandbox.stub().resolves(MOCK_PROJECT.members)
      );

      const objectId = new mongoose.Types.ObjectId();
      sandbox.replace(
        ProjectModel,
        'create',
        sandbox
          .stub()
          .resolves([
            {_id: objectId, description: ' ', viewName: ' ', files: []},
          ])
      );
      sandbox.replace(ProjectModel, 'validate', sandbox.stub().resolves(true));
      const stub = sandbox.stub();
      stub.resolves({
        _id: objectId,
        description: ' ',
        viewName: ' ',
        files: [],
      });
      sandbox.replace(ProjectModel, 'getProjectById', stub);
      const projectDocument = await ProjectModel.createProject(
        MOCK_NULLISH_PROJECT
      );
      assert.strictEqual(projectDocument.files.length, 0);
      assert.strictEqual(projectDocument.description, ' ');
      assert.strictEqual(projectDocument.viewName, ' ');
      assert.strictEqual(projectDocument._id, objectId);
      assert.isTrue(stub.calledOnce);
    });

    it('will rethrow a DataValidationError when a validator throws one', async () => {
      sandbox.replace(
        ProjectModel,
        'validateWorkspace',
        sandbox
          .stub()
          .rejects(
            new error.DataValidationError(
              'The project type does not exist',
              'project',
              {}
            )
          )
      );
      sandbox.replace(
        ProjectModel,
        'validateMembers',
        sandbox.stub().resolves(MOCK_PROJECT.members)
      );

      const objectId = new mongoose.Types.ObjectId();
      sandbox.replace(ProjectModel, 'validate', sandbox.stub().resolves(true));
      sandbox.replace(
        ProjectModel,
        'create',
        sandbox.stub().resolves([{_id: objectId}])
      );
      const stub = sandbox.stub();
      stub.resolves({_id: objectId});
      sandbox.replace(ProjectModel, 'getProjectById', stub);
      let hasError = false;
      try {
        await ProjectModel.createProject(MOCK_PROJECT);
      } catch (err) {
        assert.instanceOf(err, error.DataValidationError);
        hasError = true;
      }
      assert.isTrue(hasError);
    });

    it('will throw a DatabaseOperationError when an underlying model function errors', async () => {
      sandbox.replace(
        ProjectModel,
        'validateWorkspace',
        sandbox.stub().resolves(MOCK_PROJECT.workspace._id)
      );
      sandbox.replace(
        ProjectModel,
        'validateMembers',
        sandbox.stub().resolves(MOCK_PROJECT.members)
      );

      const objectId = new mongoose.Types.ObjectId();
      sandbox.replace(ProjectModel, 'validate', sandbox.stub().resolves(true));
      sandbox.replace(
        ProjectModel,
        'create',
        sandbox.stub().rejects('oops, something bad has happened')
      );
      const stub = sandbox.stub();
      stub.resolves({_id: objectId});
      sandbox.replace(ProjectModel, 'getProjectById', stub);
      let hasError = false;
      try {
        await ProjectModel.createProject(MOCK_PROJECT);
      } catch (err) {
        assert.instanceOf(err, error.DatabaseOperationError);
        hasError = true;
      }
      assert.isTrue(hasError);
    });

    it('will throw an Unexpected Error when create does not return an object with an _id', async () => {
      sandbox.replace(
        ProjectModel,
        'validateWorkspace',
        sandbox.stub().resolves(MOCK_PROJECT.workspace._id)
      );
      sandbox.replace(
        ProjectModel,
        'validateMembers',
        sandbox.stub().resolves(MOCK_PROJECT.members)
      );

      const objectId = new mongoose.Types.ObjectId();
      sandbox.replace(ProjectModel, 'validate', sandbox.stub().resolves(true));
      sandbox.replace(ProjectModel, 'create', sandbox.stub().resolves([{}]));
      const stub = sandbox.stub();
      stub.resolves({_id: objectId});
      sandbox.replace(ProjectModel, 'getProjectById', stub);
      let hasError = false;
      try {
        await ProjectModel.createProject(MOCK_PROJECT);
      } catch (err) {
        assert.instanceOf(err, error.UnexpectedError);
        hasError = true;
      }
      assert.isTrue(hasError);
    });

    it('will rethrow a DataValidationError when the validate method on the model errors', async () => {
      sandbox.replace(
        ProjectModel,
        'validateWorkspace',
        sandbox.stub().resolves(MOCK_PROJECT.workspace._id)
      );
      sandbox.replace(
        ProjectModel,
        'validateMembers',
        sandbox.stub().resolves(MOCK_PROJECT.members)
      );

      const objectId = new mongoose.Types.ObjectId();
      sandbox.replace(
        ProjectModel,
        'validate',
        sandbox.stub().rejects('oops an error has occurred')
      );
      sandbox.replace(
        ProjectModel,
        'create',
        sandbox.stub().resolves([{_id: objectId}])
      );
      const stub = sandbox.stub();
      stub.resolves({_id: objectId});
      sandbox.replace(ProjectModel, 'getProjectById', stub);
      let hasError = false;
      try {
        await ProjectModel.createProject(MOCK_PROJECT);
      } catch (err) {
        assert.instanceOf(err, error.DataValidationError);
        hasError = true;
      }
      assert.isTrue(hasError);
    });
  });

  context('updateProjectById', () => {
    const sandbox = createSandbox();

    afterEach(() => {
      sandbox.restore();
    });

    it('Should update a project', async () => {
      const updateProject = {
        name: 'Test Project',
        description: 'This is a test project',
        workspace: {
          _id: new mongoose.Types.ObjectId(),
        } as unknown as databaseTypes.IWorkspace,
        type: {
          _id: new mongoose.Types.ObjectId(),
        } as unknown as databaseTypes.IProjectTemplate,
        owner: {
          _id: new mongoose.Types.ObjectId(),
        } as unknown as databaseTypes.IUser,
        state: {
          _id: new mongoose.Types.ObjectId(),
        } as unknown as databaseTypes.IState,
      };

      const projectId = new mongoose.Types.ObjectId();

      const updateStub = sandbox.stub();
      updateStub.resolves({modifiedCount: 1});
      sandbox.replace(ProjectModel, 'updateOne', updateStub);

      const getProjectStub = sandbox.stub();
      getProjectStub.resolves({_id: projectId});
      sandbox.replace(ProjectModel, 'getProjectById', getProjectStub);

      const validateStub = sandbox.stub();
      validateStub.resolves(undefined as void);
      sandbox.replace(ProjectModel, 'validateUpdateObject', validateStub);

      const result = await ProjectModel.updateProjectById(
        projectId,
        updateProject
      );

      assert.strictEqual(result._id, projectId);
      assert.isTrue(updateStub.calledOnce);
      assert.isTrue(getProjectStub.calledOnce);
      assert.isTrue(validateStub.calledOnce);
    });

    it('Should update a project with refrences as ObjectIds', async () => {
      const updateProject = {
        name: 'Test Project',
        description: 'This is a test project',
        workspace: new mongoose.Types.ObjectId(),
        type: new mongoose.Types.ObjectId(),
        owner: new mongoose.Types.ObjectId(),
        state: new mongoose.Types.ObjectId(),
        viewName: 'this is my view name',
      } as unknown as databaseTypes.IProject;

      const projectId = new mongoose.Types.ObjectId();

      const updateStub = sandbox.stub();
      updateStub.resolves({modifiedCount: 1});
      sandbox.replace(ProjectModel, 'updateOne', updateStub);

      const getProjectStub = sandbox.stub();
      getProjectStub.resolves({_id: projectId});
      sandbox.replace(ProjectModel, 'getProjectById', getProjectStub);

      const validateStub = sandbox.stub();
      validateStub.resolves(undefined as void);
      sandbox.replace(ProjectModel, 'validateUpdateObject', validateStub);

      const result = await ProjectModel.updateProjectById(
        projectId,
        updateProject
      );

      assert.strictEqual(result._id, projectId);
      assert.isTrue(updateStub.calledOnce);
      assert.isTrue(getProjectStub.calledOnce);
      assert.isTrue(validateStub.calledOnce);
    });
    it('Will fail when the project does not exist', async () => {
      const updateProject = {
        name: 'Test Project',
        description: 'This is a test project',
      };

      const projectId = new mongoose.Types.ObjectId();

      const updateStub = sandbox.stub();
      updateStub.resolves({modifiedCount: 0});
      sandbox.replace(ProjectModel, 'updateOne', updateStub);

      const getProjectStub = sandbox.stub();
      getProjectStub.resolves({_id: projectId});
      sandbox.replace(ProjectModel, 'getProjectById', getProjectStub);

      let errorred = false;
      try {
        await ProjectModel.updateProjectById(projectId, updateProject);
      } catch (err) {
        assert.instanceOf(err, error.InvalidArgumentError);
        errorred = true;
      }
      assert.isTrue(errorred);
    });

    it('Will fail when validateUpdateObject fails', async () => {
      const updateProject = {
        name: 'Test Project',
        description: 'This is a test project',
      };

      const projectId = new mongoose.Types.ObjectId();

      const updateStub = sandbox.stub();
      updateStub.resolves({modifiedCount: 1});
      sandbox.replace(ProjectModel, 'updateOne', updateStub);

      const getProjectStub = sandbox.stub();
      getProjectStub.resolves({_id: projectId});
      sandbox.replace(ProjectModel, 'getProjectById', getProjectStub);

      const validateStub = sandbox.stub();
      validateStub.rejects(
        new error.InvalidOperationError("You can't do this", {})
      );
      sandbox.replace(ProjectModel, 'validateUpdateObject', validateStub);
      let errorred = false;
      try {
        await ProjectModel.updateProjectById(projectId, updateProject);
      } catch (err) {
        assert.instanceOf(err, error.InvalidOperationError);
        errorred = true;
      }
      assert.isTrue(errorred);
    });

    it('Will fail when a database error occurs', async () => {
      const updateProject = {
        name: 'Test Project',
        description: 'This is a test project',
      };

      const projectId = new mongoose.Types.ObjectId();

      const updateStub = sandbox.stub();
      updateStub.rejects('something terrible has happened');
      sandbox.replace(ProjectModel, 'updateOne', updateStub);

      const getProjectStub = sandbox.stub();
      getProjectStub.resolves({_id: projectId});
      sandbox.replace(ProjectModel, 'getProjectById', getProjectStub);

      const validateStub = sandbox.stub();
      validateStub.resolves(undefined as void);
      sandbox.replace(ProjectModel, 'validateUpdateObject', validateStub);

      let errorred = false;
      try {
        await ProjectModel.updateProjectById(projectId, updateProject);
      } catch (err) {
        assert.instanceOf(err, error.DatabaseOperationError);
        errorred = true;
      }
      assert.isTrue(errorred);
    });
  });

  context('validateUpdateObject', () => {
    const sandbox = createSandbox();

    afterEach(() => {
      sandbox.restore();
    });

    it('will not throw an error when no unsafe fields are present', async () => {
      const inputProject = {
        name: 'Test Project',
        description: 'This is a test project',
      };

      let errored = false;

      try {
        await ProjectModel.validateUpdateObject(inputProject);
      } catch (err) {
        errored = true;
      }
      assert.isFalse(errored);
    });

    it('will not throw an error when the related fields exist in the database', async () => {
      const inputProject = {
        name: 'Test Project',
        description: 'This is a test project',
        workspace: {
          _id: new mongoose.Types.ObjectId(),
        } as unknown as databaseTypes.IWorkspace,
        type: {
          _id: new mongoose.Types.ObjectId(),
        } as unknown as databaseTypes.IProjectTemplate,
        owner: {
          _id: new mongoose.Types.ObjectId(),
        } as unknown as databaseTypes.IUser,
        state: {
          _id: new mongoose.Types.ObjectId(),
        } as unknown as databaseTypes.IState,
      };
      const orgStub = sandbox.stub();
      orgStub.resolves(true);
      sandbox.replace(WorkspaceModel, 'workspaceIdExists', orgStub);

      const typeStub = sandbox.stub();
      typeStub.resolves(true);
      sandbox.replace(ProjectTemplateModel, 'projectTypeIdExists', typeStub);

      let errored = false;

      try {
        await ProjectModel.validateUpdateObject(inputProject);
      } catch (err) {
        errored = true;
      }
      assert.isFalse(errored);
      assert.isTrue(orgStub.calledOnce);
      assert.isTrue(typeStub.calledOnce);
    });

    it('will fail when the workspace does not exist.', async () => {
      const inputProject = {
        name: 'Test Project',
        description: 'This is a test project',
        workspace: {
          _id: new mongoose.Types.ObjectId(),
        } as unknown as databaseTypes.IWorkspace,
        type: {
          _id: new mongoose.Types.ObjectId(),
        } as unknown as databaseTypes.IProjectTemplate,
        owner: {
          _id: new mongoose.Types.ObjectId(),
        } as unknown as databaseTypes.IUser,
        state: {
          _id: new mongoose.Types.ObjectId(),
        } as unknown as databaseTypes.IState,
      };
      const orgStub = sandbox.stub();
      orgStub.resolves(false);
      sandbox.replace(WorkspaceModel, 'workspaceIdExists', orgStub);

      const ownerStub = sandbox.stub();
      ownerStub.resolves(true);
      sandbox.replace(UserModel, 'userIdExists', ownerStub);

      const stateStub = sandbox.stub();
      stateStub.resolves(true);
      sandbox.replace(StateModel, 'stateIdExists', stateStub);

      const typeStub = sandbox.stub();
      typeStub.resolves(true);
      sandbox.replace(ProjectTemplateModel, 'projectTypeIdExists', typeStub);

      let errored = false;

      try {
        await ProjectModel.validateUpdateObject(inputProject);
      } catch (err) {
        assert.instanceOf(err, error.InvalidOperationError);
        errored = true;
      }
      assert.isTrue(errored);
    });

<<<<<<< HEAD
    it('will fail when the owner does not exist.', async () => {
      const inputProject = {
        name: 'Test Project',
        description: 'This is a test project',
        workspace: {
          _id: new mongoose.Types.ObjectId(),
        } as unknown as databaseTypes.IWorkspace,
        type: {
          _id: new mongoose.Types.ObjectId(),
        } as unknown as databaseTypes.IProjectTemplate,
        owner: {
          _id: new mongoose.Types.ObjectId(),
        } as unknown as databaseTypes.IUser,
        state: {
          _id: new mongoose.Types.ObjectId(),
        } as unknown as databaseTypes.IState,
      };
      const orgStub = sandbox.stub();
      orgStub.resolves(true);
      sandbox.replace(WorkspaceModel, 'workspaceIdExists', orgStub);

      const ownerStub = sandbox.stub();
      ownerStub.resolves(false);
      sandbox.replace(UserModel, 'userIdExists', ownerStub);

      const stateStub = sandbox.stub();
      stateStub.resolves(true);
      sandbox.replace(StateModel, 'stateIdExists', stateStub);

      const typeStub = sandbox.stub();
      typeStub.resolves(true);
      sandbox.replace(ProjectTemplateModel, 'projectTypeIdExists', typeStub);
      let errored = false;

      try {
        await ProjectModel.validateUpdateObject(inputProject);
      } catch (err) {
        assert.instanceOf(err, error.InvalidOperationError);
        errored = true;
      }
      assert.isTrue(errored);
    });

=======
>>>>>>> 200ce460
    it('will fail when trying to update the _id', async () => {
      const inputProject = {
        _id: new mongoose.Types.ObjectId(),
        name: 'Test Project',
        description: 'This is a test project',
        workspace: {
          _id: new mongoose.Types.ObjectId(),
        } as unknown as databaseTypes.IWorkspace,
        type: {
          _id: new mongoose.Types.ObjectId(),
        } as unknown as databaseTypes.IProjectTemplate,
        owner: {
          _id: new mongoose.Types.ObjectId(),
        } as unknown as databaseTypes.IUser,
        state: {
          _id: new mongoose.Types.ObjectId(),
        } as unknown as databaseTypes.IState,
      };
      const orgStub = sandbox.stub();
      orgStub.resolves(true);
      sandbox.replace(WorkspaceModel, 'workspaceIdExists', orgStub);

      const ownerStub = sandbox.stub();
      ownerStub.resolves(true);
      sandbox.replace(UserModel, 'userIdExists', ownerStub);

      const stateStub = sandbox.stub();
      stateStub.resolves(true);
      sandbox.replace(StateModel, 'stateIdExists', stateStub);

      const typeStub = sandbox.stub();
      typeStub.resolves(true);
      sandbox.replace(ProjectTemplateModel, 'projectTypeIdExists', typeStub);
      let errored = false;

      try {
        await ProjectModel.validateUpdateObject(inputProject);
      } catch (err) {
        assert.instanceOf(err, error.InvalidOperationError);
        errored = true;
      }
      assert.isTrue(errored);
    });

    it('will fail when trying to update the createdAt', async () => {
      const inputProject = {
        name: 'Test Project',
        description: 'This is a test project',
        workspace: {
          _id: new mongoose.Types.ObjectId(),
        } as unknown as databaseTypes.IWorkspace,
        type: {
          _id: new mongoose.Types.ObjectId(),
        } as unknown as databaseTypes.IProjectTemplate,
        owner: {
          _id: new mongoose.Types.ObjectId(),
        } as unknown as databaseTypes.IUser,
        state: {
          _id: new mongoose.Types.ObjectId(),
        } as unknown as databaseTypes.IState,
        createdAt: new Date(),
      };
      const orgStub = sandbox.stub();
      orgStub.resolves(true);
      sandbox.replace(WorkspaceModel, 'workspaceIdExists', orgStub);

      const ownerStub = sandbox.stub();
      ownerStub.resolves(true);
      sandbox.replace(UserModel, 'userIdExists', ownerStub);

      const stateStub = sandbox.stub();
      stateStub.resolves(true);
      sandbox.replace(StateModel, 'stateIdExists', stateStub);

      const typeStub = sandbox.stub();
      typeStub.resolves(true);
      sandbox.replace(ProjectTemplateModel, 'projectTypeIdExists', typeStub);
      let errored = false;

      try {
        await ProjectModel.validateUpdateObject(inputProject);
      } catch (err) {
        assert.instanceOf(err, error.InvalidOperationError);
        errored = true;
      }
      assert.isTrue(errored);
    });

    it('will fail when trying to update the updatedAt', async () => {
      const inputProject = {
        name: 'Test Project',
        description: 'This is a test project',
        workspace: {
          _id: new mongoose.Types.ObjectId(),
        } as unknown as databaseTypes.IWorkspace,
        type: {
          _id: new mongoose.Types.ObjectId(),
        } as unknown as databaseTypes.IProjectTemplate,
        owner: {
          _id: new mongoose.Types.ObjectId(),
        } as unknown as databaseTypes.IUser,
        state: {
          _id: new mongoose.Types.ObjectId(),
        } as unknown as databaseTypes.IState,
        updatedAt: new Date(),
      };
      const orgStub = sandbox.stub();
      orgStub.resolves(true);
      sandbox.replace(WorkspaceModel, 'workspaceIdExists', orgStub);

      const ownerStub = sandbox.stub();
      ownerStub.resolves(true);
      sandbox.replace(UserModel, 'userIdExists', ownerStub);

      const stateStub = sandbox.stub();
      stateStub.resolves(true);
      sandbox.replace(StateModel, 'stateIdExists', stateStub);

      const typeStub = sandbox.stub();
      typeStub.resolves(true);
      sandbox.replace(ProjectTemplateModel, 'projectTypeIdExists', typeStub);
      let errored = false;

      try {
        await ProjectModel.validateUpdateObject(inputProject);
      } catch (err) {
        assert.instanceOf(err, error.InvalidOperationError);
        errored = true;
      }
      assert.isTrue(errored);
    });
  });

  context('Delete a project document', () => {
    const sandbox = createSandbox();

    afterEach(() => {
      sandbox.restore();
    });

    it('should remove a project', async () => {
      const deleteStub = sandbox.stub();
      deleteStub.resolves({deletedCount: 1});
      sandbox.replace(ProjectModel, 'deleteOne', deleteStub);

      const projectId = new mongoose.Types.ObjectId();

      await ProjectModel.deleteProjectById(projectId);

      assert.isTrue(deleteStub.calledOnce);
    });

    it('should fail with an InvalidArgumentError when the project does not exist', async () => {
      const deleteStub = sandbox.stub();
      deleteStub.resolves({deletedCount: 0});
      sandbox.replace(ProjectModel, 'deleteOne', deleteStub);

      const projectId = new mongoose.Types.ObjectId();

      let errorred = false;
      try {
        await ProjectModel.deleteProjectById(projectId);
      } catch (err) {
        assert.instanceOf(err, error.InvalidArgumentError);
        errorred = true;
      }

      assert.isTrue(errorred);
    });

    it('should fail with an DatabaseOperationError when the underlying database connection throws an error', async () => {
      const deleteStub = sandbox.stub();
      deleteStub.rejects('something bad has happened');
      sandbox.replace(ProjectModel, 'deleteOne', deleteStub);

      const projectId = new mongoose.Types.ObjectId();

      let errorred = false;
      try {
        await ProjectModel.deleteProjectById(projectId);
      } catch (err) {
        assert.instanceOf(err, error.DatabaseOperationError);
        errorred = true;
      }

      assert.isTrue(errorred);
    });
  });

  context('allProjectIdsExist', () => {
    const sandbox = createSandbox();

    afterEach(() => {
      sandbox.restore();
    });

    it('should return true when all the project ids exist', async () => {
      const projectIds = [
        new mongoose.Types.ObjectId(),
        new mongoose.Types.ObjectId(),
      ];

      const returnedProjectIds = projectIds.map(projectId => {
        return {
          _id: projectId,
        };
      });

      const findStub = sandbox.stub();
      findStub.resolves(returnedProjectIds);
      sandbox.replace(ProjectModel, 'find', findStub);

      assert.isTrue(await ProjectModel.allProjectIdsExist(projectIds));
      assert.isTrue(findStub.calledOnce);
    });

    it('should throw a DataNotFoundError when one of the ids does not exist', async () => {
      const projectIds = [
        new mongoose.Types.ObjectId(),
        new mongoose.Types.ObjectId(),
      ];

      const returnedProjectIds = [
        {
          _id: projectIds[0],
        },
      ];

      const findStub = sandbox.stub();
      findStub.resolves(returnedProjectIds);
      sandbox.replace(ProjectModel, 'find', findStub);
      let errored = false;
      try {
        await ProjectModel.allProjectIdsExist(projectIds);
      } catch (err: any) {
        assert.instanceOf(err, error.DataNotFoundError);
        assert.strictEqual(
          err.data.value[0].toString(),
          projectIds[1].toString()
        );
        errored = true;
      }
      assert.isTrue(errored);
      assert.isTrue(findStub.calledOnce);
    });

    it('should throw a DatabaseOperationError when the undelying connection errors', async () => {
      const projectIds = [
        new mongoose.Types.ObjectId(),
        new mongoose.Types.ObjectId(),
      ];

      const findStub = sandbox.stub();
      findStub.rejects('something bad has happened');
      sandbox.replace(ProjectModel, 'find', findStub);
      let errored = false;
      try {
        await ProjectModel.allProjectIdsExist(projectIds);
      } catch (err: any) {
        assert.instanceOf(err, error.DatabaseOperationError);
        errored = true;
      }
      assert.isTrue(errored);
      assert.isTrue(findStub.calledOnce);
    });
  });

  context('getProjectById', () => {
    class MockMongooseQuery {
      mockData?: any;
      throwError?: boolean;
      constructor(input: any, throwError = false) {
        this.mockData = input;
        this.throwError = throwError;
      }
      populate() {
        return this;
      }

      async lean(): Promise<any> {
        if (this.throwError) throw this.mockData;

        return this.mockData;
      }
    }

    const mockProject: databaseTypes.IProject = {
      _id: new mongoose.Types.ObjectId(),
      createdAt: new Date(),
      updatedAt: new Date(),
      name: 'testProject',
      description: 'this is a test project',
      sdtPath: 'testsdtpath',
      slug: 'test slug',
<<<<<<< HEAD
      stateHistory: [],
=======
      isTemplate: false,
      stateHistory: [
        {
          _id: new mongoose.Types.ObjectId(),
          __v: 1,
          camera: {_id: new mongoose.Types.ObjectId(), __v: 1},
        },
      ] as unknown as databaseTypes.IState,
>>>>>>> 200ce460
      members: [],
      files: [],
      __v: 1,
      owner: {
        _id: new mongoose.Types.ObjectId(),
        name: 'test user',
        __v: 1,
      } as unknown as databaseTypes.IUser,
      workspace: {
        _id: new mongoose.Types.ObjectId(),
        name: 'test workspace',
        __v: 1,
      } as unknown as databaseTypes.IWorkspace,
      type: {
        _id: new mongoose.Types.ObjectId(),
        name: 'test workspace',
        __v: 1,
      } as unknown as databaseTypes.IProjectTemplate,

      state: {
        _id: new mongoose.Types.ObjectId(),
        version: 1,
        __v: 1,
      } as unknown as databaseTypes.IState,
      viewName: 'test View name',
    } as unknown as databaseTypes.IProject;

    const sandbox = createSandbox();

    afterEach(() => {
      sandbox.restore();
    });

    it('will retreive a project document with the related fields populated', async () => {
      const findByIdStub = sandbox.stub();
      findByIdStub.returns(new MockMongooseQuery(mockProject));
      sandbox.replace(ProjectModel, 'findById', findByIdStub);

      const doc = await ProjectModel.getProjectById(
        mockProject._id as mongoose.Types.ObjectId
      );

      assert.isTrue(findByIdStub.calledOnce);
      assert.isUndefined((doc as any).__v);
      assert.isUndefined((doc.type as any).__v);
      assert.isUndefined((doc.workspace as any).__v);
      assert.isUndefined((doc.stateHistory[0] as any).__v);
      assert.isUndefined((doc.stateHistory[0].camera as any).__v);

      assert.strictEqual(doc._id, mockProject._id);
    });

    it('will throw a DataNotFoundError when the project does not exist', async () => {
      const findByIdStub = sandbox.stub();
      findByIdStub.returns(new MockMongooseQuery(null));
      sandbox.replace(ProjectModel, 'findById', findByIdStub);

      let errored = false;
      try {
        await ProjectModel.getProjectById(
          mockProject._id as mongoose.Types.ObjectId
        );
      } catch (err) {
        assert.instanceOf(err, error.DataNotFoundError);
        errored = true;
      }

      assert.isTrue(errored);
    });

    it('will throw a DatabaseOperationError when an underlying database connection throws an error', async () => {
      const findByIdStub = sandbox.stub();
      findByIdStub.returns(
        new MockMongooseQuery('something bad happened', true)
      );
      sandbox.replace(ProjectModel, 'findById', findByIdStub);

      let errored = false;
      try {
        await ProjectModel.getProjectById(
          mockProject._id as mongoose.Types.ObjectId
        );
      } catch (err) {
        assert.instanceOf(err, error.DatabaseOperationError);
        errored = true;
      }

      assert.isTrue(errored);
    });
  });

  context('validateType', () => {
    const sandbox = createSandbox();

    afterEach(() => {
      sandbox.restore();
    });

    it('will validate the type', async () => {
      const projectTypeId = new mongoose.Types.ObjectId();

      const idExistsStub = sandbox.stub();
      idExistsStub.resolves(true);
      sandbox.replace(
        ProjectTemplateModel,
        'projectTypeIdExists',
        idExistsStub
      );

      const result = await ProjectModel.validateType(projectTypeId);

      assert.strictEqual(result.toString(), projectTypeId.toString());
      assert.isTrue(idExistsStub.calledOnce);
    });

    it('will validate the type passing type as an IProjectTemplate', async () => {
      const projectTypeId = new mongoose.Types.ObjectId();

      const idExistsStub = sandbox.stub();
      idExistsStub.resolves(true);
      sandbox.replace(
        ProjectTemplateModel,
        'projectTypeIdExists',
        idExistsStub
      );

      const result = await ProjectModel.validateType({
        _id: projectTypeId,
      } as unknown as database.IProjectTemplate);

      assert.strictEqual(result.toString(), projectTypeId.toString());
      assert.isTrue(idExistsStub.calledOnce);
    });
    it('will throw an invalidArgumentError when the projectType does not exist', async () => {
      const projectTypeId = new mongoose.Types.ObjectId();

      const idExistsStub = sandbox.stub();
      idExistsStub.resolves(false);
      sandbox.replace(
        ProjectTemplateModel,
        'projectTypeIdExists',
        idExistsStub
      );
      let errored = false;
      try {
        await ProjectModel.validateType(projectTypeId);
      } catch (err) {
        assert.instanceOf(err, error.InvalidArgumentError);
        errored = true;
      }
      assert.isTrue(errored);
    });
  });

  context('validateWorkspace', () => {
    const sandbox = createSandbox();

    afterEach(() => {
      sandbox.restore();
    });

    it('will validate the workspace', async () => {
      const workspaceId = new mongoose.Types.ObjectId();

      const idExistsStub = sandbox.stub();
      idExistsStub.resolves(true);
      sandbox.replace(WorkspaceModel, 'workspaceIdExists', idExistsStub);

      const result = await ProjectModel.validateWorkspace(workspaceId);

      assert.strictEqual(result.toString(), workspaceId.toString());
      assert.isTrue(idExistsStub.calledOnce);
    });

    it('will validate the workspace passing the workspace as an IWorkspace', async () => {
      const workspaceId = new mongoose.Types.ObjectId();

      const idExistsStub = sandbox.stub();
      idExistsStub.resolves(true);
      sandbox.replace(WorkspaceModel, 'workspaceIdExists', idExistsStub);

      const result = await ProjectModel.validateWorkspace({
        _id: workspaceId,
      } as unknown as databaseTypes.IWorkspace);

      assert.strictEqual(result.toString(), workspaceId.toString());
      assert.isTrue(idExistsStub.calledOnce);
    });

    it('will throw an invalidArgumentError when the workspace does not exist', async () => {
      const workspaceId = new mongoose.Types.ObjectId();

      const idExistsStub = sandbox.stub();
      idExistsStub.resolves(false);
      sandbox.replace(WorkspaceModel, 'workspaceIdExists', idExistsStub);
      let errored = false;
      try {
        await ProjectModel.validateWorkspace(workspaceId);
      } catch (err) {
        assert.instanceOf(err, error.InvalidArgumentError);
        errored = true;
      }
      assert.isTrue(errored);
    });
  });

  context('queryProjects', () => {
    class MockMongooseQuery {
      mockData?: any;
      throwError?: boolean;
      constructor(input: any, throwError = false) {
        this.mockData = input;
        this.throwError = throwError;
      }

      populate() {
        return this;
      }

      async lean(): Promise<any> {
        if (this.throwError) throw this.mockData;

        return this.mockData;
      }
    }

    const mockProjects = [
      {
        _id: new mongoose.Types.ObjectId(),
        createdAt: new Date(),
        updatedAt: new Date(),
        name: 'testProject',
        description: 'this is a test project',
        sdtPath: 'testsdtpath',
        slug: 'test slug',

        stateHistory: [],
        members: [],
        files: [],
        __v: 1,
        owner: {
          _id: new mongoose.Types.ObjectId(),
          name: 'test user',
          __v: 1,
        } as unknown as databaseTypes.IUser,
        workspace: {
          _id: new mongoose.Types.ObjectId(),
          name: 'test workspace',
          __v: 1,
        } as unknown as databaseTypes.IWorkspace,
        type: {
          _id: new mongoose.Types.ObjectId(),
          name: 'test workspace',
          __v: 1,
        } as unknown as databaseTypes.IProjectTemplate,

        state: {
          _id: new mongoose.Types.ObjectId(),
          version: 1,
          __v: 1,
        } as unknown as databaseTypes.IState,
        viewName: 'test View name',
      } as databaseTypes.IProject,
      {
        _id: new mongoose.Types.ObjectId(),
        createdAt: new Date(),
        updatedAt: new Date(),
        name: 'testProject2',
        description: 'this is a test project2',
        sdtPath: 'testsdtpath2',
        stateHistory: [],
        members: [],
        slug: 'test slug2',

        files: [],
        __v: 1,
        owner: {
          _id: new mongoose.Types.ObjectId(),
          name: 'test user2',
          __v: 1,
        } as unknown as databaseTypes.IUser,
        workspace: {
          _id: new mongoose.Types.ObjectId(),
          name: 'test workspace2',
          __v: 1,
        } as unknown as databaseTypes.IWorkspace,
        type: {
          _id: new mongoose.Types.ObjectId(),
          name: 'test workspace2',
          __v: 1,
        } as unknown as databaseTypes.IProjectTemplate,

        state: {
          _id: new mongoose.Types.ObjectId(),
          version: 1,
          __v: 1,
        } as unknown as databaseTypes.IState,
        viewName: 'test View name2',
      } as databaseTypes.IProject,
    ];
    const sandbox = createSandbox();

    afterEach(() => {
      sandbox.restore();
    });

    it('will return the filtered projects', async () => {
      sandbox.replace(
        ProjectModel,
        'count',
        sandbox.stub().resolves(mockProjects.length)
      );

      sandbox.replace(
        ProjectModel,
        'find',
        sandbox.stub().returns(new MockMongooseQuery(mockProjects))
      );

      const results = await ProjectModel.queryProjects({});

      assert.strictEqual(results.numberOfItems, mockProjects.length);
      assert.strictEqual(results.page, 0);
      assert.strictEqual(results.results.length, mockProjects.length);
      assert.isNumber(results.itemsPerPage);
      results.results.forEach((doc: any) => {
        assert.isUndefined((doc as any).__v);
        assert.isUndefined((doc.type as any).__v);
        assert.isUndefined((doc.workspace as any).__v);
      });
    });

    it('will throw a DataNotFoundError when no values match the filter', async () => {
      sandbox.replace(ProjectModel, 'count', sandbox.stub().resolves(0));

      sandbox.replace(
        ProjectModel,
        'find',
        sandbox.stub().returns(new MockMongooseQuery(mockProjects))
      );

      let errored = false;
      try {
        await ProjectModel.queryProjects();
      } catch (err) {
        assert.instanceOf(err, error.DataNotFoundError);
        errored = true;
      }

      assert.isTrue(errored);
    });

    it('will throw an InvalidArgumentError when the page number exceeds the number of available pages', async () => {
      sandbox.replace(
        ProjectModel,
        'count',
        sandbox.stub().resolves(mockProjects.length)
      );

      sandbox.replace(
        ProjectModel,
        'find',
        sandbox.stub().returns(new MockMongooseQuery(mockProjects))
      );

      let errored = false;
      try {
        await ProjectModel.queryProjects({}, 1, 10);
      } catch (err) {
        assert.instanceOf(err, error.InvalidArgumentError);
        errored = true;
      }

      assert.isTrue(errored);
    });

    it('will throw a DatabaseOperationError when the underlying database connection fails', async () => {
      sandbox.replace(
        ProjectModel,
        'count',
        sandbox.stub().resolves(mockProjects.length)
      );

      sandbox.replace(
        ProjectModel,
        'find',
        sandbox
          .stub()
          .returns(new MockMongooseQuery('something bad has happened', true))
      );

      let errored = false;
      try {
        await ProjectModel.queryProjects({});
      } catch (err) {
        assert.instanceOf(err, error.DatabaseOperationError);
        errored = true;
      }

      assert.isTrue(errored);
    });
  });

  context('validateStates', () => {
    const sandbox = createSandbox();

    afterEach(() => {
      sandbox.restore();
    });

    it('will validate the states where the ids are objectIds', async () => {
      const stateIds = [
        new mongoose.Types.ObjectId(),
        new mongoose.Types.ObjectId(),
      ];
      const allStateIdsExistStub = sandbox.stub();
      allStateIdsExistStub.resolves();
      sandbox.replace(StateModel, 'allStateIdsExist', allStateIdsExistStub);

      const res = await ProjectModel.validateStates(stateIds);
      assert.deepEqual(res, stateIds);
      assert.isTrue(allStateIdsExistStub.calledOnce);
    });

    it('will validate the states where the ids are objects', async () => {
      const stateIds = [
        new mongoose.Types.ObjectId(),
        new mongoose.Types.ObjectId(),
      ];
      const allStateIdsExistStub = sandbox.stub();
      allStateIdsExistStub.resolves();
      sandbox.replace(StateModel, 'allStateIdsExist', allStateIdsExistStub);

      const res = await ProjectModel.validateStates(
        stateIds.map(id => ({_id: id} as databaseTypes.IState))
      );
      assert.deepEqual(res, stateIds);
      assert.isTrue(allStateIdsExistStub.calledOnce);
    });

    it('will wrap a DataNotFoundError in a DataValidationError', async () => {
      const stateIds = [
        new mongoose.Types.ObjectId(),
        new mongoose.Types.ObjectId(),
      ];
      const allStateIdsExistStub = sandbox.stub();
      allStateIdsExistStub.rejects(
        new error.DataNotFoundError(
          'The data does not exist',
          'stateIds',
          stateIds
        )
      );
      sandbox.replace(StateModel, 'allStateIdsExist', allStateIdsExistStub);

      let errored = false;
      try {
        await ProjectModel.validateStates(stateIds);
      } catch (err) {
        assert.instanceOf(err, error.DataValidationError);
        errored = true;
      }
      assert.isTrue(errored);
    });

    it('will pass through a DatabaseOperationError', async () => {
      const stateIds = [
        new mongoose.Types.ObjectId(),
        new mongoose.Types.ObjectId(),
      ];
      const allStateIdsExistStub = sandbox.stub();
      allStateIdsExistStub.rejects(
        new error.DatabaseOperationError(
          'Something has gone horribly wrong',
          'mongoDb',
          ' StateModel.allStateIdsExist',
          stateIds
        )
      );
      sandbox.replace(StateModel, 'allStateIdsExist', allStateIdsExistStub);

      let errored = false;
      try {
        await ProjectModel.validateStates(stateIds);
      } catch (err) {
        assert.instanceOf(err, error.DatabaseOperationError);
        errored = true;
      }
      assert.isTrue(errored);
    });
  });

  context('addStates', () => {
    const sandbox = createSandbox();

    afterEach(() => {
      sandbox.restore();
    });

    it('will add the states as ObjectIds', async () => {
      const stateIds = [
        new mongoose.Types.ObjectId(),
        new mongoose.Types.ObjectId(),
      ];
      const projectId = new mongoose.Types.ObjectId();
      const findProjectByIdStub = sandbox.stub();
      const saveStub = sandbox.stub();
      saveStub.resolves();
      findProjectByIdStub.resolves({
        _id: projectId,
        stateHistory: [],
        save: saveStub,
      });
      sandbox.replace(ProjectModel, 'findById', findProjectByIdStub);

      const validateStatesStub = sandbox.stub();
      validateStatesStub.resolves(stateIds);
      sandbox.replace(ProjectModel, 'validateStates', validateStatesStub);

      const getProjectByIdStub = sandbox.stub();
      getProjectByIdStub.resolves({_id: projectId, stateHistory: []});
      sandbox.replace(ProjectModel, 'getProjectById', getProjectByIdStub);

      const res = await ProjectModel.addStates(projectId, stateIds);

      assert.isOk(res);
      assert.isTrue(findProjectByIdStub.calledOnce);
      assert.isTrue(validateStatesStub.calledOnce);
      assert.isTrue(getProjectByIdStub.calledOnce);
      assert.isTrue(saveStub.calledOnce);
    });

    it('will not add the states if they already exist on the project', async () => {
      const stateIds = [
        new mongoose.Types.ObjectId(),
        new mongoose.Types.ObjectId(),
      ];
      const projectId = new mongoose.Types.ObjectId();
      const findProjectByIdStub = sandbox.stub();
      const saveStub = sandbox.stub();
      saveStub.resolves();
      findProjectByIdStub.resolves({
        _id: projectId,
        stateHistory: stateIds,
        save: saveStub,
      });
      sandbox.replace(ProjectModel, 'findById', findProjectByIdStub);

      const validateStatesStub = sandbox.stub();
      validateStatesStub.resolves(stateIds);
      sandbox.replace(ProjectModel, 'validateStates', validateStatesStub);

      const getProjectByIdStub = sandbox.stub();
      getProjectByIdStub.resolves({_id: projectId, stateHistory: []});
      sandbox.replace(ProjectModel, 'getProjectById', getProjectByIdStub);

      const res = await ProjectModel.addStates(projectId, stateIds);

      assert.isOk(res);
      assert.isTrue(findProjectByIdStub.calledOnce);
      assert.isTrue(validateStatesStub.calledOnce);
      assert.isTrue(getProjectByIdStub.calledOnce);
      assert.isFalse(saveStub.called);
    });

    it('will add the states as objects', async () => {
      const stateIds = [
        new mongoose.Types.ObjectId(),
        new mongoose.Types.ObjectId(),
      ];
      const projectId = new mongoose.Types.ObjectId();
      const findProjectByIdStub = sandbox.stub();
      const saveStub = sandbox.stub();
      saveStub.resolves();
      findProjectByIdStub.resolves({
        _id: projectId,
        stateHistory: [],
        save: saveStub,
      });
      sandbox.replace(ProjectModel, 'findById', findProjectByIdStub);

      const validateStatesStub = sandbox.stub();
      validateStatesStub.resolves(stateIds);
      sandbox.replace(ProjectModel, 'validateStates', validateStatesStub);

      const getProjectByIdStub = sandbox.stub();
      getProjectByIdStub.resolves({_id: projectId, stateHistory: []});
      sandbox.replace(ProjectModel, 'getProjectById', getProjectByIdStub);

      const res = await ProjectModel.addStates(
        projectId,
        stateIds.map(id => ({_id: id} as unknown as databaseTypes.IState))
      );

      assert.isOk(res);
      assert.isTrue(findProjectByIdStub.calledOnce);
      assert.isTrue(validateStatesStub.calledOnce);
      assert.isTrue(getProjectByIdStub.calledOnce);
      assert.isTrue(saveStub.calledOnce);
    });

    it('will throw an InvalidArgumentError if the input states length === 0', async () => {
      const stateIds = [
        new mongoose.Types.ObjectId(),
        new mongoose.Types.ObjectId(),
      ];
      const projectId = new mongoose.Types.ObjectId();
      const findProjectByIdStub = sandbox.stub();
      findProjectByIdStub.resolves({
        _id: projectId,
        stateHistory: [],
        save: () => {},
      });
      sandbox.replace(ProjectModel, 'findById', findProjectByIdStub);

      const validateStatesStub = sandbox.stub();
      validateStatesStub.resolves(stateIds);
      sandbox.replace(ProjectModel, 'validateStates', validateStatesStub);

      const getProjectByIdStub = sandbox.stub();
      getProjectByIdStub.resolves({_id: projectId, stateHistory: []});
      sandbox.replace(ProjectModel, 'getProjectById', getProjectByIdStub);
      let errored = false;
      try {
        await ProjectModel.addStates(projectId, []);
      } catch (err) {
        assert.instanceOf(err, error.InvalidArgumentError);
        errored = true;
      }
      assert.isTrue(errored);
    });

    it('will throw an DataNotFoundError if the input project does not exist', async () => {
      const stateIds = [
        new mongoose.Types.ObjectId(),
        new mongoose.Types.ObjectId(),
      ];
      const projectId = new mongoose.Types.ObjectId();
      const findProjectByIdStub = sandbox.stub();
      findProjectByIdStub.resolves();
      sandbox.replace(ProjectModel, 'findById', findProjectByIdStub);

      const validateStatesStub = sandbox.stub();
      validateStatesStub.resolves(stateIds);
      sandbox.replace(ProjectModel, 'validateStates', validateStatesStub);

      const getProjectByIdStub = sandbox.stub();
      getProjectByIdStub.resolves({_id: projectId, stateHistory: []});
      sandbox.replace(ProjectModel, 'getProjectById', getProjectByIdStub);
      let errored = false;
      try {
        await ProjectModel.addStates(projectId, stateIds);
      } catch (err) {
        assert.instanceOf(err, error.DataNotFoundError);
        errored = true;
      }
      assert.isTrue(errored);
    });

    it('will throw an DataValidationError if the states do not exist', async () => {
      const stateIds = [
        new mongoose.Types.ObjectId(),
        new mongoose.Types.ObjectId(),
      ];
      const projectId = new mongoose.Types.ObjectId();
      const findProjectByIdStub = sandbox.stub();
      findProjectByIdStub.resolves({
        _id: projectId,
        stateHistory: [],
        save: () => {},
      });
      sandbox.replace(ProjectModel, 'findById', findProjectByIdStub);

      const validateStatesStub = sandbox.stub();
      validateStatesStub.rejects(
        new error.DataValidationError(
          'This data is not valid',
          'states',
          stateIds
        )
      );
      sandbox.replace(ProjectModel, 'validateStates', validateStatesStub);

      const getProjectByIdStub = sandbox.stub();
      getProjectByIdStub.resolves({_id: projectId, stateHistory: []});
      sandbox.replace(ProjectModel, 'getProjectById', getProjectByIdStub);
      let errored = false;
      try {
        await ProjectModel.addStates(projectId, stateIds);
      } catch (err) {
        assert.instanceOf(err, error.DataValidationError);
        errored = true;
      }
      assert.isTrue(errored);
    });

    it('will throw an DatabaseOperationError if the underlying database call fails', async () => {
      const stateIds = [
        new mongoose.Types.ObjectId(),
        new mongoose.Types.ObjectId(),
      ];
      const projectId = new mongoose.Types.ObjectId();
      const findProjectByIdStub = sandbox.stub();
      findProjectByIdStub.resolves({
        _id: projectId,
        stateHistory: [],
        save: () => {
          throw 'what do you think you are trying to do';
        },
      });
      sandbox.replace(ProjectModel, 'findById', findProjectByIdStub);

      const validateStatesStub = sandbox.stub();
      validateStatesStub.resolves();
      sandbox.replace(ProjectModel, 'validateStates', validateStatesStub);

      const getProjectByIdStub = sandbox.stub();
      getProjectByIdStub.resolves({_id: projectId, stateHistory: []});
      sandbox.replace(ProjectModel, 'getProjectById', getProjectByIdStub);
      let errored = false;
      try {
        await ProjectModel.addStates(projectId, stateIds);
      } catch (err) {
        assert.instanceOf(err, error.DatabaseOperationError);
        errored = true;
      }
      assert.isTrue(errored);
    });
  });

  context('removeMemebers', () => {
    const sandbox = createSandbox();

    afterEach(() => {
      sandbox.restore();
    });

    it('will remove a project member', async () => {
      const projectId = new mongoose.Types.ObjectId();
      const members = [new mongoose.Types.ObjectId()];
      const findProjectByIdStub = sandbox.stub();
      const savedStub = sandbox.stub();
      savedStub.resolves();
      findProjectByIdStub.resolves({
        _id: projectId,
        members: members,
        save: savedStub,
      });
      sandbox.replace(ProjectModel, 'findById', findProjectByIdStub);

      const getProjectByIdStub = sandbox.stub();
      getProjectByIdStub.resolves({_id: projectId, members: members});
      sandbox.replace(ProjectModel, 'getProjectById', getProjectByIdStub);

      const res = await ProjectModel.removeMembers(projectId, members);

      assert.isOk(res);
      assert.isTrue(findProjectByIdStub.calledOnce);
      assert.isTrue(getProjectByIdStub.calledOnce);
      assert.isTrue(savedStub.calledOnce);
    });

    it('will remove a project members with ids as object', async () => {
      const projectId = new mongoose.Types.ObjectId();
      const members = [new mongoose.Types.ObjectId()];
      const findProjectByIdStub = sandbox.stub();
      const savedStub = sandbox.stub();
      savedStub.resolves();
      findProjectByIdStub.resolves({
        _id: projectId,
        members: members,
        save: savedStub,
      });
      sandbox.replace(ProjectModel, 'findById', findProjectByIdStub);

      const getProjectByIdStub = sandbox.stub();
      getProjectByIdStub.resolves({_id: projectId, members: members});
      sandbox.replace(ProjectModel, 'getProjectById', getProjectByIdStub);

      const res = await ProjectModel.removeMembers(
        projectId,
        members.map(member => {
          return {_id: member} as unknown as databaseTypes.IMember;
        })
      );

      assert.isOk(res);
      assert.isTrue(findProjectByIdStub.calledOnce);
      assert.isTrue(getProjectByIdStub.calledOnce);
      assert.isTrue(savedStub.calledOnce);
    });

    it('will not remove non existing project member', async () => {
      const projectId = new mongoose.Types.ObjectId();
      const members = [new mongoose.Types.ObjectId()];
      const findProjectByIdStub = sandbox.stub();
      const savedStub = sandbox.stub();
      savedStub.resolves();
      findProjectByIdStub.resolves({
        _id: projectId,
        members: members,
        save: savedStub,
      });
      sandbox.replace(ProjectModel, 'findById', findProjectByIdStub);

      const getProjectByIdStub = sandbox.stub();
      getProjectByIdStub.resolves({_id: projectId, members: members});
      sandbox.replace(ProjectModel, 'getProjectById', getProjectByIdStub);

      const res = await ProjectModel.removeMembers(projectId, [
        new mongoose.Types.ObjectId(),
      ]);

      assert.isOk(res);
      assert.isTrue(findProjectByIdStub.calledOnce);
      assert.isTrue(getProjectByIdStub.calledOnce);
      assert.isFalse(savedStub.called);
    });

    it('will throw an InvalidArgumentError when the members argument is empty', async () => {
      const projectId = new mongoose.Types.ObjectId();
      const members = [new mongoose.Types.ObjectId()];
      const findProjectByIdStub = sandbox.stub();
      const savedStub = sandbox.stub();
      savedStub.resolves();
      findProjectByIdStub.resolves({
        _id: projectId,
        members: members,
        save: savedStub,
      });
      sandbox.replace(ProjectModel, 'findById', findProjectByIdStub);

      const getProjectByIdStub = sandbox.stub();
      getProjectByIdStub.resolves({_id: projectId, members: members});
      sandbox.replace(ProjectModel, 'getProjectById', getProjectByIdStub);

      let errored = false;
      try {
        await ProjectModel.removeMembers(projectId, []);
      } catch (err) {
        assert.instanceOf(err, error.InvalidArgumentError);
        errored = true;
      }
      assert.isTrue(errored);
    });

    it('will passthrough a DataNotFoundError when the project does exist ', async () => {
      const projectId = new mongoose.Types.ObjectId();
      const members = [new mongoose.Types.ObjectId()];
      const findProjectByIdStub = sandbox.stub();
      const savedStub = sandbox.stub();
      savedStub.resolves();
      findProjectByIdStub.resolves();
      sandbox.replace(ProjectModel, 'findById', findProjectByIdStub);

      const getProjectByIdStub = sandbox.stub();
      getProjectByIdStub.resolves({_id: projectId, members: members});
      sandbox.replace(ProjectModel, 'getProjectById', getProjectByIdStub);

      let errored = false;
      try {
        await ProjectModel.removeMembers(projectId, members);
      } catch (err) {
        assert.instanceOf(err, error.DataNotFoundError);
        errored = true;
      }
      assert.isTrue(errored);
    });

    it('will throw a databaseOperationError when the underlying Database call fails', async () => {
      const projectId = new mongoose.Types.ObjectId();
      const members = [new mongoose.Types.ObjectId()];
      const findProjectByIdStub = sandbox.stub();
      const savedStub = sandbox.stub();
      savedStub.rejects('The database has failed');
      findProjectByIdStub.resolves({
        _id: projectId,
        members: members,
        save: savedStub,
      });
      sandbox.replace(ProjectModel, 'findById', findProjectByIdStub);

      const getProjectByIdStub = sandbox.stub();
      getProjectByIdStub.resolves({_id: projectId, members: members});
      sandbox.replace(ProjectModel, 'getProjectById', getProjectByIdStub);

      let errored = false;
      try {
        await ProjectModel.removeMembers(projectId, members);
      } catch (err) {
        assert.instanceOf(err, error.DatabaseOperationError);
        errored = true;
      }
      assert.isTrue(errored);
    });
  });

  context('validateMembers', () => {
    const sandbox = createSandbox();

    afterEach(() => {
      sandbox.restore();
    });

    it('will validate members with ids as objectIds', async () => {
      const members = [
        new mongoose.Types.ObjectId(),
        new mongoose.Types.ObjectId(),
      ];

      const allMemberIdsExistStub = sandbox.stub();
      allMemberIdsExistStub.resolves();
      sandbox.replace(MemberModel, 'allMemberIdsExist', allMemberIdsExistStub);

      const res = await ProjectModel.validateMembers(members);
      assert.deepEqual(res, members);
      assert.isTrue(allMemberIdsExistStub.calledOnce);
    });

    it('will validate members with ids as objects', async () => {
      const members = [
        new mongoose.Types.ObjectId(),
        new mongoose.Types.ObjectId(),
      ];

      const allMemberIdsExistStub = sandbox.stub();
      allMemberIdsExistStub.resolves();
      sandbox.replace(MemberModel, 'allMemberIdsExist', allMemberIdsExistStub);

      const res = await ProjectModel.validateMembers(
        members.map(
          member => ({_id: member} as unknown as databaseTypes.IMember)
        )
      );
      assert.deepEqual(res, members);
      assert.isTrue(allMemberIdsExistStub.calledOnce);
    });

    it('will wrap a DataNotFoundError into a DataValidationError when all the memberIds do not exist', async () => {
      const members = [
        new mongoose.Types.ObjectId(),
        new mongoose.Types.ObjectId(),
      ];

      const allMemberIdsExistStub = sandbox.stub();
      allMemberIdsExistStub.rejects(
        new error.DataNotFoundError(
          'The data was not found',
          'members',
          members
        )
      );
      sandbox.replace(MemberModel, 'allMemberIdsExist', allMemberIdsExistStub);

      let errored = false;
      try {
        await ProjectModel.validateMembers(members);
      } catch (err) {
        assert.instanceOf(err, error.DataValidationError);
        errored = true;
      }
      assert.isTrue(errored);
    });

    it('will passthrough any other error passed by allMemberIdsExist', async () => {
      const members = [
        new mongoose.Types.ObjectId(),
        new mongoose.Types.ObjectId(),
      ];

      const allMemberIdsExistStub = sandbox.stub();
      allMemberIdsExistStub.rejects(
        new error.DatabaseOperationError(
          'The database failed',
          'mongoDb',
          'members.allMemberIdsExist',
          members
        )
      );
      sandbox.replace(MemberModel, 'allMemberIdsExist', allMemberIdsExistStub);

      let errored = false;
      try {
        await ProjectModel.validateMembers(members);
      } catch (err) {
        assert.instanceOf(err, error.DatabaseOperationError);
        errored = true;
      }
      assert.isTrue(errored);
    });
  });

  context('addMembers', () => {
    const sandbox = createSandbox();

    afterEach(() => {
      sandbox.restore();
    });

    it('will add new members with ids passed as objectIds', async () => {
      const projectId = new mongoose.Types.ObjectId();
      const memberIds = [
        new mongoose.Types.ObjectId(),
        new mongoose.Types.ObjectId(),
      ];

      const findProjectByIdStub = sandbox.stub();
      const savedStub = sandbox.stub();
      savedStub.resolves();
      findProjectByIdStub.resolves({
        _id: projectId,
        members: [],
        save: savedStub,
      });

      sandbox.replace(ProjectModel, 'findById', findProjectByIdStub);

      const validateMembersStub = sandbox.stub();
      validateMembersStub.resolves(memberIds);
      sandbox.replace(ProjectModel, 'validateMembers', validateMembersStub);

      const getProjectByIdStub = sandbox.stub();
      getProjectByIdStub.resolves({_id: projectId, members: memberIds});
      sandbox.replace(ProjectModel, 'getProjectById', getProjectByIdStub);

      const res = await ProjectModel.addMembers(projectId, memberIds);
      assert.isOk(res);
      assert.isObject(res);
      assert.isTrue(findProjectByIdStub.calledOnce);
      assert.isTrue(getProjectByIdStub.calledOnce);
      assert.isTrue(savedStub.calledOnce);
      assert.isTrue(validateMembersStub.calledOnce);
    });

    it('will add new members with ids passed as objects', async () => {
      const projectId = new mongoose.Types.ObjectId();
      const memberIds = [
        new mongoose.Types.ObjectId(),
        new mongoose.Types.ObjectId(),
      ];

      const findProjectByIdStub = sandbox.stub();
      const savedStub = sandbox.stub();
      savedStub.resolves();
      findProjectByIdStub.resolves({
        _id: projectId,
        members: [],
        save: savedStub,
      });

      sandbox.replace(ProjectModel, 'findById', findProjectByIdStub);

      const validateMembersStub = sandbox.stub();
      validateMembersStub.resolves(memberIds);
      sandbox.replace(ProjectModel, 'validateMembers', validateMembersStub);

      const getProjectByIdStub = sandbox.stub();
      getProjectByIdStub.resolves({_id: projectId, members: memberIds});
      sandbox.replace(ProjectModel, 'getProjectById', getProjectByIdStub);

      const res = await ProjectModel.addMembers(
        projectId,
        memberIds.map(
          member => ({_id: member} as unknown as databaseTypes.IMember)
        )
      );
      assert.isOk(res);
      assert.isObject(res);
      assert.isTrue(findProjectByIdStub.calledOnce);
      assert.isTrue(getProjectByIdStub.calledOnce);
      assert.isTrue(savedStub.calledOnce);
      assert.isTrue(validateMembersStub.calledOnce);
    });

    it('will add new members if they already exist on the project', async () => {
      const projectId = new mongoose.Types.ObjectId();
      const memberIds = [
        new mongoose.Types.ObjectId(),
        new mongoose.Types.ObjectId(),
      ];

      const findProjectByIdStub = sandbox.stub();
      const savedStub = sandbox.stub();
      savedStub.resolves();
      findProjectByIdStub.resolves({
        _id: projectId,
        members: memberIds,
        save: savedStub,
      });

      sandbox.replace(ProjectModel, 'findById', findProjectByIdStub);

      const validateMembersStub = sandbox.stub();
      validateMembersStub.resolves(memberIds);
      sandbox.replace(ProjectModel, 'validateMembers', validateMembersStub);

      const getProjectByIdStub = sandbox.stub();
      getProjectByIdStub.resolves({_id: projectId, members: memberIds});
      sandbox.replace(ProjectModel, 'getProjectById', getProjectByIdStub);

      const res = await ProjectModel.addMembers(projectId, memberIds);
      assert.isOk(res);
      assert.isObject(res);
      assert.isTrue(findProjectByIdStub.calledOnce);
      assert.isTrue(getProjectByIdStub.calledOnce);
      assert.isFalse(savedStub.called);
      assert.isTrue(validateMembersStub.calledOnce);
    });

    it('will throw an InvalidArgumentError when members.length === 0', async () => {
      const projectId = new mongoose.Types.ObjectId();
      const memberIds = [
        new mongoose.Types.ObjectId(),
        new mongoose.Types.ObjectId(),
      ];

      const findProjectByIdStub = sandbox.stub();
      const savedStub = sandbox.stub();
      savedStub.resolves();
      findProjectByIdStub.resolves({
        _id: projectId,
        members: [],
        save: savedStub,
      });

      sandbox.replace(ProjectModel, 'findById', findProjectByIdStub);

      const validateMembersStub = sandbox.stub();
      validateMembersStub.resolves(memberIds);
      sandbox.replace(ProjectModel, 'validateMembers', validateMembersStub);

      const getProjectByIdStub = sandbox.stub();
      getProjectByIdStub.resolves({_id: projectId, members: memberIds});
      sandbox.replace(ProjectModel, 'getProjectById', getProjectByIdStub);

      let errored = false;
      try {
        await ProjectModel.addMembers(projectId, []);
      } catch (err) {
        assert.instanceOf(err, error.InvalidArgumentError);
        errored = true;
      }
      assert.isTrue(errored);
    });

    it('will throw a DataNotFoundError when project does not exist', async () => {
      const projectId = new mongoose.Types.ObjectId();
      const memberIds = [
        new mongoose.Types.ObjectId(),
        new mongoose.Types.ObjectId(),
      ];

      const findProjectByIdStub = sandbox.stub();
      const savedStub = sandbox.stub();
      savedStub.resolves();
      findProjectByIdStub.resolves();

      sandbox.replace(ProjectModel, 'findById', findProjectByIdStub);

      const validateMembersStub = sandbox.stub();
      validateMembersStub.resolves(memberIds);
      sandbox.replace(ProjectModel, 'validateMembers', validateMembersStub);

      const getProjectByIdStub = sandbox.stub();
      getProjectByIdStub.resolves({_id: projectId, members: memberIds});
      sandbox.replace(ProjectModel, 'getProjectById', getProjectByIdStub);

      let errored = false;
      try {
        await ProjectModel.addMembers(projectId, memberIds);
      } catch (err) {
        assert.instanceOf(err, error.DataNotFoundError);
        errored = true;
      }
      assert.isTrue(errored);
    });

    it('will throw a DataValidationError when members cannot be validated', async () => {
      const projectId = new mongoose.Types.ObjectId();
      const memberIds = [
        new mongoose.Types.ObjectId(),
        new mongoose.Types.ObjectId(),
      ];

      const findProjectByIdStub = sandbox.stub();
      const savedStub = sandbox.stub();
      savedStub.resolves();
      findProjectByIdStub.resolves({
        _id: projectId,
        members: [],
        save: savedStub,
      });

      sandbox.replace(ProjectModel, 'findById', findProjectByIdStub);

      const validateMembersStub = sandbox.stub();
      validateMembersStub.rejects(
        new error.DataValidationError(
          'The memberIDs are not valid',
          'members',
          memberIds
        )
      );
      sandbox.replace(ProjectModel, 'validateMembers', validateMembersStub);

      const getProjectByIdStub = sandbox.stub();
      getProjectByIdStub.resolves({_id: projectId, members: memberIds});
      sandbox.replace(ProjectModel, 'getProjectById', getProjectByIdStub);

      let errored = false;
      try {
        await ProjectModel.addMembers(projectId, memberIds);
      } catch (err) {
        assert.instanceOf(err, error.DataValidationError);
        errored = true;
      }
      assert.isTrue(errored);
    });

    it('will throw a DatabaseOperationError when the underlying database call fails', async () => {
      const projectId = new mongoose.Types.ObjectId();
      const memberIds = [
        new mongoose.Types.ObjectId(),
        new mongoose.Types.ObjectId(),
      ];

      const findProjectByIdStub = sandbox.stub();
      const savedStub = sandbox.stub();
      savedStub.rejects('something really bad has happened');
      findProjectByIdStub.resolves({
        _id: projectId,
        members: [],
        save: savedStub,
      });

      sandbox.replace(ProjectModel, 'findById', findProjectByIdStub);

      const validateMembersStub = sandbox.stub();
      validateMembersStub.resolves(memberIds);
      sandbox.replace(ProjectModel, 'validateMembers', validateMembersStub);

      const getProjectByIdStub = sandbox.stub();
      getProjectByIdStub.resolves({_id: projectId, members: memberIds});
      sandbox.replace(ProjectModel, 'getProjectById', getProjectByIdStub);

      let errored = false;
      try {
        await ProjectModel.addMembers(projectId, memberIds);
      } catch (err) {
        assert.instanceOf(err, error.DatabaseOperationError);
        errored = true;
      }
      assert.isTrue(errored);
    });
  });

  context('removeStates', () => {
    const sandbox = createSandbox();

    afterEach(() => {
      sandbox.restore();
    });

    it('will remove a project state', async () => {
      const projectId = new mongoose.Types.ObjectId();
      const states = [new mongoose.Types.ObjectId()];
      const findProjectByIdStub = sandbox.stub();
      const savedStub = sandbox.stub();
      savedStub.resolves();
      findProjectByIdStub.resolves({
        _id: projectId,
        stateHistory: states,
        save: savedStub,
      });
      sandbox.replace(ProjectModel, 'findById', findProjectByIdStub);

      const getProjectByIdStub = sandbox.stub();
      getProjectByIdStub.resolves({_id: projectId, stateHistory: states});
      sandbox.replace(ProjectModel, 'getProjectById', getProjectByIdStub);

      const res = await ProjectModel.removeStates(projectId, states);

      assert.isOk(res);
      assert.isTrue(findProjectByIdStub.calledOnce);
      assert.isTrue(getProjectByIdStub.calledOnce);
      assert.isTrue(savedStub.calledOnce);
    });

    it('will remove a project states with ids as object', async () => {
      const projectId = new mongoose.Types.ObjectId();
      const states = [new mongoose.Types.ObjectId()];
      const findProjectByIdStub = sandbox.stub();
      const savedStub = sandbox.stub();
      savedStub.resolves();
      findProjectByIdStub.resolves({
        _id: projectId,
        stateHistory: states,
        save: savedStub,
      });
      sandbox.replace(ProjectModel, 'findById', findProjectByIdStub);

      const getProjectByIdStub = sandbox.stub();
      getProjectByIdStub.resolves({_id: projectId, stateHistory: states});
      sandbox.replace(ProjectModel, 'getProjectById', getProjectByIdStub);

      const res = await ProjectModel.removeStates(
        projectId,
        states.map(member => {
          return {_id: member} as unknown as databaseTypes.IState;
        })
      );

      assert.isOk(res);
      assert.isTrue(findProjectByIdStub.calledOnce);
      assert.isTrue(getProjectByIdStub.calledOnce);
      assert.isTrue(savedStub.calledOnce);
    });

    it('will not remove non existing project state', async () => {
      const projectId = new mongoose.Types.ObjectId();
      const states = [new mongoose.Types.ObjectId()];
      const findProjectByIdStub = sandbox.stub();
      const savedStub = sandbox.stub();
      savedStub.resolves();
      findProjectByIdStub.resolves({
        _id: projectId,
        stateHistory: states,
        save: savedStub,
      });
      sandbox.replace(ProjectModel, 'findById', findProjectByIdStub);

      const getProjectByIdStub = sandbox.stub();
      getProjectByIdStub.resolves({_id: projectId, stateHistory: states});
      sandbox.replace(ProjectModel, 'getProjectById', getProjectByIdStub);

      const res = await ProjectModel.removeStates(projectId, [
        new mongoose.Types.ObjectId(),
      ]);

      assert.isOk(res);
      assert.isTrue(findProjectByIdStub.calledOnce);
      assert.isTrue(getProjectByIdStub.calledOnce);
      assert.isFalse(savedStub.called);
    });

    it('will throw an InvalidArgumentError when the state argument is empty', async () => {
      const projectId = new mongoose.Types.ObjectId();
      const states = [new mongoose.Types.ObjectId()];
      const findProjectByIdStub = sandbox.stub();
      const savedStub = sandbox.stub();
      savedStub.resolves();
      findProjectByIdStub.resolves({
        _id: projectId,
        stateHistory: states,
        save: savedStub,
      });
      sandbox.replace(ProjectModel, 'findById', findProjectByIdStub);

      const getProjectByIdStub = sandbox.stub();
      getProjectByIdStub.resolves({_id: projectId, stateHistory: states});
      sandbox.replace(ProjectModel, 'getProjectById', getProjectByIdStub);

      let errored = false;
      try {
        await ProjectModel.removeStates(projectId, []);
      } catch (err) {
        assert.instanceOf(err, error.InvalidArgumentError);
        errored = true;
      }
      assert.isTrue(errored);
    });

    it('will passthrough a DataNotFoundError when the project does exist ', async () => {
      const projectId = new mongoose.Types.ObjectId();
      const states = [new mongoose.Types.ObjectId()];
      const findProjectByIdStub = sandbox.stub();
      const savedStub = sandbox.stub();
      savedStub.resolves();
      findProjectByIdStub.resolves();
      sandbox.replace(ProjectModel, 'findById', findProjectByIdStub);

      const getProjectByIdStub = sandbox.stub();
      getProjectByIdStub.resolves({_id: projectId, stateHistory: states});
      sandbox.replace(ProjectModel, 'getProjectById', getProjectByIdStub);

      let errored = false;
      try {
        await ProjectModel.removeStates(projectId, states);
      } catch (err) {
        assert.instanceOf(err, error.DataNotFoundError);
        errored = true;
      }
      assert.isTrue(errored);
    });

    it('will throw a databaseOperationError when the underlying Database call fails', async () => {
      const projectId = new mongoose.Types.ObjectId();
      const states = [new mongoose.Types.ObjectId()];
      const findProjectByIdStub = sandbox.stub();
      const savedStub = sandbox.stub();
      savedStub.rejects('The database has failed');
      findProjectByIdStub.resolves({
        _id: projectId,
        stateHistory: states,
        save: savedStub,
      });
      sandbox.replace(ProjectModel, 'findById', findProjectByIdStub);

      const getProjectByIdStub = sandbox.stub();
      getProjectByIdStub.resolves({_id: projectId, stateHistory: states});
      sandbox.replace(ProjectModel, 'getProjectById', getProjectByIdStub);

      let errored = false;
      try {
        await ProjectModel.removeStates(projectId, states);
      } catch (err) {
        assert.instanceOf(err, error.DatabaseOperationError);
        errored = true;
      }
      assert.isTrue(errored);
    });
  });
});<|MERGE_RESOLUTION|>--- conflicted
+++ resolved
@@ -593,52 +593,6 @@
       assert.isTrue(errored);
     });
 
-<<<<<<< HEAD
-    it('will fail when the owner does not exist.', async () => {
-      const inputProject = {
-        name: 'Test Project',
-        description: 'This is a test project',
-        workspace: {
-          _id: new mongoose.Types.ObjectId(),
-        } as unknown as databaseTypes.IWorkspace,
-        type: {
-          _id: new mongoose.Types.ObjectId(),
-        } as unknown as databaseTypes.IProjectTemplate,
-        owner: {
-          _id: new mongoose.Types.ObjectId(),
-        } as unknown as databaseTypes.IUser,
-        state: {
-          _id: new mongoose.Types.ObjectId(),
-        } as unknown as databaseTypes.IState,
-      };
-      const orgStub = sandbox.stub();
-      orgStub.resolves(true);
-      sandbox.replace(WorkspaceModel, 'workspaceIdExists', orgStub);
-
-      const ownerStub = sandbox.stub();
-      ownerStub.resolves(false);
-      sandbox.replace(UserModel, 'userIdExists', ownerStub);
-
-      const stateStub = sandbox.stub();
-      stateStub.resolves(true);
-      sandbox.replace(StateModel, 'stateIdExists', stateStub);
-
-      const typeStub = sandbox.stub();
-      typeStub.resolves(true);
-      sandbox.replace(ProjectTemplateModel, 'projectTypeIdExists', typeStub);
-      let errored = false;
-
-      try {
-        await ProjectModel.validateUpdateObject(inputProject);
-      } catch (err) {
-        assert.instanceOf(err, error.InvalidOperationError);
-        errored = true;
-      }
-      assert.isTrue(errored);
-    });
-
-=======
->>>>>>> 200ce460
     it('will fail when trying to update the _id', async () => {
       const inputProject = {
         _id: new mongoose.Types.ObjectId(),
@@ -933,9 +887,6 @@
       description: 'this is a test project',
       sdtPath: 'testsdtpath',
       slug: 'test slug',
-<<<<<<< HEAD
-      stateHistory: [],
-=======
       isTemplate: false,
       stateHistory: [
         {
@@ -944,7 +895,6 @@
           camera: {_id: new mongoose.Types.ObjectId(), __v: 1},
         },
       ] as unknown as databaseTypes.IState,
->>>>>>> 200ce460
       members: [],
       files: [],
       __v: 1,
@@ -1180,7 +1130,6 @@
         description: 'this is a test project',
         sdtPath: 'testsdtpath',
         slug: 'test slug',
-
         stateHistory: [],
         members: [],
         files: [],
@@ -1200,7 +1149,6 @@
           name: 'test workspace',
           __v: 1,
         } as unknown as databaseTypes.IProjectTemplate,
-
         state: {
           _id: new mongoose.Types.ObjectId(),
           version: 1,
