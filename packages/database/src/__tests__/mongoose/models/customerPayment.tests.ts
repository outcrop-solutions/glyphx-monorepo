--- conflicted
+++ resolved
@@ -774,11 +774,7 @@
       findStub.returns(new MockMongooseQuery(mockCustomerPayment));
       sandbox.replace(CustomerPaymentModel, 'findOne', findStub);
 
-<<<<<<< HEAD
-      const doc = await CustomerPaymentModel.getCustomerPaymentByStripeId(
-=======
       const doc = await CustomerPaymentModel.getCustomerPaymentByPaymentId(
->>>>>>> 051e99f5
         mockCustomerPayment.paymentId as string
       );
 
