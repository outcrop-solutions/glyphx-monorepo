--- conflicted
+++ resolved
@@ -1,6 +1,3 @@
-<<<<<<< HEAD
 export * from './client';
 // export * as mongoDb from './mongoose';
-=======
-export {MongoDbConnection} from './mongoose';
->>>>>>> d2ff6eb2
+export {MongoDbConnection} from './mongoose';