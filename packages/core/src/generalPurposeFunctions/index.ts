export * as string from './strings';
export * as date from './dates';
<<<<<<< HEAD
export * as fileIngestion from './fileIngestion';
=======
export * as processTracking from './processTracking';
>>>>>>> acf35892
<|MERGE_RESOLUTION|>--- conflicted
+++ resolved
@@ -1,7 +1,4 @@
 export * as string from './strings';
 export * as date from './dates';
-<<<<<<< HEAD
 export * as fileIngestion from './fileIngestion';
-=======
-export * as processTracking from './processTracking';
->>>>>>> acf35892
+export * as processTracking from './processTracking';