import {S3, GetObjectCommand, PutObjectCommand, S3Client} from '@aws-sdk/client-s3';
import {Upload} from '@aws-sdk/lib-storage';
import {getSignedUrl} from '@aws-sdk/s3-request-presigner';
import * as error from '../error';
import {awsTypes} from 'types';
import {Readable} from 'node:stream';

/**`
 * This class provides basic operations for working with S3 buckets.
 */
export class S3Manager {
  /**
   * The name of the bucket that this instance is associated with.
   */
  private readonly bucketNameField: string;
  /**
   * The S3 client that this associated with this instance.
   */
  private bucketField: S3;
  /**
   * determines whether or not the init method has been called on this instance.
   */
  private initedField = false;

  /**
   * The property accessor for the bucket's name.
   */
  get bucketName(): string {
    return this.bucketNameField;
  }

  /**
   * return the inited field indicating that the init method has been called.
   */
  public get inited(): boolean {
    return this.initedField;
  }

  /**
   * The property accessor for the S3 client.  Note, you must call {@link init} before using this accessor.
   *
   * @throws InvalidOperationError - if we have not previously called {@link init}
   */
<<<<<<< HEAD
  public get bucket(): S3 {
    if (!this.initedField)
      throw new error.InvalidOperationError(
        'you must call init before using this object',
        {}
      );
=======
  private get bucket(): S3 {
    if (!this.initedField) throw new error.InvalidOperationError('you must call init before using this object', {});
>>>>>>> bab1a46a

    return this.bucketField;
  }

  /**
   * Builds a new instance of our S3Manager.
   *
   * @param bucketName - the name of our bucket,
   */
  constructor(bucketName: string) {
    this.bucketNameField = bucketName;
    this.bucketField = new S3({});
  }

  /**
   * This function must be called before interacting with any of the other functions in this class.  Calling
   * init will verify that the bucket exists and that you have access to it.
   *
   * @throws InvalidArgumentError if the bucket does not exist, or you do not have access to it.
   */
  public async init() {
    try {
      await this.bucketField.headBucket({Bucket: this.bucketName});
      this.initedField = true;
    } catch (err) {
      throw new error.InvalidArgumentError(
        `An error occurred while checking for the existance of the bucket : ${this.bucketName}.  See the inner error for additional details`,
        'bucketName',
        this.bucketName,
        err
      );
    }
  }

  /**
   * will return the full list of objects in a bucket that match the filter.
   * By default, S3 will only return 1000 objects.  This function will recursivly
   * call itself to get all of the objects.
   *
   * @param filter - the key's to search for.
   * @startAfter - is sent to S3, to return a subset of items.
   *
   * @throws InvalidOperationError if you do not have list permissions for the filter on the bucket.
   */
  public async listObjects(filter: string, startAfter?: string): Promise<string[]> {
    const options: {Bucket: string} & Record<string, string> = {
      Bucket: this.bucketName,
      Prefix: filter,
    };

    if (startAfter) {
      options['StartAfter'] = startAfter;
    }
    try {
      const results = await this.bucket.listObjectsV2(options);
      const retval: string[] = [];
      //istanbul ignore next
      results.Contents?.forEach((r) => {
        retval.push(r.Key as string);
      });

      if (results.IsTruncated) {
        const startAfterKey = retval[retval.length - 1];
        const subResults = await this.listObjects(filter, startAfterKey);
        retval.push(...subResults);
      }
      return retval;
    } catch (err) {
      throw new error.InvalidOperationError(
        `An unexpected error occurred while retreiving objects from bucket: ${this.bucketName} with the filter: ${filter}.  See the inner exception for additional details`,
        {Bucket: this.bucketName, filter},
        err
      );
    }
  }

  /**
   * returns information about a file in the S3 bucket.
   *
   * @param fileName - the name of the file to get information about.
   *
   * @throws InvalidArgumentError - if the file does not exist iin the bucket, or you do not have permissions to access it.
   */
  public async getFileInformation(fileName: string): Promise<awsTypes.IHeadObjectData> {
    try {
      const result = await this.bucket.headObject({
        Bucket: this.bucketName,
        Key: fileName,
      });
      //istanbul ignore next
      const fileSize = result.ContentLength ?? -1;
      return {
        fileName: fileName,
        fileSize: fileSize,
        lastModified: result.LastModified,
      };
    } catch (err) {
      throw new error.InvalidArgumentError(
        `An error occurred while getting the object : ${fileName} information from the bucket: ${this.bucketName}. Are you sure that the object exists and that you have access to it?  See the inner error for additional information`,
        'fileName',
        fileName,
        err
      );
    }
  }
  /**
   * Will get a signedUrlPromise for client side file upload
   */

  public async getSignedUploadUrlPromise(key: string): Promise<any> {
    const putObjectParams = {
      Bucket: this.bucketName,
      Key: key,
      ContentType: '', // Set Content-Type header to empty string for unsigned body
    };
    const client = new S3Client({region: 'us-east-2'});
    const command = new PutObjectCommand(putObjectParams);

    // @ts-ignore
    const url = await getSignedUrl(client, command);
    return url;
  }

  public async getSignedDataUrlPromise(key: string): Promise<any> {
    const getObjectParams = {
      Bucket: this.bucketName,
      Key: key,
      ContentType: 'text/csv',
    };
    const client = new S3Client({region: 'us-east-2'});
    const command = new GetObjectCommand(getObjectParams);

    // @ts-ignore
    const url = await getSignedUrl(client, command, {expiresIn: 3600});
    return url;
  }

  /**
   * Will get a Readable stream to provide access to a file.
   *
   * @param key - the name of the file that you would like access to.
   *
   * @throws InvalidOperationError - If an error is thrown by the S3 client.
   */
  public async getObjectStream(key: string): Promise<Readable> {
    const bucketParameters = {
      Bucket: this.bucketName,
      Key: key,
    };

    try {
      const response = await this.bucket.getObject(bucketParameters);

      return response.Body as Readable;
    } catch (err) {
      throw new error.InvalidOperationError(
        `An error occurred while setting up the stream.  Are you sure that the file ${key} exists and that you have permissions to access it?  See the innerError for additional details`,
        {},
        err
      );
    }
  }

  /**
   *  This function will allow a client to upload a stream using
   *  a multipart upload to upload a file directly from memory to
   *  to S3.
   *
   *  @param fileName - the name of the file to create in S3.
   *  @param stream - a pass through stream that will stream the data to be uploaded.
   */
  // @ts-ignore
  public getUploadStream(fileName: string, stream, contentType?: string) {
    const params: any = {
      Bucket: this.bucketName,
      Key: fileName,
      Body: stream,
    };

    if (contentType) {
      params.ContentType = contentType;
    }

    const upload = new Upload({
      client: this.bucket,
      params: params,
    });

    return upload;
  }

  /**
   * This function will remove an object from the s3 bucket,
   *
   * @param fileName - the name/key of the object to remove.
   * @throws InvalidOperationError -- if S3 throws an error
   */
  public async removeObject(fileName: string) {
    try {
      await this.bucket.deleteObject({
        Bucket: this.bucketName,
        Key: fileName,
      });
    } catch (err) {
      throw new error.InvalidOperationError(
        `An error occurred while removing the object with the key: ${fileName}. Are you sure that it exists and that you have access to remove it?  See the inner error for additional information`,
        {fileName},
        err
      );
    }
  }

  /**
   * Checks our underlying S3 bucket to determine whether or not the file exists.
   *
   * @param fileName -- the name (key) of the file to check
   */
  public async fileExists(fileName: string): Promise<boolean> {
    let retval = true;
    try {
      await this.bucket.headObject({Bucket: this.bucketName, Key: fileName});
    } catch (err) {
      retval = false;
    }

    return retval;
  }

  async putObject(key: string, content: string | Buffer): Promise<void> {
    try {
      await this.bucket.putObject({
        Bucket: this.bucketName,
        Key: key,
        Body: content,
      });
    } catch (err) {
      throw new error.InvalidOperationError(
        'An unexpected error occurred while storing the object, See the inner error for more information',
        {key: key, bucketName: this.bucketName},
        err
      );
    }
  }
}<|MERGE_RESOLUTION|>--- conflicted
+++ resolved
@@ -41,17 +41,8 @@
    *
    * @throws InvalidOperationError - if we have not previously called {@link init}
    */
-<<<<<<< HEAD
-  public get bucket(): S3 {
-    if (!this.initedField)
-      throw new error.InvalidOperationError(
-        'you must call init before using this object',
-        {}
-      );
-=======
   private get bucket(): S3 {
     if (!this.initedField) throw new error.InvalidOperationError('you must call init before using this object', {});
->>>>>>> bab1a46a
 
     return this.bucketField;
   }
