--- conflicted
+++ resolved
@@ -9,11 +9,7 @@
     'node/no-unpublished-import': [
       'error',
       {
-<<<<<<< HEAD
-        allowModules: ['mocha', 'chai', 'sinon'],
-=======
         allowModules: ['chai', 'sinon', 'mocha'],
->>>>>>> acf35892
       },
     ],
   },
