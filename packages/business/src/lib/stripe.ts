--- conflicted
+++ resolved
@@ -1,17 +1,9 @@
-<<<<<<< HEAD
-=======
 import {error, constants} from '@glyphx/core';
->>>>>>> 051e99f5
 import Stripe from 'stripe';
 
 export class StripeClient {
   public static stripe: any;
   public static async init() {
-<<<<<<< HEAD
-    StripeClient.stripe = new Stripe(process.env.PAYMENTS_SECRET_KEY ?? '', {
-      apiVersion: '2020-08-27',
-    });
-=======
     try {
       StripeClient.stripe = new Stripe(process.env.PAYMENTS_SECRET_KEY ?? '', {
         apiVersion: '2020-08-27',
@@ -24,7 +16,6 @@
       e.publish('', constants.ERROR_SEVERITY.ERROR);
       throw e;
     }
->>>>>>> 051e99f5
   }
   static async createCustomer(email) {
     return await StripeClient.stripe?.customers.create({
