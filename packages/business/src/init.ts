--- conflicted
+++ resolved
@@ -5,14 +5,10 @@
 import {StripeClient} from 'lib/stripe';
 export class Initializer {
   public static async init() {
-    await EmailClient.init();
     await logging.Logger.init();
     await databaseConnection.init();
     await athenaConnection.init();
-<<<<<<< HEAD
-=======
     await EmailClient.init();
->>>>>>> 051e99f5
     await StripeClient.init();
   }
 }