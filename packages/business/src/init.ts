--- conflicted
+++ resolved
@@ -1,11 +1,6 @@
 import {logging} from '@glyphx/core';
-<<<<<<< HEAD
-import connection from './lib/databaseConnection';
-
-=======
-import databaseConnection from './lib/server/databaseConnection';
-import athenaConnection from './lib/server/athenaConnection';
->>>>>>> 98e39f08
+import databaseConnection from 'lib/databaseConnection';
+import athenaConnection from 'lib/athenaConnection';
 export class Initializer {
   public static async init() {
     await logging.Logger.init();
