--- conflicted
+++ resolved
@@ -1,12 +1,4 @@
-// export * from 'constants';
-<<<<<<< HEAD
-
 export {Initializer} from './init';
-// export * from 'email';
-// export * from 'hooks/data';
-=======
-// export * from 'email'
->>>>>>> 7a3f0d1a
 export * from 'services';
 export * from 'validation';
 export {default as dbConnection} from './lib/server/databaseConnection';