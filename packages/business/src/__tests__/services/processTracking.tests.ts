--- conflicted
+++ resolved
@@ -6,10 +6,6 @@
 import {databaseTypes} from 'types';
 import {Types as mongooseTypes} from 'mongoose';
 import {error} from 'core';
-<<<<<<< HEAD
-import dbConnection from '../../lib/databaseConnection';
-=======
->>>>>>> 38ab7148
 describe('ProcessTrackingService', () => {
   context('createProcessTracking', () => {
     const mockProcessTracking: databaseTypes.IProcessTracking = {
