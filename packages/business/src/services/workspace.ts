// import emailClient from 'email';
import {databaseTypes, emailTypes} from 'types';
import {error, constants} from 'core';
import mongoDbConnection from '../lib/databaseConnection';

import {v4} from 'uuid';
import {DBFormatter} from 'database/src/lib/format';

export class WorkspaceService {
  public static async countWorkspaces(slug: string): Promise<number> {
    try {
      const count = await mongoDbConnection.models.WorkspaceModel.count({slug});
      return count;
    } catch (err) {
      const e = new error.DataServiceError(
        'An unexpected error occurred while counting the workspace. See the inner error for additional details',
        'workspace',
        'countWorkspaces',
        {slug},
        err
      );
      e.publish('', constants.ERROR_SEVERITY.ERROR);
      throw e;
    }
  }

  public static async createWorkspace(
    creatorId: string,
    email: string,
    name: string,
    slug: string
  ): Promise<databaseTypes.IWorkspace | null> {
    try {
      const input = {
        workspaceCode: v4().replaceAll('-', ''),
        inviteCode: v4().replaceAll('-', ''),
        creator: creatorId,
        name,
        slug: slug,
      } as unknown as Omit<databaseTypes.IWorkspace, '_id'>;

      const workspace = await mongoDbConnection.models.WorkspaceModel.createWorkspace(input);
      const member = await mongoDbConnection.models.MemberModel.createWorkspaceMember({
        inviter: email,
        email: email,
        joinedAt: new Date(),
        type: databaseTypes.constants.MEMBERSHIP_TYPE.WORKSPACE,
        status: databaseTypes.constants.INVITATION_STATUS.ACCEPTED,
        teamRole: databaseTypes.constants.ROLE.OWNER,
        member: creatorId,
        invitedBy: creatorId,
        workspace: workspace.id!,
      });

      const newWorkspace = await mongoDbConnection.models.WorkspaceModel.addMembers(workspace.id!, [member]);

      await mongoDbConnection.models.UserModel.addMembership(creatorId, [member]);
      await mongoDbConnection.models.UserModel.addWorkspaces(creatorId, [newWorkspace]);

      return newWorkspace;
    } catch (err: any) {
      if (err instanceof error.UnexpectedError || err instanceof error.DataValidationError) {
        err.publish('', constants.ERROR_SEVERITY.WARNING);
        throw err;
      } else {
        const e = new error.DataServiceError(
          'An unexpected error occurred while creating the workspace. See the inner error for additional details',
          'workspace',
          'createWorkspace',
          {creatorId, name, slug},
          err
        );
        e.publish('', constants.ERROR_SEVERITY.ERROR);
        throw e;
      }
    }
  }

  public static async deleteWorkspace(
    userId: string,
    email: string,
    id: string
  ): Promise<databaseTypes.IWorkspace | null> {
    try {
      const workspace = await WorkspaceService.getSiteWorkspace(id);
      // console.dir({workspace, userId, email, id}, {depth: null});
      if (workspace) {
        // delete workspace
        await mongoDbConnection.models.WorkspaceModel.updateWorkspaceByFilter(
          {slug: workspace.slug},
          {
            deletedAt: new Date(),
          }
        );

        // remove workspace and membe,rship from user
        await mongoDbConnection.models.UserModel.removeWorkspaces(userId, [workspace.id!]);
        const userMember = workspace.members.filter((mem: any) => {
          return mem?.member?.id?.toString() === userId;
        });

        if (userMember?.length > 0) {
          await mongoDbConnection.models.UserModel.removeMembership(userId, [...userMember]);
        }

        if (workspace?.members?.length > 0) {
          // delete all associated members
          await mongoDbConnection.models.MemberModel.updateMemberWithFilter(
            {workspace: workspace.id},
            {deletedAt: new Date()}
          );
        }

        if (workspace?.projects?.length > 0) {
          // delete all projects associated with workspace
          await mongoDbConnection.models.ProjectModel.updateProjectWithFilter(
            {workspace: workspace.id},
            {deletedAt: new Date()}
          );
        }

        return workspace;
      } else {
        throw new error.DataNotFoundError('Unable to find workspace', 'workspace', {userId, email});
      }
    } catch (err: any) {
      if (
        err instanceof error.DataNotFoundError ||
        err instanceof error.InvalidArgumentError ||
        err instanceof error.InvalidOperationError
      ) {
        err.publish('', constants.ERROR_SEVERITY.WARNING);
        return null;
      } else {
        const e = new error.DataServiceError(
          'An unexpected error occurred while updating the workspace. See the inner error for additional details',
          'workspace',
          'updateWorkspace',
          {userId, email, id},
          err
        );
        e.publish('', constants.ERROR_SEVERITY.ERROR);
        throw e;
      }
    }
  }

  /**
   *
   * This is used as a utility function in order to get the default workspace for a user
   * @param userId
   * @param email
   * @param slug
   * @returns Promise<databaseTypes.IWorkspace | null>
   */

  static async getOwnWorkspace(userId: string, email: string, slug: string): Promise<databaseTypes.IWorkspace | null> {
    // @jp: we need a clean way to implement filter on related records here
    try {
      const workspaces = await mongoDbConnection.models.WorkspaceModel.queryWorkspaces({
        deletedAt: undefined,
        slug,
      });

      const filteredWorkspaces = workspaces.results.filter(
        (space) =>
          space.members.filter(
            (mem) =>
              mem.email === email && mem.teamRole === databaseTypes.constants.ROLE.OWNER && mem.deletedAt === undefined
          ).length > 0
      );
      if (filteredWorkspaces.length > 0) {
        return filteredWorkspaces[0];
      } else {
        throw new error.DataNotFoundError('Unable to find workspace', 'workspace', {userId, email, slug});
      }
    } catch (err: any) {
      if (err instanceof error.DataNotFoundError || err instanceof error.InvalidArgumentError) {
        err.publish('', constants.ERROR_SEVERITY.WARNING);
        return null;
      } else {
        const e = new error.DataServiceError(
          'An unexpected error occurred while getting the Workspace. See the inner error for additional details',
          'workspace',
          'getWorkspace',
          {email},
          err
        );
        e.publish('', constants.ERROR_SEVERITY.ERROR);
        throw e;
      }
    }
  }

  public static async getInvitation(inviteCode: string): Promise<databaseTypes.IWorkspace | null> {
    try {
      const workspace = await mongoDbConnection.models.WorkspaceModel.queryWorkspaces({
        inviteCode,
        deletedAt: undefined,
      });
      return workspace.results[0];
    } catch (err: any) {
      if (err instanceof error.DataNotFoundError || err instanceof error.InvalidArgumentError) {
        err.publish('', constants.ERROR_SEVERITY.WARNING);
        return null;
      } else {
        const e = new error.DataServiceError(
          'An unexpected error occurred while querying workspaces. See the inner error for additional details',
          'member',
          'queryWorkspaces',
          {inviteCode},
          err
        );
        e.publish('', constants.ERROR_SEVERITY.ERROR);
        throw e;
      }
    }
  }

  public static async getSiteWorkspace(id: string): Promise<databaseTypes.IWorkspace | null> {
    try {
      const workspace = await mongoDbConnection.models.WorkspaceModel.getWorkspaceById(id);

      return workspace;
    } catch (err: any) {
      if (err instanceof error.DataNotFoundError || err instanceof error.InvalidArgumentError) {
        err.publish('', constants.ERROR_SEVERITY.WARNING);
        return null;
      } else {
        const e = new error.DataServiceError(
          'An unexpected error occurred while querying Workspaces. See the inner error for additional details',
          'workspace',
          'queryWorkspaces',
          {id},
          err
        );
        e.publish('', constants.ERROR_SEVERITY.ERROR);
        throw e;
      }
    }
  }

  /**
   *
   * This is used as a utility function in order to get a specific workspace for a user
   * @param userId
   * @param email // user's email
   * @param slug //workspace slug
   * @returns Promise<databaseTypes.IWorkspace | null>
   */

  static async getWorkspace(email: string, id: string): Promise<databaseTypes.IWorkspace | null> {
    try {
      const workspaces = await mongoDbConnection.models.WorkspaceModel.queryWorkspaces({
        deletedAt: undefined,
        _id: id,
      });
      const filteredWorkspaces = workspaces.results.filter(
        (space) => space.members.filter((mem) => mem.email === email && mem.deletedAt === undefined).length > 0
      );
      if (filteredWorkspaces.length > 0) {
        return filteredWorkspaces[0];
      } else {
        const errMsg = 'No workspaces contain the user as a member';
        const e = new error.DataNotFoundError(errMsg, 'getWorkspaces', {email});
        throw e;
      }
    } catch (err: any) {
      if (err instanceof error.DataNotFoundError || err instanceof error.InvalidArgumentError) {
        err.publish('', constants.ERROR_SEVERITY.WARNING);
        return null;
      } else {
        const e = new error.DataServiceError(
          'An unexpected error occurred while querying Workspaces. See the inner error for additional details',
          'workspace',
          'queryWorkspace',
          {email},
          err
        );
        e.publish('', constants.ERROR_SEVERITY.ERROR);
        throw e;
      }
    }
  }

  /**
   *
   * This is used as a utility function in order to get the list of workspaces of which the user has accepted membership
   * @param userId
   * @param email //user's email
   * @returns Promise<databaseTypes.IWorkspace | null>
   */
  static async getWorkspaces(userId: string, email: string): Promise<databaseTypes.IWorkspace[] | null> {
    try {
      const workspaces = await mongoDbConnection.models.WorkspaceModel.aggregate(
        [
          {
            $match: {
              $or: [
                {
                  deletedAt: {
                    $exists: false,
                  },
                },
                {
                  deletedAt: null,
                },
              ],
            },
          },
          {
            $lookup: {
              from: 'members',
              localField: 'members',
              foreignField: '_id',
              as: 'members',
            },
          },
          {
            $match: {
              $and: [
                {
                  'members.email': email,
                },
                {
                  $or: [
                    {
                      'members.deletedAt': {
                        $exists: false,
                      },
                    },
                    {
                      'members.deletedAt': null,
                    },
                  ],
                },
                {
                  'members.status': 'ACCEPTED',
                },
              ],
            },
          },
        ],
        {
          allowDiskUse: false,
        }
      );
      if (workspaces.length > 0) {
        const format = new DBFormatter();
        return format.toJS(workspaces);
      } else {
        const errMsg = 'No workspaces contain the user as a member';
        const e = new error.DataNotFoundError(errMsg, 'getWorkspaces', {email});
        throw e;
      }
    } catch (err: any) {
      if (err instanceof error.DataNotFoundError || err instanceof error.InvalidArgumentError) {
        err.publish('', constants.ERROR_SEVERITY.WARNING);
        return null;
      } else {
        const e = new error.DataServiceError(
          'An unexpected error occurred while querying Workspaces. See the inner error for additional details',
          'workspace',
          'queryWorkspaces',
          {userId, email},
          err
        );
        e.publish('', constants.ERROR_SEVERITY.ERROR);
        throw e;
      }
    }
  }

  /**
   *
   * This is used to invite users (new members) to a workspace
   * @param userId
   * @param email
   * @param members
   * @param slug
   * @returns Promise<databaseTypes.IWorkspace | null>
   */
  static async inviteUsers(
    userId: string,
    email: string,
    members: {
      email: string;
      teamRole: databaseTypes.constants.ROLE;
    }[],
    workspaceId: string
  ): Promise<{
    members: Partial<databaseTypes.IMember>[] | null;
    workspace: databaseTypes.IWorkspace | null;
  } | null> {
    try {
      const workspace = await WorkspaceService.getWorkspace(email, workspaceId);
      const inviter = email;

      const invitedBy = await mongoDbConnection.models.UserModel.getUserById(userId);

      if (workspace) {
        const membersList = members.map(
          ({email, teamRole}: {email: string; teamRole: databaseTypes.constants.ROLE}) => ({
            email,
            inviter,
            type: databaseTypes.constants.MEMBERSHIP_TYPE.WORKSPACE,
            invitedAt: new Date(),
            status: databaseTypes.constants.INVITATION_STATUS.PENDING,
            teamRole,
            invitedBy: invitedBy.id,
            workspace: workspace.id,
          })
        );

        const createdMembers = await mongoDbConnection.models.MemberModel.create(membersList);
        const memberIds = createdMembers.map((mem) => {
          return mem._id.toString(); // FIXME: This should be added to the db layer as createMany()
        });

        await Promise.all([mongoDbConnection.models.WorkspaceModel.addMembers(workspace.id!, [...memberIds])]);
<<<<<<< HEAD
=======

>>>>>>> 233cd736
        return {members: createdMembers, workspace: workspace};
      } else {
        const errMsg = 'No workspace found';
        const e = new error.DataNotFoundError(errMsg, 'getOwnWorkspace', {
          userId,
          email,
        });
        throw e;
      }
    } catch (err: any) {
      if (
        err instanceof error.DataNotFoundError ||
        err instanceof error.DataValidationError ||
        err instanceof error.InvalidArgumentError ||
        err instanceof error.InvalidOperationError
      ) {
        err.publish('', constants.ERROR_SEVERITY.WARNING);
        return null;
      } else {
        const e = new error.DataServiceError(
          'An unexpected error occurred while querying Workspaces. See the inner error for additional details',
          'workspace',
          'queryWorkspaces',
          {userId, email, members},
          err
        );
        e.publish('', constants.ERROR_SEVERITY.ERROR);
        throw e;
      }
    }
  }

  static async isWorkspaceOwner(email: string, workspace: databaseTypes.IWorkspace): Promise<boolean> {
    let isTeamOwner = false;
    const member = workspace.members.find(
      (member) => member.email === email && member.teamRole === databaseTypes.constants.ROLE.OWNER
    );

    if (member) {
      isTeamOwner = true;
    }

    return isTeamOwner;
  }

  static async joinWorkspace(
    inviteCode: string,
    email: string,
    memberId: string,
    invitedBy: string
  ): Promise<databaseTypes.IWorkspace | null> {
    try {
      const workspaces = await mongoDbConnection.models.WorkspaceModel.queryWorkspaces({
        deletedAt: undefined,
        inviteCode: inviteCode,
      });

      let memberExists;
      let member;
      if (workspaces && workspaces.results) {
        // does the member email / workspace combo exist?
        memberExists = await mongoDbConnection.models.MemberModel.memberExists(
          email,
          databaseTypes.constants.MEMBERSHIP_TYPE.WORKSPACE,
          workspaces.results[0].id!
        );

        const input = {
          workspace: workspaces.results[0],
          inviter: workspaces.results[0].creator.email,
          type: databaseTypes.constants.MEMBERSHIP_TYPE.WORKSPACE,
          member: memberId,
          invitedAt: new Date(),
          joinedAt: new Date(),
          email,
          status: databaseTypes.constants.INVITATION_STATUS.ACCEPTED,
        };

        if (!memberExists) {
          // create member
          const createInput = {...input, invitedBy: invitedBy};
          member = await mongoDbConnection.models.MemberModel.createWorkspaceMember(createInput);
        } else {
          // update member
          member = await mongoDbConnection.models.MemberModel.updateMemberWithFilter(
            {email},
            input as unknown as Omit<Partial<databaseTypes.IMember>, '_id'>
          );
        }

        const workspace = await mongoDbConnection.models.WorkspaceModel.addMembers(workspaces.results[0].id!, [member]);

        return workspace;
      } else {
        return null;
      }
    } catch (err: any) {
      if (
        err instanceof error.DataNotFoundError ||
        err instanceof error.DataValidationError ||
        err instanceof error.InvalidArgumentError ||
        err instanceof error.InvalidOperationError
      ) {
        err.publish('', constants.ERROR_SEVERITY.WARNING);
        return null;
      } else {
        const e = new error.DataServiceError(
          'An unexpected error occurred while querying Workspaces. See the inner error for additional details',
          'workspace',
          'queryWorkspaces',
          {inviteCode, email},
          err
        );
        e.publish('', constants.ERROR_SEVERITY.ERROR);
        throw e;
      }
    }
  }

  static async updateWorkspaceName(
    userId: string,
    email: string,
    name: string,
    workspaceId: string
  ): Promise<string | null> {
    try {
      const newWorkspace = await mongoDbConnection.models.WorkspaceModel.updateWorkspaceById(workspaceId, {
        name,
      });
      return newWorkspace.name;
    } catch (err: any) {
      if (
        err instanceof error.DataNotFoundError ||
        err instanceof error.InvalidArgumentError ||
        err instanceof error.InvalidOperationError
      ) {
        err.publish('', constants.ERROR_SEVERITY.WARNING);
        return null;
      } else {
        const e = new error.DataServiceError(
          'An unexpected error occurred while querying Workspaces. See the inner error for additional details',
          'workspace',
          'updateWorkspaces',
          {userId, email, name, workspaceId},
          err
        );
        e.publish('', constants.ERROR_SEVERITY.ERROR);
        throw e;
      }
    }
  }

  static async updateWorkspaceSlug(workspaceId: string, newSlug: string) {
    try {
      const workspace = await mongoDbConnection.models.WorkspaceModel.updateWorkspaceById(workspaceId, {
        slug: newSlug.toLowerCase(),
      });
      return workspace;
    } catch (err: any) {
      if (
        err instanceof error.DataNotFoundError ||
        err instanceof error.InvalidArgumentError ||
        err instanceof error.InvalidOperationError
      ) {
        err.publish('', constants.ERROR_SEVERITY.WARNING);
        return null;
      } else {
        const e = new error.DataServiceError(
          'An unexpected error occurred while querying Workspaces. See the inner error for additional details',
          'workspace',
          'queryWorkspaces',
          {newSlug},
          err
        );
        e.publish('', constants.ERROR_SEVERITY.ERROR);
        throw e;
      }
    }
  }

  public static async addTags(
    workspaceId: string,
    tags: (databaseTypes.ITag | string)[]
  ): Promise<databaseTypes.IWorkspace> {
    try {
      const updatedWorkspace = await mongoDbConnection.models.WorkspaceModel.addTags(workspaceId, tags);
      return updatedWorkspace;
    } catch (err: any) {
      if (err instanceof error.InvalidArgumentError || err instanceof error.InvalidOperationError) {
        err.publish('', constants.ERROR_SEVERITY.WARNING);
        throw err;
      } else {
        const e = new error.DataServiceError(
          'An unexpected error occurred while adding tags to the workspace. See the inner error for additional details',
          'workspace',
          'addTags',
          {id: workspaceId},
          err
        );
        e.publish('', constants.ERROR_SEVERITY.ERROR);
        throw e;
      }
    }
  }
}<|MERGE_RESOLUTION|>--- conflicted
+++ resolved
@@ -418,10 +418,7 @@
         });
 
         await Promise.all([mongoDbConnection.models.WorkspaceModel.addMembers(workspace.id!, [...memberIds])]);
-<<<<<<< HEAD
-=======
-
->>>>>>> 233cd736
+
         return {members: createdMembers, workspace: workspace};
       } else {
         const errMsg = 'No workspace found';
