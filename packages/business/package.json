--- conflicted
+++ resolved
@@ -65,23 +65,14 @@
     "prisma": "^4.5.0",
     "currency-symbol-map": "^5.1.0",
     "date-fns": "^2.28.0",
-<<<<<<< HEAD
     "dotenv": "^16.0.3",
     "express-validator": "^6.14.0",
+    "logsnag": "^0.1.6",
     "mongoose": "^6.8.1",
     "nodemailer": "^6.7.2",
     "slugify": "^1.6.5",
     "stripe": "^8.203.0",
-    "validator": "^13.7.0"
-=======
-    "logsnag": "^0.1.6",
-    "next-auth": "4.15.0",
-    "nodemailer": "^6.7.2",
-    "slugify": "^1.6.5",
-    "stripe": "^8.203.0",
     "validator": "^13.7.0",
-    "express-validator": "^6.14.0",
-    "dotenv": "^16.0.3"
->>>>>>> 7a3f0d1a
+    "next-auth": "4.15.0"
   }
 }