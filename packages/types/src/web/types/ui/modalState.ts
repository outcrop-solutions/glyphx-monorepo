import {IProject} from '../../../database';
import {MODAL_CONTENT_TYPE} from '../../constants';
import {IClientSidePayload, MatchingFileStatsData} from '../../interfaces';
import {IDeleteProjectData} from '../../interfaces/modals/iDeleteProjectData';
import {DuplicateColumnData} from '../fileRules/duplicateColumnData';
import {Types as mongooseTypes} from 'mongoose';

export type ModalState =
  | {
<<<<<<< HEAD
      type: MODAL_CONTENT_TYPE.AI_RECOMMENDATIONS;
      isSubmitting: boolean;
      data: IProject;
    }
  | {
      type: MODAL_CONTENT_TYPE.CREATE_PROJECT_TEMPLATE;
      isSubmitting: boolean;
      data: IProject;
=======
      type: MODAL_CONTENT_TYPE.AI_UPLOAD;
      isSubmitting: boolean;
      data: IClientSidePayload;
>>>>>>> 97c0ef02
    }
  | {
      type: MODAL_CONTENT_TYPE.CREATE_PROJECT;
      isSubmitting: boolean;
      data: {};
    }
  | {
      type: MODAL_CONTENT_TYPE.CREATE_STATE;
      isSubmitting: boolean;
      data: IProject;
    }
  | {
      type: MODAL_CONTENT_TYPE.UPDATE_STATE;
      isSubmitting: boolean;
      data: {
        id: string | mongooseTypes.ObjectId;
        name: string;
      };
    }
  | {
      type: MODAL_CONTENT_TYPE.DELETE_STATE;
      isSubmitting: boolean;
      data: {
        id: string | mongooseTypes.ObjectId;
        name: string;
      };
    }
  | {
      type: MODAL_CONTENT_TYPE.CREATE_WORKSPACE;
      isSubmitting: boolean;
      data: {};
    }
  | {
      type: MODAL_CONTENT_TYPE.DELETE_ACCOUNT;
      isSubmitting: boolean;
      data: {};
    }
  | {
      type: MODAL_CONTENT_TYPE.DELETE_WORKSPACE;
      isSubmitting: boolean;
      data: {};
    }
  | {
      type: MODAL_CONTENT_TYPE.DELETE_PROJECT;
      isSubmitting: boolean;
      data: IDeleteProjectData;
    }
  | {
      type: MODAL_CONTENT_TYPE.DELETE_FILE;
      isSubmitting: boolean;
      data: {fileName: string};
    }
  | {
      type: MODAL_CONTENT_TYPE.FILE_DECISIONS;
      name?: string;
      desc?: string;
      isSubmitting: boolean;
      data: MatchingFileStatsData;
    }
  | {
      type: MODAL_CONTENT_TYPE.FILE_ERRORS;
      name?: string;
      desc?: string;
      isSubmitting: boolean;
      data: DuplicateColumnData;
    };<|MERGE_RESOLUTION|>--- conflicted
+++ resolved
@@ -1,13 +1,12 @@
 import {IProject} from '../../../database';
 import {MODAL_CONTENT_TYPE} from '../../constants';
-import {IClientSidePayload, MatchingFileStatsData} from '../../interfaces';
+import {MatchingFileStatsData} from '../../interfaces';
 import {IDeleteProjectData} from '../../interfaces/modals/iDeleteProjectData';
 import {DuplicateColumnData} from '../fileRules/duplicateColumnData';
 import {Types as mongooseTypes} from 'mongoose';
 
 export type ModalState =
   | {
-<<<<<<< HEAD
       type: MODAL_CONTENT_TYPE.AI_RECOMMENDATIONS;
       isSubmitting: boolean;
       data: IProject;
@@ -16,11 +15,6 @@
       type: MODAL_CONTENT_TYPE.CREATE_PROJECT_TEMPLATE;
       isSubmitting: boolean;
       data: IProject;
-=======
-      type: MODAL_CONTENT_TYPE.AI_UPLOAD;
-      isSubmitting: boolean;
-      data: IClientSidePayload;
->>>>>>> 97c0ef02
     }
   | {
       type: MODAL_CONTENT_TYPE.CREATE_PROJECT;
