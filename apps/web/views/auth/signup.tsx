import { useState } from 'react';
// import { Auth } from 'aws-amplify';
import { useRouter } from 'next/router';
import { userAtom } from 'state/user';
import { useSetRecoilState } from 'recoil';
import Link from 'next/link';

export default function Signup() {
  const router = useRouter();
  const [username, setUsername] = useState('');
  const [password, setPassword] = useState('');
  const [fullName, setFullName] = useState('');
  const [error, setError] = useState(false);
  const setUser = useSetRecoilState(userAtom);

  const handleSignUp = async () => {
    try {
<<<<<<< HEAD
      // const user = await Auth.signUp({
      //   username,
      //   password,
      //   attributes: {
      //     email: username,
      //     name: fullName,
      //   },
      // });
      // setUser(user);
      // setUser({
      //   username: username,
      //   password: password,
      // });
=======
      const user = await Auth.signUp({
        username,
        password,
        attributes: {
          email: username,
          name: fullName,
        },
      });
      setUser(user);
>>>>>>> 381a27e2
      router.push('/home');
    } catch (error) {
      setError(error.message);
      setTimeout(() => {
        setError(false);
      }, 3000);
    }
  };
  return (
    <div className="flex h-full w-full items-center justify-center scrollbar-none bg-secondary-midnight pt-5">
      {/* Content */}
      <div className="w-96 min-h-56 flex flex-col justify-center px-4 py-8">
        <div className="w-80 rounded-md p-8 bg-secondary-space-blue border-gray border-2">
          <p className="font-roboto text-white font-medium text-[14px] leading-[16px] mb-6">Create a new account</p>
          {/* Form */}
          <div>
            <div className="">
              <div className="mb-2">
                <input
                  value={username}
                  onChange={(e) => setUsername(e.target.value)}
                  id="email"
                  className="w-full pl-4 h-8 text-[12px] font-roboto font-normal leading-[14px] rounded-md bg-secondary-midnight border-gray text-white hover:cursor-pointer hover:border-white  focus:border-primary-yellow"
                  type="email"
                  placeholder="Email Address"
                  required
                />
              </div>
              <div className="mb-2">
                <input
                  value={fullName}
                  onChange={(e) => setFullName(e.target.value)}
                  id="name"
                  className="w-full pl-4 h-8 text-[12px] font-roboto font-normal leading-[14px] rounded-md bg-secondary-midnight border-gray text-white hover:cursor-pointer hover:border-white  focus:border-primary-yellow"
                  type="text"
                  placeholder="Full Name"
                  required
                />
              </div>
              <div>
                <input
                  value={password}
                  onChange={(e) => setPassword(e.target.value)}
                  id="password"
                  className="w-full pl-4 h-8 text-[12px] font-roboto font-normal leading-[14px] rounded-md bg-secondary-midnight border-gray text-white hover:cursor-pointer hover:border-white  focus:border-primary-yellow"
                  type="password"
                  autoComplete="off"
                  placeholder="Password"
                  required
                />
              </div>
            </div>
            <div className="flex items-center justify-between mt-6">
              <div className="font-roboto font-normal text-[10px] leading-[12px] text-gray">
                Already have an account?&nbsp;
                <Link href="/auth/signIn">
                  <span className="ont-roboto font-normal text-[10px] leading-[12px] underline text-yellow cursor-pointer">
                    Sign In
                  </span>
                </Link>
              </div>

              <button
                onClick={handleSignUp}
                className="font-roboto font-medium text-[14px] leading-[16px] p-2 rounded-sm text-secondary-space-blue bg-yellow hover:bg-primary-yellow-hover cursor-pointer"
              >
                Sign Up
              </button>
            </div>
            {error ? <div className="btn bg-yellow text-white my-4 w-full">{error}</div> : null}
          </div>
          {/* Footer */}
        </div>
      </div>
    </div>
  );
}<|MERGE_RESOLUTION|>--- conflicted
+++ resolved
@@ -1,4 +1,4 @@
-import { useState } from 'react';
+import React, { useState } from 'react';
 // import { Auth } from 'aws-amplify';
 import { useRouter } from 'next/router';
 import { userAtom } from 'state/user';
@@ -15,7 +15,6 @@
 
   const handleSignUp = async () => {
     try {
-<<<<<<< HEAD
       // const user = await Auth.signUp({
       //   username,
       //   password,
@@ -29,17 +28,6 @@
       //   username: username,
       //   password: password,
       // });
-=======
-      const user = await Auth.signUp({
-        username,
-        password,
-        attributes: {
-          email: username,
-          name: fullName,
-        },
-      });
-      setUser(user);
->>>>>>> 381a27e2
       router.push('/home');
     } catch (error) {
       setError(error.message);
