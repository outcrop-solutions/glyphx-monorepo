import { useState } from 'react';
import Link from 'next/link';
import { useRouter } from 'next/router';
// import { Auth } from 'aws-amplify';
import React from 'react';

export default function Signin() {
  const [username, setUsername] = useState('');
  const [password, setPassword] = useState('');
  const [error, setError] = useState(false);

  const router = useRouter();
  const handleUname = (e) => {
    setUsername(e.target.value);
  };

  const handlePass = (e) => {
    setPassword(e.target.value);
  };
<<<<<<< HEAD
  // const signIn = async () => {
  //   try {
  //     const user = await Auth.signIn(username, password);
  //     //on succfull log in
  //     console.log({ user });
  //     router.push('/');
  //   } catch (error) {
  //     setError(error.message);
  //     setTimeout(() => {
  //       setError(false);
  //     }, 5000);
  //     console.log('error on signin page' + error);
  //     // setIsLoggedIn(false);
  //   }
  // };
=======
  const signIn = async () => {
    try {
      await Auth.signIn(username, password);
      //on succfull log in
      router.push('/');
    } catch (error) {
      setError(error.message);
      setTimeout(() => {
        setError(false);
      }, 5000);
    }
  };
>>>>>>> 381a27e2
  return (
    <div className="flex h-full items-center justify-center w-full scrollbar-none bg-secondary-midnight">
      {/* Content */}
      <div className="flex flex-col justify-center px-4 py-8 w-96 min-h-56">
        <div className="rounded-md p-8 bg-secondary-space-blue border-gray border">
          <p className="font-roboto text-white font-medium text-[14px] leading-[16px] mb-6">Log in to your account.</p>
          {/* Form */}
          <div
            onKeyPress={(ev) => {
              if (ev.key === 'Enter') {
                ev.preventDefault();
                // signIn();
              }
            }}
          >
            <div className="mb-2">
              <input
                id="email"
                data-test="username-input"
                value={username}
                onChange={handleUname}
                className="w-full h-8 pl-4 text-[12px] font-roboto font-normal leading-[14px] rounded-md bg-secondary-midnight border-gray text-white hover:cursor-pointer hover:border-white  focus:border-primary-yellow"
                type="email"
                placeholder="Email"
              />
            </div>

            <div className="">
              <input
                data-test="sign-in-password-input"
                value={password}
                onChange={handlePass}
                id="password"
                className="w-full h-8 pl-4 text-[12px] font-roboto font-normal leading-[14px] rounded-md bg-secondary-midnight border-gray text-white hover:cursor-pointer hover:border-white focus:border-primary-yellow "
                type="password"
                autoComplete="on"
                placeholder="Password"
              />
            </div>

            <div className="flex flex-row justify-end mt-2 mb-4">
              <Link href={'/auth/resetPassword'}>
                <div className="font-roboto font-normal text-[10px] leading-[12px] underline hover:cursor-pointer  text-primary-yellow">
                  Forgot Password?
                </div>
              </Link>
            </div>
          </div>
          {/* Footer */}
          <div className="flex flex-row items-center justify-between">
            <div className="font-roboto font-normal text-[10px] leading-[12px] text-gray">
              Have an account?&nbsp;
              <Link href="/auth/signUp">
                <span className="font-roboto font-normal text-[10px] leading-[12px] underline text-yellow cursor-pointer">
                  Sign Up
                </span>
              </Link>
            </div>
            <div data-test="sign-in-sign-in-button">
              <button
                className="font-roboto font-medium text-[14px] leading-[16px] p-2 rounded-sm text-secondary-space-blue bg-yellow hover:bg-primary-yellow-hover cursor-pointer"
                // onClick={signIn}
              >
                Log In
              </button>
            </div>
          </div>
        </div>
        {error ? (
          <div className="btn font-roboto font-medium text-[14px] leading-[16px] bg-yellow text-white my-4 w-full">
            {error}
          </div>
        ) : null}
      </div>
    </div>
  );
}<|MERGE_RESOLUTION|>--- conflicted
+++ resolved
@@ -1,8 +1,7 @@
-import { useState } from 'react';
+import React, { useState } from 'react';
 import Link from 'next/link';
 import { useRouter } from 'next/router';
 // import { Auth } from 'aws-amplify';
-import React from 'react';
 
 export default function Signin() {
   const [username, setUsername] = useState('');
@@ -17,7 +16,6 @@
   const handlePass = (e) => {
     setPassword(e.target.value);
   };
-<<<<<<< HEAD
   // const signIn = async () => {
   //   try {
   //     const user = await Auth.signIn(username, password);
@@ -33,20 +31,6 @@
   //     // setIsLoggedIn(false);
   //   }
   // };
-=======
-  const signIn = async () => {
-    try {
-      await Auth.signIn(username, password);
-      //on succfull log in
-      router.push('/');
-    } catch (error) {
-      setError(error.message);
-      setTimeout(() => {
-        setError(false);
-      }, 5000);
-    }
-  };
->>>>>>> 381a27e2
   return (
     <div className="flex h-full items-center justify-center w-full scrollbar-none bg-secondary-midnight">
       {/* Content */}
