import { useState } from 'react';
// import { Auth } from 'aws-amplify';
import { useRouter } from 'next/router';
import Link from 'next/link';

// default for clean dynamic import
export default function ResetPassword() {
  const router = useRouter();
  const [email, setEmail] = useState('');
  const [code, setCode] = useState('');
  const [newPass, setNewPass] = useState('');
  const [isCodeSent, setIsCodeSent] = useState(false);
  const [errorMessage, setErrorMessage] = useState(false);

  const handleEmail = (e) => {
    setEmail(e.target.value);
  };
  const handleCode = (e) => {
    setCode(e.target.value);
  };
  const handleNewPass = (e) => {
    setNewPass(e.target.value);
  };
<<<<<<< HEAD
  // const handleResetPassword = async () => {
  //   try {
  //     const data = await Auth.forgotPassword(email);
  //     setIsCodeSent(true);
  //   } catch (error) {
  //     console.log({ error });
  //   }
  // };
  // const handleSubmitCode = async () => {
  //   try {
  //     const result = await Auth.forgotPasswordSubmit(email, code, newPass);
  //     console.log({ result });
  //     if (result === 'SUCCESS') {
  //       // if successfull navigate to sign in
  //       router.push('/auth/signIn');
  //     }
  //   } catch (error) {
  //     console.log({ error });
  //     setErrorMessage(error.message);
  //     setTimeout(() => {
  //       setErrorMessage(false);
  //     }, 5000);
  //   }
  // };
=======
  const handleResetPassword = async () => {
    try {
      await Auth.forgotPassword(email);
      setIsCodeSent(true);
    } catch (error) {}
  };
  const handleSubmitCode = async () => {
    try {
      const result = await Auth.forgotPasswordSubmit(email, code, newPass);
      if (result === 'SUCCESS') {
        // if successfull navigate to sign in
        router.push('/auth/signIn');
      }
    } catch (error) {
      setErrorMessage(error.message);
      setTimeout(() => {
        setErrorMessage(false);
      }, 5000);
    }
  };
>>>>>>> 381a27e2

  return (
    <div className="flex h-full items-center justify-center w-full scrollbar-none bg-secondary-midnight">
      <div className="flex flex-col justify-center px-4 py-8 w-96 min-h-56">
        <div className="rounded-md p-8 bg-secondary-space-blue border-gray border">
          {isCodeSent ? (
            <>
              <p className="font-roboto text-white font-medium text-[14px] leading-[16px] mb-6">
                Confirm verification code.
              </p>
              <div
                onKeyPress={(ev) => {
                  if (ev.key === 'Enter') {
                    ev.preventDefault();
                    // handleSubmitCode();
                  }
                }}
              >
                <div className="mb-2">
                  <input
                    id="code"
                    data-test="username-input"
                    value={code}
                    onChange={handleCode}
                    className="w-full h-8 text-[12px] font-roboto font-normal leading-[14px] rounded-md bg-secondary-midnight border-gray text-white hover:cursor-pointer hover:border-white  focus:border-primary-yellow"
                    type="number"
                    placeholder="Verification Code"
                    required
                  />
                </div>

                <div className="mb-4">
                  <input
                    data-test="sign-in-password-input"
                    value={newPass}
                    onChange={handleNewPass}
                    id="password"
                    className="w-full h-8 text-[12px] font-roboto font-normal leading-[14px] rounded-md bg-secondary-midnight border-gray text-white hover:cursor-pointer hover:border-white focus:border-primary-yellow "
                    type="password"
                    autoComplete="off"
                    placeholder="Reset Password"
                    required
                  />
                </div>
              </div>

              <div className="flex flex-row items-center justify-between">
                <p className="font-roboto font-normal text-[14px] leading-[16px] text-yellow cursor-pointer">
                  Resend Code
                </p>
                <div>
                  <button
                    className="font-roboto font-medium text-[14px] leading-[16px] p-2 rounded-sm text-secondary-space-blue bg-yellow hover:bg-primary-yellow-hover cursor-pointer"
                    // onClick={handleSubmitCode}
                  >
                    Submit
                  </button>
                </div>
              </div>
            </>
          ) : (
            <>
              <p className="font-roboto text-white font-medium text-[14px] leading-[16px] mb-6">Reset your password.</p>
              <div
                onKeyPress={(ev) => {
                  if (ev.key === 'Enter') {
                    ev.preventDefault();
                    // handleResetPassword();
                  }
                }}
              >
                <div className="mb-4">
                  <input
                    id="email"
                    data-test="username-input"
                    value={email}
                    onChange={handleEmail}
                    className="w-full h-8 text-[12px] font-roboto font-normal leading-[14px] rounded-md bg-secondary-midnight border-gray text-white hover:cursor-pointer hover:border-white  focus:border-primary-yellow"
                    type="email"
                    placeholder="Email"
                  />
                </div>
              </div>
              <div className="flex flex-row items-center justify-between">
                <Link href="/auth/signIn">
                  <div className="flex flex-row items-center justify-center hover:cursor-pointer font-roboto font-medium text-[14px] leading-[16px] text-light-gray">
                    <svg width="24" height="24" viewBox="0 0 24 24" fill="none" xmlns="http://www.w3.org/2000/svg">
                      <path
                        d="M14.71 15.88L10.83 12L14.71 8.11998C15.1 7.72998 15.1 7.09998 14.71 6.70998C14.32 6.31998 13.69 6.31998 13.3 6.70998L8.71 11.3C8.32 11.69 8.32 12.32 8.71 12.71L13.3 17.3C13.69 17.69 14.32 17.69 14.71 17.3C15.09 16.91 15.1 16.27 14.71 15.88Z"
                        fill="#CECECE"
                      />
                    </svg>

                    <p>Back</p>
                  </div>
                </Link>
                <div>
                  <button
                    className="font-roboto font-medium text-[14px] leading-[16px] p-2 rounded-sm text-secondary-space-blue bg-yellow hover:bg-primary-yellow-hover cursor-pointer"
                    // onClick={handleResetPassword}
                  >
                    Send Code
                  </button>
                </div>
              </div>
            </>
          )}
        </div>
        {errorMessage ? (
          <div className="btn font-roboto font-medium text-[14px] leading-[16px] bg-yellow text-white my-4 w-full">
            {errorMessage}
          </div>
        ) : null}
      </div>
    </div>
  );

  // return (
  //   <main className="bg-primary-dark-blue">
  //     <div className="relative md:flex">
  //       {/* Content */}
  //       <div className="w-full">
  //         <div className="max-w-sm mx-auto min-h-screen flex flex-col justify-center px-4 py-8">
  //           {isCodeSent ? (
  //             <div className="w-full rounded-md p-8 bg-gray">
  //               <h1 className="text-xl text-white font-bold mb-6">
  //                 Confirm verification code
  //               </h1>
  //               {/* Form */}
  //               <div>
  //                 <div className="space-y-4">
  //                   <div>
  //                     <label className="block text-sm text-white font-medium mb-1">
  //                       Verification code <span className="text-yellow">*</span>
  //                     </label>
  //                     <input
  //                       id="code"
  //                       value={code}
  //                       onChange={handleCode}
  //                       className="form-input w-full bg-primary-dark-blue focus:bg-primary-dark-blue border-gray focus:border-0"
  //                       type="number"
  //                     />
  //                   </div>
  //                   <div>
  //                     <label className="block text-sm text-white font-medium mb-1">
  //                       New Password <span className="text-yellow">*</span>
  //                     </label>
  //                     <input
  //                       id="password"
  //                       value={newPass}
  //                       onChange={handleNewPass}
  //                       className="form-input w-full bg-primary-dark-blue focus:bg-primary-dark-blue border-gray focus:border-0"
  //                       type="password"
  //                     />
  //                   </div>
  //                 </div>
  //                 <div className="flex justify-between mt-6">
  //                   <span
  //                     onClick={handleResetPassword}
  //                     className="text-yellow text-sm cursor-pointer hover:underline"
  //                   >
  //                     Resend code
  //                   </span>
  //                   <button
  //                     onClick={handleSubmitCode}
  //                     className="btn bg-yellow hover:bg-yellow text-gray text-sm font-bold whitespace-nowrap rounded-2xl py-1 "
  //                   >
  //                     Submit
  //                   </button>
  //                 </div>
  //               </div>
  //             </div>
  //           ) : (
  //             <div className="w-full rounded-md p-8 bg-gray">
  //               <h1 className="text-xl text-white font-bold mb-6">
  //                 Reset your Password
  //               </h1>
  //               {/* Form */}
  //               <div>
  //                 <div className="space-y-4">
  //                   <div>
  //                     <label
  //                       className="block text-sm text-white font-medium mb-1"
  //                       htmlFor="email"
  //                     >
  //                       Email Address <span className="text-yellow">*</span>
  //                     </label>
  //                     <input
  //                       id="email"
  //                       value={email}
  //                       onChange={handleEmail}
  //                       className="form-input w-full bg-primary-dark-blue focus:bg-primary-dark-blue border-gray focus:border-0"
  //                       type="email"
  //                     />
  //                   </div>
  //                 </div>
  //                 <div className="flex justify-between mt-6">
  //                   <span
  //                     onClick={handleBack}
  //                     className="text-yellow text-sm cursor-pointer hover:underline"
  //                   >
  //                     Back to Sign In
  //                   </span>
  //                   <button
  //                     onClick={handleResetPassword}
  //                     className="btn bg-yellow hover:bg-yellow text-gray text-sm font-bold whitespace-nowrap rounded-2xl py-1 "
  //                   >
  //                     Send Code
  //                   </button>
  //                 </div>
  //               </div>
  //             </div>
  //           )}
  //         </div>
  //       </div>
  //     </div>
  //   </main>
  // );
}<|MERGE_RESOLUTION|>--- conflicted
+++ resolved
@@ -1,4 +1,4 @@
-import { useState } from 'react';
+import React, { useState } from 'react';
 // import { Auth } from 'aws-amplify';
 import { useRouter } from 'next/router';
 import Link from 'next/link';
@@ -21,7 +21,6 @@
   const handleNewPass = (e) => {
     setNewPass(e.target.value);
   };
-<<<<<<< HEAD
   // const handleResetPassword = async () => {
   //   try {
   //     const data = await Auth.forgotPassword(email);
@@ -46,28 +45,6 @@
   //     }, 5000);
   //   }
   // };
-=======
-  const handleResetPassword = async () => {
-    try {
-      await Auth.forgotPassword(email);
-      setIsCodeSent(true);
-    } catch (error) {}
-  };
-  const handleSubmitCode = async () => {
-    try {
-      const result = await Auth.forgotPasswordSubmit(email, code, newPass);
-      if (result === 'SUCCESS') {
-        // if successfull navigate to sign in
-        router.push('/auth/signIn');
-      }
-    } catch (error) {
-      setErrorMessage(error.message);
-      setTimeout(() => {
-        setErrorMessage(false);
-      }, 5000);
-    }
-  };
->>>>>>> 381a27e2
 
   return (
     <div className="flex h-full items-center justify-center w-full scrollbar-none bg-secondary-midnight">
