--- conflicted
+++ resolved
@@ -18,7 +18,6 @@
     const projectId = get(projectIdAtom);
     if (user && projectId) {
       try {
-<<<<<<< HEAD
         // const response = (await API.graphql(graphqlOperation(getProject, { id: projectId }))) as {
         //   data: GetProjectQuery;
         // };
@@ -26,13 +25,6 @@
       } catch (error) {
         console.log({ error, recoil: 'selectedProjectSelector' });
       }
-=======
-        const response = (await API.graphql(graphqlOperation(getProject, { id: projectId }))) as {
-          data: GetProjectQuery;
-        };
-        return response.data.getProject;
-      } catch (error) {}
->>>>>>> 381a27e2
     } else return null;
   },
   set: ({ set, get }, id) => {
