<<<<<<< HEAD
import React from "react";
import dayjs from "dayjs";
import relativeTime from "dayjs/plugin/relativeTime";
import Link from "next/link";
// import { API, Storage } from "aws-amplify";
// import * as mutations from "graphql/mutations";
import { useRouter } from "next/router";
import { useSetRecoilState } from "recoil";
import { projectsAtom } from "@/state/globals";
import { projectDetailsAtom } from "@/state/project";
=======
import React from 'react';
import dayjs from 'dayjs';
import relativeTime from 'dayjs/plugin/relativeTime';
import Link from 'next/link';
import { API, Storage } from 'aws-amplify';
import * as mutations from 'graphql/mutations';
import { useRouter } from 'next/router';
import { useSetRecoilState } from 'recoil';
import { projectsAtom } from 'state/globals';
import { projectDetailsAtom } from 'state/project';
>>>>>>> 381a27e2

export const ProjectCard = ({ project, updatedAt, name, idx }) => {
  const router = useRouter();
  const { orgId, projectId } = router.query;

  dayjs.extend(relativeTime);
  const setProjects = useSetRecoilState(projectsAtom);
  const setProjectDetails = useSetRecoilState(projectDetailsAtom);

  const handleDelete = async () => {
    const projectDelete = {
      id: project.id,
    };

    setProjects((prev) => {
      let newData = prev.filter((proj) => proj.id !== project.id);
      return newData;
    });

    // await API.graphql({
    //   query: mutations.deleteProject,
    //   variables: { input: projectDelete },
    // });

    // const s3Data = await Storage.list(`${project.id}/`);
    // if (s3Data && s3Data.length > 0) {
    //   for (let i = 0; i < s3Data.length; i++) {
    //     await Storage.remove(`${s3Data[i].key}`);
    //   }
    // }
  };

  return (
    <div className="group relative col-span-full sm:col-span-4 xl:col-span-3 shadow-lg rounded-lg bg-secondary-space-blue hover:cursor-pointer">
      <div className="absolute top-0 left-0">
        <svg width="28" height="28" viewBox="0 0 28 28" fill="none" xmlns="http://www.w3.org/2000/svg">
          <g filter="url(#filter0_d_1066_1184)">
            <rect x="6" y="6" width="16" height="16" rx="2" fill="#FFC500" />
          </g>
          <path
            d="M17.965 12.4926L16.165 13.3326L15 12.1676V11.4676L16.165 10.3026L17.965 11.1426C18.155 11.2326 18.375 11.1476 18.465 10.9626C18.555 10.7726 18.47 10.5526 18.285 10.4626L16.325 9.5476C16.135 9.4576 15.91 9.4976 15.76 9.6476L14.89 10.5176C14.8 10.3976 14.66 10.3176 14.5 10.3176C14.225 10.3176 14 10.5426 14 10.8176V11.3176H12.41C12.2 10.7376 11.65 10.3176 11 10.3176C10.17 10.3176 9.5 10.9876 9.5 11.8176C9.5 12.3676 9.8 12.8426 10.24 13.1076L11.54 17.3176H11C10.45 17.3176 10 17.7676 10 18.3176V18.8176H16.5V18.3176C16.5 17.7676 16.05 17.3176 15.5 17.3176H14.69L12.205 12.7026C12.29 12.5826 12.36 12.4576 12.41 12.3176H14V12.8176C14 13.0926 14.225 13.3176 14.5 13.3176C14.66 13.3176 14.8 13.2376 14.89 13.1176L15.76 13.9876C15.91 14.1376 16.135 14.1776 16.325 14.0876L18.285 13.1726C18.475 13.0826 18.555 12.8626 18.465 12.6726C18.375 12.4876 18.155 12.4026 17.965 12.4926ZM11 12.3176C10.725 12.3176 10.5 12.0926 10.5 11.8176C10.5 11.5426 10.725 11.3176 11 11.3176C11.275 11.3176 11.5 11.5426 11.5 11.8176C11.5 12.0926 11.275 12.3176 11 12.3176ZM13.555 17.3176H12.585L11.355 13.3176H11.405L13.555 17.3176Z"
            fill="white"
          />
          <defs>
            <filter
              id="filter0_d_1066_1184"
              x="0"
              y="0"
              width="28"
              height="28"
              filterUnits="userSpaceOnUse"
              colorInterpolationFilters="sRGB"
            >
              <feFlood floodOpacity="0" result="BackgroundImageFix" />
              <feColorMatrix
                in="SourceAlpha"
                type="matrix"
                values="0 0 0 0 0 0 0 0 0 0 0 0 0 0 0 0 0 0 127 0"
                result="hardAlpha"
              />
              <feOffset />
              <feGaussianBlur stdDeviation="3" />
              <feComposite in2="hardAlpha" operator="out" />
              <feColorMatrix type="matrix" values="0 0 0 0 0.105882 0 0 0 0 0.12549 0 0 0 0 0.227451 0 0 0 0.15 0" />
              <feBlend mode="normal" in2="BackgroundImageFix" result="effect1_dropShadow_1066_1184" />
              <feBlend mode="normal" in="SourceGraphic" in2="effect1_dropShadow_1066_1184" result="shape" />
            </filter>
          </defs>
        </svg>
      </div>
      <div className="hidden absolute top-0 right-0 group-hover:flex bg-primary-dark-blue items-center justify-between p-2 rounded-md rounded-tl-none rounded-br-none">
        {/* add member */}
        <svg
          onClick={() => setProjectDetails(project)}
          width="24"
          height="25"
          viewBox="0 0 24 25"
          fill="none"
          xmlns="http://www.w3.org/2000/svg"
        >
          <path
            d="M14.1818 12.3182C15.7891 12.3182 17.0909 11.0164 17.0909 9.40909C17.0909 7.80182 15.7891 6.5 14.1818 6.5C12.5745 6.5 11.2727 7.80182 11.2727 9.40909C11.2727 11.0164 12.5745 12.3182 14.1818 12.3182ZM7.63636 10.8636V9.40909C7.63636 9.00909 7.30909 8.68182 6.90909 8.68182C6.50909 8.68182 6.18182 9.00909 6.18182 9.40909V10.8636H4.72727C4.32727 10.8636 4 11.1909 4 11.5909C4 11.9909 4.32727 12.3182 4.72727 12.3182H6.18182V13.7727C6.18182 14.1727 6.50909 14.5 6.90909 14.5C7.30909 14.5 7.63636 14.1727 7.63636 13.7727V12.3182H9.09091C9.49091 12.3182 9.81818 11.9909 9.81818 11.5909C9.81818 11.1909 9.49091 10.8636 9.09091 10.8636H7.63636ZM14.1818 13.7727C12.24 13.7727 8.36364 14.7473 8.36364 16.6818V17.4091C8.36364 17.8091 8.69091 18.1364 9.09091 18.1364H19.2727C19.6727 18.1364 20 17.8091 20 17.4091V16.6818C20 14.7473 16.1236 13.7727 14.1818 13.7727Z"
            fill="white"
          />
        </svg>
        {/* info button */}
        <svg
          onClick={() => setProjectDetails(project)}
          width="24"
          height="25"
          viewBox="0 0 24 25"
          fill="none"
          xmlns="http://www.w3.org/2000/svg"
        >
          <path
            d="M11.2 8.5H12.8V10.1H11.2V8.5ZM11.2 11.7H12.8V16.5H11.2V11.7ZM12 4.5C7.584 4.5 4 8.084 4 12.5C4 16.916 7.584 20.5 12 20.5C16.416 20.5 20 16.916 20 12.5C20 8.084 16.416 4.5 12 4.5ZM12 18.9C8.472 18.9 5.6 16.028 5.6 12.5C5.6 8.972 8.472 6.1 12 6.1C15.528 6.1 18.4 8.972 18.4 12.5C18.4 16.028 15.528 18.9 12 18.9Z"
            fill="white"
          />
        </svg>
        {/* delete button */}
        <svg
          width="24"
          height="25"
          viewBox="0 0 24 25"
          fill="none"
          xmlns="http://www.w3.org/2000/svg"
          onClick={handleDelete}
        >
          <path
            d="M6.88889 18.7222C6.88889 19.7 7.68889 20.5 8.66667 20.5H15.7778C16.7556 20.5 17.5556 19.7 17.5556 18.7222V9.83333C17.5556 8.85556 16.7556 8.05556 15.7778 8.05556H8.66667C7.68889 8.05556 6.88889 8.85556 6.88889 9.83333V18.7222ZM9.55556 9.83333H14.8889C15.3778 9.83333 15.7778 10.2333 15.7778 10.7222V17.8333C15.7778 18.3222 15.3778 18.7222 14.8889 18.7222H9.55556C9.06667 18.7222 8.66667 18.3222 8.66667 17.8333V10.7222C8.66667 10.2333 9.06667 9.83333 9.55556 9.83333ZM15.3333 5.38889L14.7022 4.75778C14.5422 4.59778 14.3111 4.5 14.08 4.5H10.3644C10.1333 4.5 9.90222 4.59778 9.74222 4.75778L9.11111 5.38889H6.88889C6.4 5.38889 6 5.78889 6 6.27778C6 6.76667 6.4 7.16667 6.88889 7.16667H17.5556C18.0444 7.16667 18.4444 6.76667 18.4444 6.27778C18.4444 5.78889 18.0444 5.38889 17.5556 5.38889H15.3333Z"
            fill="white"
          />
        </svg>
      </div>
      <div onClick={() => router.push(`/${orgId}/${project.id}`)} className="flex flex-col h-full">
        <img className="w-full h-full rounded-t-md" src="/images/project.png" />
        <footer className="mt-2 px-5 pb-5 pt-1">
          <p className="font-roboto font-medium text-sm leading-[16px] text-light-gray mb-2 h-9">{name}</p>
          <div className="flex justify-between items-center">
            <div className="flex items-center">
              <div className="flex shrink-0 -space-x-3 -ml-px mr-2">
                {project.shared && project.shared.length > 0 ? (
                  <>
                    {project.shared.map((member, idx) => {
                      if (idx < 3) {
                        return (
                          <div
                            key={`${member}-${idx}`}
                            className={`rounded-full ${
                              idx % 2 === 0 ? 'bg-blue' : 'bg-primary-yellow'
                            } h-6 w-6 text-sm text-white flex items-center justify-center`}
                          >
                            {`${member.split('@')[0][0]?.toUpperCase()}`}
                          </div>
                        );
                      }
                    })}
                  </>
                ) : (
                  <div
                    className={`rounded-full ${
                      idx % 2 === 0 ? 'bg-cyan' : 'bg-primary-yellow'
                    } h-6 w-6 font-roboto font-medium text-[12px] leading-[14px] tracking-[0.01em] text-white flex items-center justify-center`}
                  >
                    {project.author ? `${project.author[0].toUpperCase()}` : ''}
                  </div>
                )}
              </div>
              {project.shared && project.shared.length > 4 ? (
                <div className="text-xs">{`+ ${project.shared.length - 3} more`}</div>
              ) : null}
            </div>

            <div>
              <p className="font-roboto font-medium text-sm text-gray leading-[16px] text-right">
                {dayjs().to(dayjs(updatedAt))}
              </p>
            </div>
          </div>
        </footer>
      </div>
    </div>
  );
};<|MERGE_RESOLUTION|>--- conflicted
+++ resolved
@@ -1,4 +1,3 @@
-<<<<<<< HEAD
 import React from "react";
 import dayjs from "dayjs";
 import relativeTime from "dayjs/plugin/relativeTime";
@@ -9,18 +8,6 @@
 import { useSetRecoilState } from "recoil";
 import { projectsAtom } from "@/state/globals";
 import { projectDetailsAtom } from "@/state/project";
-=======
-import React from 'react';
-import dayjs from 'dayjs';
-import relativeTime from 'dayjs/plugin/relativeTime';
-import Link from 'next/link';
-import { API, Storage } from 'aws-amplify';
-import * as mutations from 'graphql/mutations';
-import { useRouter } from 'next/router';
-import { useSetRecoilState } from 'recoil';
-import { projectsAtom } from 'state/globals';
-import { projectDetailsAtom } from 'state/project';
->>>>>>> 381a27e2
 
 export const ProjectCard = ({ project, updatedAt, name, idx }) => {
   const router = useRouter();
