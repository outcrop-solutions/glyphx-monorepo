import React, { Fragment, useState } from 'react';
import { Dialog, Transition } from '@headlessui/react';
import { FolderIcon, UserCircleIcon, XIcon } from '@heroicons/react/outline';
import { CheckIcon, PencilIcon, PlusSmIcon } from '@heroicons/react/solid';
import dayjs from 'dayjs';
import relativeTime from 'dayjs/plugin/relativeTime';
<<<<<<< HEAD
// import { updateProject } from "graphql/mutations";
// import { API, graphqlOperation } from "aws-amplify";

import { useRecoilState, useRecoilValue } from 'recoil';
import { projectDetailsAtom } from '@/state/project';
import { userAtom } from '@/state/user';
=======
import { updateProject } from 'graphql/mutations';
import { API, graphqlOperation } from 'aws-amplify';

import { useRecoilState, useRecoilValue } from 'recoil';
import { projectDetailsAtom } from 'state/project';
import { userAtom } from 'state/user';
>>>>>>> 381a27e2

const tabs = [
  { name: 'Info', href: '#', current: true },
  { name: 'Activity', href: '#', current: false },
];
function classNames(...classes) {
  return classes.filter(Boolean).join(' ');
}
export const ProjectDetails = () => {
  const [projectDetails, setProjectDetails] = useRecoilState(projectDetailsAtom);
  const user = useRecoilValue(userAtom);

  const [open, setOpen] = useState(true);
  const [name, setName] = useState(projectDetails.name);
  const [description, setDescription] = useState(projectDetails.description);
  const [members, setMembers] = useState('');
  const [chips, setChips] = useState(projectDetails.shared);
  const [msg, setMsg] = useState(null);
  const [error, setError] = useState(null);
  const [editShare, setEditShare] = useState(false);
  const [editTitle, setEditTitle] = useState(false);
  const [editDesc, setEditDesc] = useState(false);

  dayjs.extend(relativeTime);

  const handleChip = () => {
    setChips((prev) => {
      setMembers('');
      return [...prev, members];
    });
  };
  const handleDelete = (item) => {
    //@ts-ignore
    if (item === user.username) {
      setError('Cannot remove project author.');
      setTimeout(() => {
        setError(false);
      }, 3000);
      return;
    }
    setChips((prev) => {
      let newChips = [...prev].filter((el) => el !== item);
      return newChips;
    });
  };

  const handleSave = async () => {
    const updateProjectInput = {
      id: projectDetails.id,
      name: name,
      description: description,
      shared: chips,
    };
    setEditDesc(false);
    setEditTitle(false);
    setEditShare(false);
    try {
<<<<<<< HEAD
      // const result = await API.graphql(
      //   graphqlOperation(updateProject, { input: updateProjectInput })
      // );
=======
      const result = await API.graphql(graphqlOperation(updateProject, { input: updateProjectInput }));
>>>>>>> 381a27e2

      setMsg('Successfully Saved!');
      setTimeout(() => {
        setMsg(false);
      }, 3000);
    } catch (error) {
      setError(error.message);
      setTimeout(() => {
        setError(false);
      }, 3000);
    }
  };

  return (
    <Transition.Root show={open} as={Fragment}>
      <Dialog as="div" className="fixed z-60 scrollbar-none inset-0 overflow-hidden" onClose={setOpen}>
        <div className="absolute inset-0 overflow-hidden">
          <Transition.Child
            as={Fragment}
            enter="ease-in-out duration-500"
            enterFrom="opacity-0"
            enterTo="opacity-100"
            leave="ease-in-out duration-500"
            leaveFrom="opacity-100"
            leaveTo="opacity-0"
          >
            <Dialog.Overlay className="absolute inset-0 bg-gray bg-opacity-75 transition-opacity" />
          </Transition.Child>
          <div className="fixed inset-y-0 right-0 pl-10 max-w-full flex">
            <Transition.Child
              as={Fragment}
              enter="transform transition ease-in-out duration-500 sm:duration-700"
              enterFrom="translate-x-full"
              enterTo="translate-x-0"
              leave="transform transition ease-in-out duration-500 sm:duration-700"
              leaveFrom="translate-x-0"
              leaveTo="translate-x-full"
            >
              <div className="relative w-96">
                <Transition.Child
                  as={Fragment}
                  enter="ease-in-out duration-500"
                  enterFrom="opacity-0"
                  enterTo="opacity-100"
                  leave="ease-in-out duration-500"
                  leaveFrom="opacity-100"
                  leaveTo="opacity-0"
                >
                  <div className="absolute top-0 left-0 -ml-8 pt-4 pr-2 flex sm:-ml-10 sm:pr-4">
                    <button
                      type="button"
                      className="rounded-md text-white-300 hover:text-slate-300 focus:outline-none focus:ring-2 focus:ring-white"
                      onClick={() => setOpen(false)}
                    >
                      <span className="sr-only">Close panel</span>
                      <XIcon
                        onClick={() => setProjectDetails(null)}
                        className="h-6 w-6 text-white"
                        aria-hidden="true"
                      />
                    </button>
                  </div>
                </Transition.Child>
                <div className="h-full bg-primary-dark-blue p-8 overflow-y-auto">
                  <div className="pb-16 space-y-6">
                    <div>
                      <div className="mb-4 flex items-center justify-between">
                        {editTitle ? (
                          <input
                            type="text"
                            name="name"
                            id="name"
                            value={name}
                            onChange={(e) => setName(e.target.value)}
                            className="mt-1 rounded-sm block border-px bg-gray border-gray shadow-sm py-2 px-3 focus:outline-none focus:ring-indigo-500 focus:border-indigo-500 sm:text-sm"
                          />
                        ) : (
                          <div className="flex">
                            <FolderIcon className="h-6 w-6 mr-2" />
                            <h2 className="text-lg font-medium text-white">
                              <span className="sr-only">Details for </span>
                              {projectDetails.name}
                            </h2>
                          </div>
                        )}
                        <button
                          type="button"
                          onClick={() => setEditTitle((prev) => !prev)}
                          className="ml-4 h-8 w-8 bg-gray rounded-full flex items-center justify-center text-white hover:bg-gray hover:text-white focus:outline-none focus:ring-2 focus:ring-yellow"
                        >
                          {editTitle ? (
                            <CheckIcon className="h-6 w-6" />
                          ) : (
                            <PencilIcon className="h-6 w-6" aria-hidden="true" />
                          )}
                          <span className="sr-only">Favorite</span>
                        </button>
                      </div>
                      {msg && (
                        <div className="w-full py-2 px-1 my-2 bg-yellow rounded-lg text-center font-bold text-gray">
                          {msg}
                        </div>
                      )}
                      {error && (
                        <div className="w-full py-2 px-1 my-2 bg-rose-500 rounded-lg text-center font-bold text-gray">
                          {error}
                        </div>
                      )}

                      <div>
                        <div className="block mb-2">
                          <nav className="relative z-0 rounded-lg shadow flex divide-x divide-gray" aria-label="Tabs">
                            {tabs.map((tab, tabIdx) => (
                              <a
                                key={tab.name}
                                href={tab.href}
                                className={classNames(
                                  tab.current ? 'text-white' : 'text-gray hover:text-gray',
                                  tabIdx === 0 ? 'rounded-l-lg' : '',
                                  tabIdx === tabs.length - 1 ? 'rounded-r-lg' : '',
                                  'group relative min-w-0 flex-1 overflow-hidden bg-gray py-2 px-3 text-sm font-medium text-center hover:bg-gray focus:z-10'
                                )}
                                aria-current={tab.current ? 'page' : undefined}
                              >
                                <span>{tab.name}</span>
                                <span
                                  aria-hidden="true"
                                  className={classNames(
                                    tab.current ? 'bg-indigo-500' : 'bg-transparent',
                                    'absolute inset-x-0 bottom-0 h-0.5'
                                  )}
                                />
                              </a>
                            ))}
                          </nav>
                        </div>
                      </div>

                      <div className="block w-full aspect-w-10 aspect-h-7 rounded-lg overflow-hidden">
                        <img src="/images/project.png" alt="" className="object-cover" />
                      </div>
                    </div>
                    <div>
                      <div className="flex justify-between items-center">
                        <h3 className="font-medium text-white">Information</h3>
                        <div
                          onClick={handleSave}
                          className="cursor-pointer text-center bg-yellow rounded-lg text-black font-bold px-2 py-1 w-20 hover:text-gray"
                        >
                          Save
                        </div>
                      </div>
                      <dl className="mt-2 border-t border-b border-gray divide-y divide-gray">
                        <div className="py-3 flex justify-between text-sm font-medium">
                          <dt className="text-white mr-2">Owner</dt>
                          <dd className="text-slate-300 truncate">{projectDetails.author}</dd>
                        </div>
                        <div className="py-3 flex justify-between text-sm font-medium">
                          <dt className="text-white">Created</dt>
                          <dd className="text-slate-300">{dayjs().to(dayjs(projectDetails.createdAt))}</dd>
                        </div>
                        <div className="py-3 flex justify-between text-sm font-medium">
                          <dt className="text-white">Last modified</dt>
                          <dd className="text-slate-300">{dayjs().to(dayjs(projectDetails.updatedAt))}</dd>
                        </div>
                      </dl>
                    </div>
                    <div>
                      <h3 className="font-medium text-white">Description</h3>
                      <div className="mt-2 flex items-center justify-between">
                        {editDesc ? (
                          <textarea
                            // type="text"
                            name="name"
                            id="name"
                            value={description}
                            onChange={(e) => setDescription(e.target.value)}
                            className="mt-1 rounded-sm w-40 block border-px bg-gray border-gray shadow-sm py-2 px-3 focus:outline-none focus:ring-indigo-500 focus:border-indigo-500 sm:text-sm"
                          />
                        ) : (
                          <p className="text-sm text-white italic">{projectDetails.description}</p>
                        )}
                        <button
                          type="button"
                          onClick={() => setEditDesc((prev) => !prev)}
                          className="-mr-2 h-8 w-8 bg-gray rounded-full flex items-center justify-center text-white hover:bg-gray hover:text-white focus:outline-none focus:ring-2 focus:ring-yellow"
                        >
                          {editDesc ? (
                            <CheckIcon className="h-5 w-5" aria-hidden="true" />
                          ) : (
                            <PencilIcon className="h-5 w-5" aria-hidden="true" />
                          )}
                        </button>
                      </div>
                    </div>
                    <div>
                      <div className="flex justify-between items-center">
                        <h3 className="font-medium text-white">Shared with</h3>
                        <li
                          onClick={() => setEditShare((prev) => !prev)}
                          className="py-2 flex justify-between items-center"
                        >
                          <button
                            type="button"
                            className="group -ml-1 bg-gray p-1 rounded-md flex items-center focus:outline-none focus:ring-2 focus:ring-yellow"
                          >
                            {editShare ? (
                              <CheckIcon className="h-5 w-5" aria-hidden="true" />
                            ) : (
                              <PlusSmIcon className="h-5 w-5" aria-hidden="true" />
                            )}
                          </button>
                        </li>
                      </div>
                      {chips && chips.length > 0 && (
                        <ul role="list" className="mt-2 divide-y divide-gray">
                          {chips.map((member, idx) => (
                            <li className="flex py-1 justify-between items-center w-full" key={`${member}-${idx}`}>
                              <div className="flex items-center">
                                <UserCircleIcon className="w-8 h-8 rounded-full" />
                                <p className="ml-4 text-sm font-medium text-white truncate w-24">{member}</p>
                              </div>
                              <button
                                onClick={() => handleDelete(member)}
                                type="button"
                                className="ml-6 bg-gray rounded-md text-sm font-medium text-white hover:text-slate-300 px-2 py-1 focus:outline-none focus:ring-2 focus:ring-offset-2 focus:ring-yelloy-500"
                              >
                                Remove
                                <span className="sr-only">{member}</span>
                              </button>
                            </li>
                          ))}
                        </ul>
                      )}
                      {editShare ? (
                        <div
                          onKeyPress={(ev) => {
                            if (ev.key === 'Enter') {
                              ev.preventDefault();
                              handleChip();
                            }
                          }}
                        >
                          <input
                            type="email"
                            name="email"
                            id="email"
                            value={members}
                            onChange={(e) => setMembers(e.target.value)}
                            className="mt-1 rounded-sm block w-full border-px bg-gray border-gray shadow-sm py-2 px-3 focus:outline-none focus:ring-indigo-500 focus:border-indigo-500 sm:text-sm"
                          />
                        </div>
                      ) : null}
                    </div>
                  </div>
                </div>
              </div>
            </Transition.Child>
          </div>
        </div>
      </Dialog>
    </Transition.Root>
  );
};<|MERGE_RESOLUTION|>--- conflicted
+++ resolved
@@ -4,21 +4,12 @@
 import { CheckIcon, PencilIcon, PlusSmIcon } from '@heroicons/react/solid';
 import dayjs from 'dayjs';
 import relativeTime from 'dayjs/plugin/relativeTime';
-<<<<<<< HEAD
 // import { updateProject } from "graphql/mutations";
 // import { API, graphqlOperation } from "aws-amplify";
 
 import { useRecoilState, useRecoilValue } from 'recoil';
 import { projectDetailsAtom } from '@/state/project';
 import { userAtom } from '@/state/user';
-=======
-import { updateProject } from 'graphql/mutations';
-import { API, graphqlOperation } from 'aws-amplify';
-
-import { useRecoilState, useRecoilValue } from 'recoil';
-import { projectDetailsAtom } from 'state/project';
-import { userAtom } from 'state/user';
->>>>>>> 381a27e2
 
 const tabs = [
   { name: 'Info', href: '#', current: true },
@@ -76,13 +67,9 @@
     setEditTitle(false);
     setEditShare(false);
     try {
-<<<<<<< HEAD
       // const result = await API.graphql(
       //   graphqlOperation(updateProject, { input: updateProjectInput })
       // );
-=======
-      const result = await API.graphql(graphqlOperation(updateProject, { input: updateProjectInput }));
->>>>>>> 381a27e2
 
       setMsg('Successfully Saved!');
       setTimeout(() => {
