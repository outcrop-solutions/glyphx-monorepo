--- conflicted
+++ resolved
@@ -1,14 +1,8 @@
 import React, { useState, useEffect } from 'react';
 
-<<<<<<< HEAD
 // import { createState } from "graphql/mutations";
 import { v4 as uuid } from "uuid";
 import { StateList } from "./StateList";
-=======
-import { createState } from 'graphql/mutations';
-import { v4 as uuid } from 'uuid';
-import { StateList } from './StateList';
->>>>>>> 381a27e2
 // import { PlusIcon } from "@heroicons/react/outline";
 import { useRecoilState, useRecoilValue } from 'recoil';
 import { selectedProjectSelector } from 'state/project';
