<<<<<<< HEAD
import React from "react";
import { useState, useRef, useEffect } from "react";
import { Transition } from "utils/Transition";
// import { Auth } from "aws-amplify";
import { useRouter } from "next/router";
import {userAtom } from "@/state/user";
import { useRecoilValue } from "recoil";
=======
import React from 'react';
import { useState, useRef, useEffect } from 'react';
import { Transition } from 'utils/Transition';
import { Auth } from 'aws-amplify';
import { useRouter } from 'next/router';
import { userAtom } from 'state/user';
import { useRecoilValue } from 'recoil';
>>>>>>> 381a27e2
export const UserMenu = ({ align }) => {
  const [dropdownOpen, setDropdownOpen] = useState(false);
  const router = useRouter();
  const trigger = useRef(null);
  const dropdown = useRef(null);

  const user = useRecoilValue(userAtom);
  // close on click outside
  useEffect(() => {
    const clickHandler = ({ target }) => {
      if (!dropdown.current) return;
      if (!dropdownOpen || dropdown.current.contains(target) || trigger.current.contains(target)) return;
      setDropdownOpen(false);
    };
    document.addEventListener('click', clickHandler);
    return () => document.removeEventListener('click', clickHandler);
  });

  // close if the esc key is pressed
  useEffect(() => {
    const keyHandler = ({ keyCode }) => {
      if (!dropdownOpen || keyCode !== 27) return;
      setDropdownOpen(false);
    };
    document.addEventListener('keydown', keyHandler);
    return () => document.removeEventListener('keydown', keyHandler);
  });

  const signOut = async () => {
    try {
<<<<<<< HEAD
      // await Auth.signOut();
      // router.push("/");
    } catch (error) {
      console.log("error sigingin out" + error);
    }
=======
      await Auth.signOut();
      router.push('/');
    } catch (error) {}
>>>>>>> 381a27e2
  };
  return (
    <div className="relative">
      <button
        ref={trigger}
        className="inline-flex justify-center items-center group pl-8 main-sidebar-expanded:pl-0"
        aria-haspopup="true"
        onClick={() => setDropdownOpen(!dropdownOpen)}
        aria-expanded={dropdownOpen}
      >
        <svg width="24" height="24" viewBox="0 0 24 24" fill="none" xmlns="http://www.w3.org/2000/svg">
          <path
            d="M12 4C7.584 4 4 7.584 4 12C4 16.416 7.584 20 12 20C16.416 20 20 16.416 20 12C20 7.584 16.416 4 12 4ZM8.056 17.024C8.4 16.304 10.496 15.6 12 15.6C13.504 15.6 15.608 16.304 15.944 17.024C14.856 17.888 13.488 18.4 12 18.4C10.512 18.4 9.144 17.888 8.056 17.024ZM17.088 15.864C15.944 14.472 13.168 14 12 14C10.832 14 8.056 14.472 6.912 15.864C6.096 14.792 5.6 13.456 5.6 12C5.6 8.472 8.472 5.6 12 5.6C15.528 5.6 18.4 8.472 18.4 12C18.4 13.456 17.904 14.792 17.088 15.864ZM12 7.2C10.448 7.2 9.2 8.448 9.2 10C9.2 11.552 10.448 12.8 12 12.8C13.552 12.8 14.8 11.552 14.8 10C14.8 8.448 13.552 7.2 12 7.2ZM12 11.2C11.336 11.2 10.8 10.664 10.8 10C10.8 9.336 11.336 8.8 12 8.8C12.664 8.8 13.2 9.336 13.2 10C13.2 10.664 12.664 11.2 12 11.2Z"
            fill="white"
          />
        </svg>
        <div className="flex items-center truncate">
          <span className="truncate w-2/3 ml-2 text-sm text-white font-sans font-medium group-hover:text-gray">
            {/* @ts-ignore */}
            {user?.attributes?.name || user?.attributes?.email || ''}
          </span>
        </div>
      </button>

      <Transition
        className={`origin-top-right z-10 absolute top-full min-w-2/3 bg-primary-dark-blue border border-gray py-1.5 rounded shadow-lg overflow-hidden mt-1`}
        show={dropdownOpen}
        enter="transition ease-out duration-200 transform"
        enterStart="opacity-0 -translate-y-2"
        enterEnd="opacity-100 translate-y-0"
        leave="transition ease-out duration-200"
        leaveStart="opacity-100"
        leaveEnd="opacity-0"
        appear={undefined}
      >
        <ul ref={dropdown} onFocus={() => setDropdownOpen(true)} onBlur={() => setDropdownOpen(false)}>
          <li>
            <a
              className="font-medium text-sm text-gray hover:text-gray block py-1.5 px-3"
              href="/settings"
              onClick={() => setDropdownOpen(false)}
            >
              <div className="flex items-center justify-between">
                <div className="grow flex items-center truncate">
                  <div className="truncate">Settings</div>
                </div>
              </div>
            </a>
          </li>
          <li>
            <a
              className="font-medium text-sm text-gray hover:text-gray block py-1.5 px-3"
              href="#0"
              onClick={() => {
                signOut();
                setDropdownOpen(false);
              }}
            >
              <div className="flex items-center justify-between">
                <div className="grow flex items-center truncate">
                  <div className="truncate">Log out</div>
                </div>
              </div>
            </a>
          </li>
        </ul>
      </Transition>
    </div>
  );
};<|MERGE_RESOLUTION|>--- conflicted
+++ resolved
@@ -1,4 +1,3 @@
-<<<<<<< HEAD
 import React from "react";
 import { useState, useRef, useEffect } from "react";
 import { Transition } from "utils/Transition";
@@ -6,15 +5,6 @@
 import { useRouter } from "next/router";
 import {userAtom } from "@/state/user";
 import { useRecoilValue } from "recoil";
-=======
-import React from 'react';
-import { useState, useRef, useEffect } from 'react';
-import { Transition } from 'utils/Transition';
-import { Auth } from 'aws-amplify';
-import { useRouter } from 'next/router';
-import { userAtom } from 'state/user';
-import { useRecoilValue } from 'recoil';
->>>>>>> 381a27e2
 export const UserMenu = ({ align }) => {
   const [dropdownOpen, setDropdownOpen] = useState(false);
   const router = useRouter();
@@ -45,17 +35,11 @@
 
   const signOut = async () => {
     try {
-<<<<<<< HEAD
       // await Auth.signOut();
       // router.push("/");
     } catch (error) {
       console.log("error sigingin out" + error);
     }
-=======
-      await Auth.signOut();
-      router.push('/');
-    } catch (error) {}
->>>>>>> 381a27e2
   };
   return (
     <div className="relative">
