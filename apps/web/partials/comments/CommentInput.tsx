--- conflicted
+++ resolved
@@ -1,18 +1,10 @@
-import { useState } from 'react';
+import React, { useState } from 'react';
 import { v4 as uuid } from 'uuid';
-<<<<<<< HEAD
 // import { API, graphqlOperation } from "aws-amplify";
 // import { createComment } from "graphql/mutations";
 import { userAtom } from '@/state/user';
 import { useRecoilValue } from 'recoil';
 import { activeStateAtom } from '@/state/states';
-=======
-import { API, graphqlOperation } from 'aws-amplify';
-import { createComment } from 'graphql/mutations';
-import { userAtom } from 'state/user';
-import { useRecoilValue } from 'recoil';
-import { activeStateAtom } from 'state/states';
->>>>>>> 381a27e2
 
 export const CommentInput = ({ setComments }) => {
   const [commentContent, setCommentContent] = useState('');
@@ -37,17 +29,12 @@
       try {
         setComments(commentInput);
         setCommentContent('');
-<<<<<<< HEAD
         // await API.graphql(
         // graphqlOperation(createComment, { input: commentInput })
         // );
       } catch (error) {
         console.log({ error });
       }
-=======
-        await API.graphql(graphqlOperation(createComment, { input: commentInput }));
-      } catch (error) {}
->>>>>>> 381a27e2
     }
   };
   return (
