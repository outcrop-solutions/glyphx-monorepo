--- conflicted
+++ resolved
@@ -1,4 +1,3 @@
-<<<<<<< HEAD
 import React, { useCallback, useEffect, useState } from 'react';
 import { parse } from 'papaparse';
 import { Tree } from '@minoru/react-dnd-treeview';
@@ -34,21 +33,11 @@
   const project = useRecoilValue(selectedProjectSelector);
 
   const setDataGridState = useSetRecoilState(dataGridLoadingAtom);
-=======
-import React, { useState } from 'react';
-import { File } from './File';
-import { SidebarDropzone } from 'partials';
-import { useDropzone } from 'react-dropzone';
-import { useRecoilValue } from 'recoil';
-import { fileSystemAtom, filesSelector } from 'state/files';
-import { useFileSystem } from 'services/useFileSystem';
->>>>>>> 381a27e2
 
 export const Files = () => {
   const { onDrop } = useFileSystem();
   const [isCollapsed, setCollapsed] = useState(false);
 
-<<<<<<< HEAD
   const onDrop = useCallback(
     async (acceptedFiles) => {
       setDataGridState(true);
@@ -150,11 +139,6 @@
   );
 
   const { getRootProps, getInputProps, isDragActive } = useDropzone({
-=======
-  const files = useRecoilValue(filesSelector);
-
-  const { getRootProps, getInputProps } = useDropzone({
->>>>>>> 381a27e2
     onDrop,
     accept: ['.csv', 'application/vnd.ms-excel', 'text/csv'],
     multiple: true,
