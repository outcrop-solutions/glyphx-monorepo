<<<<<<< HEAD
import { useCallback, useEffect, useState } from "react";
// import { API, graphqlOperation, Auth } from "aws-amplify";
import update from "immutability-helper";
=======
import { useCallback, useEffect, useState } from 'react';
import { API, graphqlOperation, Auth } from 'aws-amplify';
import update from 'immutability-helper';
>>>>>>> 381a27e2
import {
  droppedPropertiesSelector,
  isPropsValidSelector,
  isQtOpenAtom,
  isZnumberSelector,
  payloadSelector,
  propertiesAtom,
  selectedProjectSelector,
  showReorderConfirmAtom,
  toastAtom,
  userIdSelector,
  modelCreationLoadingAtom,
  AxisInterpolationAtom,
  AxisDirectionAtom,
  GridModalErrorAtom,
  progressDetailAtom,
<<<<<<< HEAD
  selectedFileAtom
} from "../state";
import { useRecoilState, useRecoilValue, useSetRecoilState } from "recoil";
// import { updateProject } from "graphql/mutations";
import { createModelCall } from "./ETLCalls";
import { formatColumnHeader } from "@/utils/Utils";
=======
  selectedFileAtom,
} from '../state';
import { useRecoilState, useRecoilValue, useSetRecoilState } from 'recoil';
import { updateProject } from 'graphql/mutations';
import { createModelCall } from './create-model';
import { formatColumnHeader } from '@/utils/Utils';

>>>>>>> 381a27e2
/**
 * Utility for interfacing with the Project class
 * @returns {Object}
 * isDropped - {function}
 * handleDrop - {function}
 */

export const useProject = () => {
  const [reorderConfirm, setReorderConfirm] = useRecoilState(showReorderConfirmAtom);
  const setIsQtOpen = useSetRecoilState(isQtOpenAtom);
  const selectedProject = useRecoilValue(selectedProjectSelector);

  const [properties, setProperties] = useRecoilState(propertiesAtom);
  const [payload, setPayload] = useRecoilState(payloadSelector);

  const isPropsValid = useRecoilValue(isPropsValidSelector);
  const isZnumber = useRecoilValue(isZnumberSelector);

  const setToast = useSetRecoilState(toastAtom);

  const userId = useRecoilValue(userIdSelector);
  const interpolation = useRecoilValue(AxisInterpolationAtom);
  const direction = useRecoilValue(AxisDirectionAtom);

  const droppedProps = useRecoilValue(droppedPropertiesSelector);
  const selectedFile = useRecoilValue(selectedFileAtom);

  const setModelCreationLoadingState = useSetRecoilState(modelCreationLoadingAtom);
  const setGridErrorModal = useSetRecoilState(GridModalErrorAtom);
  const setProgress = useSetRecoilState(progressDetailAtom);

  // DnD utilities
  const isDropped = (propName) => {
    return droppedProps?.indexOf(propName) > -1;
  };

  const handleDrop = useCallback(
    (index, item) => {
      const { key } = item;
      setProperties(
        update(properties, {
          [index]: {
            lastDroppedItem: {
              $set: item,
            },
          },
        })
      );
    },
    [properties, selectedProject]
  );

  // handle ETL
  useEffect(() => {
    // utilties
    const updateProjectState = async (res) => {
      // if (res?.statusCode === 200) {
<<<<<<< HEAD
        setIsQtOpen(true);
        setPayload({ url: res.url, sdt: res.sdt });
        // update Dynamo Project Item
        const updateProjectInput = {
          id: selectedProject.id,
          filePath: res.sdt,
          expiry: new Date().toISOString(),
          properties: properties.map((el) =>
            el.lastDroppedItem
              ? el.lastDroppedItem.key
                ? `${el.lastDroppedItem.key}-${el.lastDroppedItem.dataType}-${el.lastDroppedItem.id}`
                : ""
              : ""
          ),
          url: res.url,
        };
        try {
          // const result = await API.graphql(
          //   graphqlOperation(updateProject, { input: updateProjectInput })
          // );
          // console.log({ result });
          console.log({ payload });
        } catch (error) {
          // TODO: put error handling in toast
          console.log({ error });
        }
=======
      setIsQtOpen(true);
      setPayload({ url: res.url, sdt: res.sdt });
      // update Dynamo Project Item
      const updateProjectInput = {
        id: selectedProject.id,
        filePath: res.sdt,
        expiry: new Date().toISOString(),
        properties: properties.map((el) =>
          el.lastDroppedItem
            ? el.lastDroppedItem.key
              ? `${el.lastDroppedItem.key}-${el.lastDroppedItem.dataType}-${el.lastDroppedItem.id}`
              : ''
            : ''
        ),
        url: res.url,
      };
      try {
        const result = await API.graphql(graphqlOperation(updateProject, { input: updateProjectInput }));
      } catch (error) {}
>>>>>>> 381a27e2
      // }
    };
    const callETL = async () => {
      if (droppedProps?.length === 3 && selectedProject?.id) {
        if (isZnumber) {
          if (isPropsValid) {
            try {
              //hide existing model
              // @ts-ignore
              window?.core.ToggleDrawer(false);
            } catch (error) {}

            setModelCreationLoadingState(true);

            // call ETl endpoint for second half of ETL pipeline
            try {
              let response = await createModelCall(
                selectedProject?.id,
                {
                  X: formatColumnHeader(droppedProps[0].lastDroppedItem.key),
                  Y: formatColumnHeader(droppedProps[1].lastDroppedItem.key),
                  Z: formatColumnHeader(droppedProps[2].lastDroppedItem.key),
                },
                userId,
                interpolation,
                direction
              );
              if (response?.errorMessage) {
                // if there was an error
                setGridErrorModal({
                  show: true,
                  title: 'Fatal Error',
                  message: 'Failed to create Model',
                  devError: response.errorMessage,
                });
              } else {
                await updateProjectState({
                  url: `s3://glyphx-model-output-bucket/${userId}/${selectedProject?.id}/`,
                  cache: false,
                  sdt: `${selectedProject?.id}`,
                }); // on success send data to payload
                try {
                  // create glyph window
                  // @ts-ignore
                  window.core.OpenProject(
                    JSON.stringify({
                      user_id: userId,
                      model_id: selectedProject?.id,
                    }),
                    false
                  );
                } catch (error) {}
              }
            } catch (error) {
              setGridErrorModal({
                show: true,
                title: 'Fatal Error',
                message: 'Failed to create Model',
                devError: error.message,
              });
            }
            setModelCreationLoadingState(false);
          } else {
          }
        } else {
          setGridErrorModal({
            show: true,
            title: 'Z-Axis Error',
            message: 'Z-Axis must be a column with numbers or of numeric data type. UNABLE TO CREATE MODULE',
            devError: 'N/A',
          });
        }
      }
    };
    callETL();
  }, [properties, selectedProject, interpolation, direction]);

  return {
    isDropped,
    handleDrop,
  };
};<|MERGE_RESOLUTION|>--- conflicted
+++ resolved
@@ -1,12 +1,6 @@
-<<<<<<< HEAD
 import { useCallback, useEffect, useState } from "react";
 // import { API, graphqlOperation, Auth } from "aws-amplify";
 import update from "immutability-helper";
-=======
-import { useCallback, useEffect, useState } from 'react';
-import { API, graphqlOperation, Auth } from 'aws-amplify';
-import update from 'immutability-helper';
->>>>>>> 381a27e2
 import {
   droppedPropertiesSelector,
   isPropsValidSelector,
@@ -23,22 +17,12 @@
   AxisDirectionAtom,
   GridModalErrorAtom,
   progressDetailAtom,
-<<<<<<< HEAD
   selectedFileAtom
 } from "../state";
 import { useRecoilState, useRecoilValue, useSetRecoilState } from "recoil";
 // import { updateProject } from "graphql/mutations";
 import { createModelCall } from "./ETLCalls";
 import { formatColumnHeader } from "@/utils/Utils";
-=======
-  selectedFileAtom,
-} from '../state';
-import { useRecoilState, useRecoilValue, useSetRecoilState } from 'recoil';
-import { updateProject } from 'graphql/mutations';
-import { createModelCall } from './create-model';
-import { formatColumnHeader } from '@/utils/Utils';
-
->>>>>>> 381a27e2
 /**
  * Utility for interfacing with the Project class
  * @returns {Object}
@@ -96,7 +80,6 @@
     // utilties
     const updateProjectState = async (res) => {
       // if (res?.statusCode === 200) {
-<<<<<<< HEAD
         setIsQtOpen(true);
         setPayload({ url: res.url, sdt: res.sdt });
         // update Dynamo Project Item
@@ -123,27 +106,6 @@
           // TODO: put error handling in toast
           console.log({ error });
         }
-=======
-      setIsQtOpen(true);
-      setPayload({ url: res.url, sdt: res.sdt });
-      // update Dynamo Project Item
-      const updateProjectInput = {
-        id: selectedProject.id,
-        filePath: res.sdt,
-        expiry: new Date().toISOString(),
-        properties: properties.map((el) =>
-          el.lastDroppedItem
-            ? el.lastDroppedItem.key
-              ? `${el.lastDroppedItem.key}-${el.lastDroppedItem.dataType}-${el.lastDroppedItem.id}`
-              : ''
-            : ''
-        ),
-        url: res.url,
-      };
-      try {
-        const result = await API.graphql(graphqlOperation(updateProject, { input: updateProjectInput }));
-      } catch (error) {}
->>>>>>> 381a27e2
       // }
     };
     const callETL = async () => {
