--- conflicted
+++ resolved
@@ -1,16 +1,8 @@
-<<<<<<< HEAD
 // import { Auth } from "aws-amplify";
 import { useRouter } from "next/router";
 import { useEffect, useState } from "react";
 import { useSetRecoilState } from "recoil";
 import { userAtom } from "../state";
-=======
-import { Auth } from 'aws-amplify';
-import { useRouter } from 'next/router';
-import { useEffect, useState } from 'react';
-import { useSetRecoilState } from 'recoil';
-import { userAtom } from '../state';
->>>>>>> 381a27e2
 
 /**
  * Utility for interfacing with the User class in Cognito
@@ -36,7 +28,6 @@
   useEffect(() => {
     // utility functions
     const getUser = async () => {
-<<<<<<< HEAD
       // const user = await Auth.currentAuthenticatedUser();
       // console.log({user})
       // if (!user) {
@@ -45,15 +36,6 @@
       // } else {
       //   checkParams();
       // }
-=======
-      const user = await Auth.currentAuthenticatedUser();
-
-      if (!user) {
-        router.push('/auth/signIn');
-      } else {
-        checkParams();
-      }
->>>>>>> 381a27e2
     };
     getUser();
   }, [setUser]);
@@ -63,7 +45,6 @@
  * Returns if user logged in or not
  * @returns {boolean}
  */
-<<<<<<< HEAD
 export const isUserLogged = async () =>{
   // const user = await Auth.currentAuthenticatedUser();
       // console.log({user})
@@ -72,15 +53,4 @@
       // } else {
       //   return true;
       // }
-}
-=======
-export const isUserLogged = async () => {
-  const user = await Auth.currentAuthenticatedUser();
-
-  if (!user) {
-    return false;
-  } else {
-    return true;
-  }
-};
->>>>>>> 381a27e2
+}