import { useState, useEffect } from 'react';

<<<<<<< HEAD
// import { listStates } from "../graphql/queries";
// import { API, graphqlOperation } from "aws-amplify";
=======
import { listStates } from '../graphql/queries';
import { API, graphqlOperation } from 'aws-amplify';
>>>>>>> 381a27e2
/**
 * Utility for interfacing with the States class
 * @param {Object} project
 * @returns {Object}
 * states - {Array}
 * setStates - {function}
 * state - {Array}
 * setState - {function}
 * deleteState - {function}
 */

export const useStates = (project) => {
  const [state, setState] = useState(null);
  const [states, setStates] = useState([]);

  useEffect(() => {
    const fetchStates = async () => {
      try {
        // const statesData = await API.graphql(graphqlOperation(listStates));

        //@ts-ignore
        const stateList = statesData?.data.listStates.items;

        setStates((prev) => {
          let newData = [...stateList.filter((el) => el.projectID === project.id)];
          return newData;
        });
      } catch (error) {}
    };
    if (project) fetchStates();
  }, [project]);
  return {
    states,
    state,
    setStates: (arg) => {
      setStates((prev) => {
        return [...prev, arg];
      });
    },
    setState: (arg) => {
      setState((prev) => {
        return arg;
      });
    },
    deleteState: (arg) => {
      setStates((prev) => {
        let newData = prev.filter((st) => st.id !== arg.id);
        return newData;
      });
    },
  };
};<|MERGE_RESOLUTION|>--- conflicted
+++ resolved
@@ -1,12 +1,7 @@
 import { useState, useEffect } from 'react';
 
-<<<<<<< HEAD
 // import { listStates } from "../graphql/queries";
 // import { API, graphqlOperation } from "aws-amplify";
-=======
-import { listStates } from '../graphql/queries';
-import { API, graphqlOperation } from 'aws-amplify';
->>>>>>> 381a27e2
 /**
  * Utility for interfacing with the States class
  * @param {Object} project
