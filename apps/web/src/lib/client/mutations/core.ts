import { web as webTypes, database as databaseTypes, fileIngestion as fileIngestionTypes } from '@glyphx/types';
import { Session } from 'next-auth';

/******************** INGESTION *********************/
/**
 * Gets signed urls to pass to the Qt engine
 * @note implements s3Manager.getSignedDataUrlPromise concurrently
 * @note requires signed body, so no go for now
 * @param workpaceId
 * @param projectId
 * @param keys
 */
export const _getSignedUploadUrls = (workspaceId: string, projectId: string, keys: string[]): webTypes.IFetchConfig => {
  return {
    url: `/api/etl/sign-upload-urls`,
    options: {
      method: 'POST',
      body: { workspaceId, projectId, keys },
    },
    successMsg: 'File successfully added',
  };
};

/**
 * @note could potentially be changed to multi-part upload in api Content-Type
 * @param acceptedFile
 * @param url
 * @returns
 */
export const _uploadFile = (acceptedFile: ArrayBuffer, url: string): webTypes.IFetchConfig => {
  return {
    url: url,
    options: {
      method: 'PUT',
      body: acceptedFile,
    },
    successMsg: 'File successfully uploaded',
  };
};

/**
 * @param workpaceId
 * @param projectId
 * @param tableName
 * @returns config
 */
export const _getDataGrid = (workspaceId: string, projectId: string, tableName: string): webTypes.IFetchConfig => {
  return {
    url: `/api/data/grid`,
    options: {
      method: 'POST',
      body: {
        workspaceId: workspaceId,
        projectId: projectId,
        tableName: tableName,
      },
    },
    successMsg: 'File successfully loaded',
  };
};

/**
 * @note I know it's not great form to put body on a get but we will refactor the query param / routing later
 * @param workpaceId
 * @param projectId
 * @param tableName
 * @param rowIds
 * @returns config
 */
export const _getRowIds = (
  workspaceId: string,
  projectId: string,
  tableName: string,
  rowIds: string[]
): webTypes.IFetchConfig => {
  return {
    url: `/api/data/rows`,
    options: {
      method: 'POST',
      body: {
        workspaceId: workspaceId,
        projectId: projectId,
        tableName: tableName,
        rowIds: rowIds,
      },
    },
    successMsg: 'Rows successfully selected',
  };
};

/**
 * Ingest files
 * @note implements processFiles()
 * @param payload
 */
export const _ingestFiles = (payload: webTypes.IClientSidePayload): webTypes.IFetchConfig => {
  return {
    url: `/api/etl/ingest`,
    options: {
      method: 'POST',
      body: { payload },
    },
    successMsg: 'File successfully ingested',
  };
};

/******************** ETL *********************/

/**
 * Calls the glyph engine to create data files
 * @note implements glyphengine.process()
 * @param payload corresponds to the glyph engine payload
 */

// iState should include a filehash, to determine whether filtering is available via checking against current fileHash

// modal state should also include a payload hash in order to uniquely store the data, as subsequent create state calls with the same fileSystem will override privious states with the same file system

export const _createModel = (
  project: databaseTypes.IProject,
  isFilter: boolean,
  payloadHash: string
): webTypes.IFetchConfig => {
  return {
    url: `/api/etl/glyphengine`,
    options: {
      method: 'POST',
      body: { project, isFilter, payloadHash },
    },
    successMsg: 'Model successfully generated!',
  };
};

/**
 * Created signed urls to upload files to S3
 * @note implements s3Manager.getSignedDataUrlPromise concurrently
 */

export const _getSignedDataUrls = (
  workspaceId: string,
  projectId: string,
  payloadHash: string
): webTypes.IFetchConfig => {
  return {
    url: `/api/etl/sign-data-urls`,
    options: {
      method: 'POST',
      body: { workspaceId, projectId, payloadHash },
    },
    successMsg: 'Signed data packets',
  };
};

/**
 *
 * @param project
 * @param data
 * @param project
 * @param session
 * @param url
 * @param camera
 * @returns stringified Qt Open Project payload
 */
export const _createOpenProject = (
  data: { sdtUrl: string; sgnUrl: string; sgcUrl: string },
  project: databaseTypes.IProject,
  session: Omit<Session & { status }, 'jwt' | 'user' | 'expires'>,
  url: string,
  isCreate: boolean,
  camera?: {
    pos: {
      x: number;
      y: number;
      z: number;
    };
    dir: {
      x: number;
      y: number;
      z: number;
    };
  }
) => {
  const cam = camera || {};
  return JSON.stringify({
    ...cam,
    projectId: project?._id,
    workspaceId: project?.workspace._id,
    sdtUrl: data.sdtUrl,
    sgnUrl: data.sgnUrl,
    sgcUrl: data.sgcUrl,
    viewName: project?.viewName,
<<<<<<< HEAD
    camera: camera ?? undefined,
    isCreate,
=======
>>>>>>> 235369bd
    apiLocation: `${url}/api`,
    sessionInformation:
      session.status === 'unauthenticated'
        ? {
            user: {
              name: 'James Graham',
              email: 'james@glyphx.co',
              userId: '645aa1458d6a87808abf59db',
            },
            expires: '2024-05-10T14:29:38.896Z',
          }
        : session,
  });
};<|MERGE_RESOLUTION|>--- conflicted
+++ resolved
@@ -189,11 +189,7 @@
     sgnUrl: data.sgnUrl,
     sgcUrl: data.sgcUrl,
     viewName: project?.viewName,
-<<<<<<< HEAD
-    camera: camera ?? undefined,
     isCreate,
-=======
->>>>>>> 235369bd
     apiLocation: `${url}/api`,
     sessionInformation:
       session.status === 'unauthenticated'
