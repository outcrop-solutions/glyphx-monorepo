import { useState } from 'react';
import { useRouter } from 'next/router';

import Button from 'components/Button/index';
import Modal from 'components/Modal/index';
import Card from 'components/Card/index';
import Content from 'components/Content/index';
import { _deleteWorkspace, api, useWorkspace } from 'lib/client';
import useIsTeamOwner from 'lib/client/hooks/useIsOwner';
<<<<<<< HEAD
=======
import { workspaceAtom } from 'state';
import { useRecoilState } from 'recoil';
>>>>>>> 6ec34126

const Advanced = () => {
  const router = useRouter();
  const isCreator = useIsTeamOwner();
<<<<<<< HEAD
  const { setWorkspace, workspace } = useWorkspace();
=======
  const [workspace, setWorkspace] = useRecoilState(workspaceAtom);
>>>>>>> 6ec34126
  const [isSubmitting, setSubmittingState] = useState(false);
  const [showModal, setModalState] = useState(false);
  const [verifyWorkspace, setVerifyWorkspace] = useState('');
  const verifiedWorkspace = verifyWorkspace === workspace?.slug;

  // local state
  const handleVerifyWorkspaceChange = (event) => setVerifyWorkspace(event.target.value);
  const toggleModal = () => {
    setVerifyWorkspace('');
    setModalState(!showModal);
  };

  // mutations
  const deleteWorkspace = () => {
    api({
      ..._deleteWorkspace(workspace.slug),
      setLoading: setSubmittingState,

      onSuccess: () => {
        toggleModal();
        setWorkspace(null);
        router.replace('/account');
      },
    });
  };

  return (
    <>
      <Content.Title title="Advanced Workspace Settings" subtitle="Manage your workspace settings" />
      <Content.Divider />
      <Content.Container>
        <Card danger>
          <Card.Body
            title="Delete Workspace"
            subtitle="The workspace will be permanently deleted, including its contents and domains. This action is irreversible and can not be undone."
          />
          <Card.Footer>
            <small className={`${isCreator && 'text-red-600'}`}>
              {isCreator
                ? 'This action is not reversible. Please be certain.'
                : 'Please contact your team creator for the deletion of your workspace.'}
            </small>
            {isCreator && (
              <Button className="text-white bg-red-600 hover:bg-red-500" disabled={isSubmitting} onClick={toggleModal}>
                {isSubmitting ? 'Deleting' : 'Delete'}
              </Button>
            )}
          </Card.Footer>
          <Modal show={showModal} title="Deactivate Workspace" toggle={toggleModal}>
            <p className="flex flex-col">
              <span>Your workspace will be deleted, along with all of its contents.</span>
              <span>Data associated with this workspace can&apos;t be accessed by team members.</span>
            </p>
            <p className="px-3 py-2 text-red-600 border border-red-600 rounded">
              <strong>Warning:</strong> This action is not reversible. Please be certain.
            </p>
            <div className="flex flex-col">
              <label className="text-sm text-gray-400">
                Enter <strong>{workspace?.slug}</strong> to continue:
              </label>
              <input
                className="px-3 py-2 border rounded"
                disabled={isSubmitting}
                onChange={handleVerifyWorkspaceChange}
                type="email"
                value={verifyWorkspace}
              />
            </div>
            <div className="flex flex-col items-stretch">
              <Button
                className="text-white bg-red-600 hover:bg-red-500"
                disabled={!verifiedWorkspace || isSubmitting}
                onClick={deleteWorkspace}
              >
                <span>Delete Workspace</span>
              </Button>
            </div>
          </Modal>
        </Card>
      </Content.Container>
    </>
  );
};

export default Advanced;<|MERGE_RESOLUTION|>--- conflicted
+++ resolved
@@ -7,20 +7,13 @@
 import Content from 'components/Content/index';
 import { _deleteWorkspace, api, useWorkspace } from 'lib/client';
 import useIsTeamOwner from 'lib/client/hooks/useIsOwner';
-<<<<<<< HEAD
-=======
 import { workspaceAtom } from 'state';
 import { useRecoilState } from 'recoil';
->>>>>>> 6ec34126
 
 const Advanced = () => {
   const router = useRouter();
   const isCreator = useIsTeamOwner();
-<<<<<<< HEAD
-  const { setWorkspace, workspace } = useWorkspace();
-=======
   const [workspace, setWorkspace] = useRecoilState(workspaceAtom);
->>>>>>> 6ec34126
   const [isSubmitting, setSubmittingState] = useState(false);
   const [showModal, setModalState] = useState(false);
   const [verifyWorkspace, setVerifyWorkspace] = useState('');
