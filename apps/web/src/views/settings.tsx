--- conflicted
+++ resolved
@@ -10,7 +10,6 @@
 import Card from 'components/Card';
 import Content from 'components/Content';
 import { _deactivateAccount, _updateUserName, _updateUserEmail, api } from 'lib/client';
-<<<<<<< HEAD
 import { useSetRecoilState } from 'recoil';
 import { showModalAtom } from 'state';
 import produce from 'immer';
@@ -19,26 +18,12 @@
   const { data } = useSession();
   const setShowDeleteModal = useSetRecoilState(showModalAtom);
 
-=======
-import { useRouter } from 'next/router';
-import { getUrl } from 'config/constants';
-import { useUrl } from 'lib/client/hooks';
-
-export default function Settings() {
-  const { data } = useSession();
-  const url = useUrl();
->>>>>>> 48b5df57
   const [email, setEmail] = useState('');
   const [isSubmitting, setSubmittingState] = useState(false);
   const [name, setName] = useState('');
   const [userCode, setUserCode] = useState('');
   const validName = name?.length > 0 && name?.length <= 32;
   const validEmail = isEmail(email);
-<<<<<<< HEAD
-
-=======
-  const verifiedEmail = verifyEmail === email;
->>>>>>> 48b5df57
   // local state
   const handleEmailChange = (event) => setEmail(event.target.value);
   const handleNameChange = (event) => setName(event.target.value);
@@ -62,7 +47,6 @@
     }
   };
 
-<<<<<<< HEAD
   // open delete confirmation modal
   const toggleModal = () => {
     setShowDeleteModal(
@@ -70,12 +54,6 @@
         draft.type = 'deleteAccount';
       })
     );
-=======
-      onSuccess: () => {
-        signOut({ callbackUrl: `${url}/auth/login` });
-      },
-    });
->>>>>>> 48b5df57
   };
 
   useEffect(() => {
@@ -148,12 +126,10 @@
           </Card.Body>
         </Card>
         <Card danger>
-          <Menu as="div" className="z-60">
-            <Card.Body
-              title="Danger Zone"
-              subtitle="Permanently remove your Personal Account and all of its contents
+          <Card.Body
+            title="Danger Zone"
+            subtitle="Permanently remove your Personal Account and all of its contents
               from Glyphx platform"
-<<<<<<< HEAD
           />
           <Card.Footer>
             <small>This action is not reversible, so please continue with caution</small>
@@ -161,54 +137,6 @@
               Deactivate Personal Account
             </Button>
           </Card.Footer>
-=======
-            />
-            <Menu.Button as="div" className="w-full">
-              <Card.Footer>
-                <small>This action is not reversible, so please continue with caution</small>
-
-                <Button className="text-white bg-red-600 hover:bg-red-500">Deactivate Personal Account</Button>
-              </Card.Footer>
-            </Menu.Button>
-            <Transition
-              as={Fragment}
-              enter="transition ease-out duration-100"
-              enterFrom="transform opacity-0 scale-95"
-              enterTo="transform opacity-100 scale-100"
-              leave="transition ease-in duration-75"
-              leaveFrom="transform opacity-100 scale-100"
-              leaveTo="transform opacity-0 scale-95"
-            >
-              <Menu.Items className="relative z-60 bg-secondary-space-blue rounded w-full py-4 px-6 flex flex-col">
-                <p>Your account will be deleted, along with all of its Workspace contents.</p>
-                <p className="py-2 my-2 text-red-600 rounded">
-                  <strong>Warning:</strong> This action is not reversible. Please be certain.
-                </p>
-                <div className="flex flex-col space-y-2 my-2">
-                  <label className="text-sm text-gray-400">
-                    Enter <strong>{data?.user?.email}</strong> to continue:
-                  </label>
-                  <input
-                    className="px-3 py-2 border rounded bg-transparent"
-                    disabled={isSubmitting}
-                    onChange={handleVerifyEmailChange}
-                    type="email"
-                    value={verifyEmail}
-                  />
-                </div>
-                <div className="flex flex-col items-stretch">
-                  <Button
-                    className="text-white bg-red-600 hover:bg-red-500"
-                    disabled={!verifiedEmail || isSubmitting}
-                    onClick={deactivateAccount}
-                  >
-                    <span>Deactivate Personal Account</span>
-                  </Button>
-                </div>
-              </Menu.Items>
-            </Transition>
-          </Menu>
->>>>>>> 48b5df57
         </Card>
       </Content.Container>
     </Fragment>
