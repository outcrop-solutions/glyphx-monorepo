import { Fragment, useState } from 'react';
import { useRouter } from 'next/router';
import { Listbox, Transition, Menu } from '@headlessui/react';
import { CheckIcon, PlusIcon, SelectorIcon } from '@heroicons/react/solid';

import Button from 'components/Button/index';
import Modal from 'components/Modal/index';
import { useWorkspace, useWorkspaces, api, _createWorkspace } from 'lib/client';

const Actions = () => {
  const router = useRouter();
  const { data: result } = useWorkspace();
  const { data, isLoading } = useWorkspaces();
  const [isSubmitting, setSubmittingState] = useState(false);
  const [name, setName] = useState('');
  const [showModal, setModalState] = useState(false);
  const validName = name.length > 0 && name.length <= 16;

  // local state
  const handleNameChange = (event) => setName(event.target.value);
  const handleWorkspaceChange = (workspace) => {
    router.replace(`/account/${workspace?.slug}`);
  };
  const toggleModal = () => setModalState(!showModal);

  // mutations
  const createWorkspace = (event) => {
    event.preventDefault();
    api({
      ..._createWorkspace(name),
      setLoading: setSubmittingState,
      onSuccess: (result) => {
        router.replace(`/account/${result.data.workspace?.slug}`);
      },
    });
  };

  return (
    <div className="flex flex-col items-stretch justify-center px-5 space-y-3">
<<<<<<< HEAD
      <Menu as="div" className="z-60">
        <div>
          <Menu.Button className="flex items-center bg-gray justify-around px-5 py-2 rounded disabled:opacity-75 text-white">
            {/* <Button.Secondary className="mt-4" onClick={toggleModal}> */}
            <PlusIcon className="w-5 h-5 text-white" aria-hidden="true" />
            <span className="text-white">Workspace</span>
            {/* </Button.Secondary> */}
          </Menu.Button>
=======
      <Button.Secondary className="mt-4" onClick={toggleModal}>
        <PlusIcon className="w-5 h-5 text-white" aria-hidden="true" />
        <span className="text-white">Workspace</span>
      </Button.Secondary>
      <Modal show={showModal} title="Create a Workspace" toggle={toggleModal}>
        <div className="space-y-0 text-sm text-gray-600">
          <p>Create a workspace to keep your team&apos;s content in one place.</p>
          <p>You&apos;ll be able to invite everyone later!</p>
>>>>>>> da0b026d
        </div>
        <Transition
          as={Fragment}
          enter="transition ease-out duration-100"
          enterFrom="transform opacity-0 scale-95"
          enterTo="transform opacity-100 scale-100"
          leave="transition ease-in duration-75"
          leaveFrom="transform opacity-100 scale-100"
          leaveTo="transform opacity-0 scale-95"
        >
          <Menu.Items className="fixed z-60 left-4 origin-top-left border divide-y divide-gray-100 bg-secondary-space-blue rounded w-[400px]">
            <div className="relative z-60 inline-block p-10 space-y-5 overflow-hidden text-center align-middle transition-all transform bg-secondary-space-blue rounded shadow-xl">
              <div className="space-y-0 text-sm text-gray-600">
                <p>
                  Create a workspace to keep your team&apos;s content in one place. You&apos;ll be able to invite
                  everyone later!
                </p>
                <p></p>
              </div>
              <div className="space-y-1">
                <h3 className="text-xl font-bold">Workspace Name</h3>
                <p className="text-sm text-gray-400">Name your workspace. Keep it simple.</p>
                <input
                  className="w-full px-3 py-2 mt-4 border rounded bg-transparent"
                  disabled={isSubmitting}
                  onChange={handleNameChange}
                  type="text"
                  value={name}
                />
              </div>
            </div>
            <div className="flex flex-col items-stretch">
              <Button className="" disabled={!validName || isSubmitting} onClick={createWorkspace}>
                <span>Create Workspace</span>
              </Button>
            </div>
          </Menu.Items>
        </Transition>
      </Menu>
      <Listbox value={result?.workspace} onChange={handleWorkspaceChange}>
        <div className="relative">
          <Listbox.Button className="relative w-full py-2 pl-3 pr-10 text-left bg-secondary-midnight rounded-lg shadow-md cursor-default">
            <span className="block text-white truncate">
              {isLoading
                ? 'Fetching workspaces...'
                : data?.workspaces?.length === 0
                ? 'No workspaces found'
                : result?.workspace === undefined
                ? 'Select a workspace...'
                : result?.workspace?.name}
            </span>
            <span className="absolute inset-y-0 right-0 flex items-center pr-2 pointer-events-none">
              <SelectorIcon className="w-5 h-5 text-gray-400" aria-hidden="true" />
            </span>
          </Listbox.Button>
          {data?.workspaces?.length > 0 && (
            <Transition
              as={Fragment}
              leave="transition ease-in duration-100"
              leaveFrom="opacity-100"
              leaveTo="opacity-0"
            >
              <Listbox.Options className="absolute w-full mt-1 overflow-auto text-base rounded-md shadow-lg max-h-60 bg-secondary-midnight">
                {data.workspaces.map((workspace, index) => (
                  <Listbox.Option
                    key={index}
                    className={({ active }) =>
                      `${active ? 'bg-primary-dark-blue' : 'bg-secondary-midnight'}
                          cursor-pointer select-none relative py-4 pl-10 pr-4`
                    }
                    value={workspace}
                  >
                    {({ selected, active }) => (
                      <>
                        <span className={`${selected ? 'font-bold' : 'font-normal'} block truncate`}>
                          {workspace.name}
                        </span>
                        {selected ? (
                          <span
                            className={`${active ? 'text-blue-600' : 'text-blue-600'}
                                absolute inset-y-0 left-0 flex items-center pl-3`}
                          >
                            <CheckIcon className="w-5 h-5" aria-hidden="true" />
                          </span>
                        ) : null}
                      </>
                    )}
                  </Listbox.Option>
                ))}
              </Listbox.Options>
            </Transition>
          )}
        </div>
      </Listbox>
    </div>
  );
};

export default Actions;<|MERGE_RESOLUTION|>--- conflicted
+++ resolved
@@ -37,25 +37,12 @@
 
   return (
     <div className="flex flex-col items-stretch justify-center px-5 space-y-3">
-<<<<<<< HEAD
       <Menu as="div" className="z-60">
         <div>
           <Menu.Button className="flex items-center bg-gray justify-around px-5 py-2 rounded disabled:opacity-75 text-white">
-            {/* <Button.Secondary className="mt-4" onClick={toggleModal}> */}
             <PlusIcon className="w-5 h-5 text-white" aria-hidden="true" />
             <span className="text-white">Workspace</span>
-            {/* </Button.Secondary> */}
           </Menu.Button>
-=======
-      <Button.Secondary className="mt-4" onClick={toggleModal}>
-        <PlusIcon className="w-5 h-5 text-white" aria-hidden="true" />
-        <span className="text-white">Workspace</span>
-      </Button.Secondary>
-      <Modal show={showModal} title="Create a Workspace" toggle={toggleModal}>
-        <div className="space-y-0 text-sm text-gray-600">
-          <p>Create a workspace to keep your team&apos;s content in one place.</p>
-          <p>You&apos;ll be able to invite everyone later!</p>
->>>>>>> da0b026d
         </div>
         <Transition
           as={Fragment}
