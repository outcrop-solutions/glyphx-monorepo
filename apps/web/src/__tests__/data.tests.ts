import 'mocha';
import {assert} from 'chai';

import {createSandbox} from 'sinon';
// where the magic happens
import * as proxyquireType from 'proxyquire';
const proxyquire = proxyquireType.noCallThru();
import {testApiHandler} from 'next-test-api-route-handler';
import {wrapConfig} from './utilities/wrapConfig';
import {genericDelete, genericGet, genericPut} from './utilities/genericReqs';
import {Types as mongooseTypes} from 'mongoose';
import {databaseTypes, fileIngestionTypes, webTypes} from 'types';
import {_getDataGrid, _getRowIds} from 'lib';
import {Session} from 'next-auth';

// import type { PageConfig } from 'next';
// Respect the Next.js config object if it's exported
// const handler: typeof deactivate & { config?: PageConfig } = deactivate;
// handler.config = config;

const MOCK_SESSION = {
  user: {
    userId: '645aa1458d6a87808abf59db',
    name: 'James Graham',
    email: 'james@glyphx.co',
  },
  expires: new Date().toISOString(),
} as unknown as Session;

const MOCK_WORKSPACE: databaseTypes.IWorkspace = {
  _id: new mongooseTypes.ObjectId(),
  createdAt: new Date(),
  updatedAt: new Date(),
  workspaceCode: 'testWorkspaceCode',
  inviteCode: 'testInviteCode',
  name: 'Test Workspace',
  description: 'a test workspace',
  creator: {
    _id: new mongooseTypes.ObjectId(),
  } as unknown as databaseTypes.IUser,
  members: [],
  projects: [],
  states: [],
  tags: [],
};

const MOCK_DATA: any[] = [
  {column1: 'col1Value', column2: 'col2Value'},
  {column1: 'col1Value', column2: 'col2Value'},
];

const MOCK_RENDERABLE_DATA_GRID: webTypes.IRenderableDataGrid = {
  columns: [
    {
      key: 'id',
      dataType: fileIngestionTypes.constants.FIELD_TYPE.NUMBER,
      width: 40,
      resizable: true,
      sortable: true,
    },
    {
      key: 'column1',
      dataType: fileIngestionTypes.constants.FIELD_TYPE.STRING,
      width: 40,
      resizable: true,
      sortable: true,
    },
    {
      key: 'column2',
      dataType: fileIngestionTypes.constants.FIELD_TYPE.STRING,
      width: 40,
      resizable: true,
      sortable: true,
    },
  ],
  rows: [
    {id: 0, column1: 'col1Value', column2: 'col2Value'},
    {id: 1, column1: 'col1Value', column2: 'col2Value'},
  ],
};

const MOCK_TABLE_NAME = 'mocktableName';

const MOCK_PROJECT: databaseTypes.IProject = {
  _id: new mongooseTypes.ObjectId(),
  createdAt: new Date(),
  updatedAt: new Date(),
  name: 'test project',
  description: 'this is a test description',
  sdtPath: 'sdtPath',
  currentVersion: 0,
  workspace: {
    _id: new mongooseTypes.ObjectId(),
  } as unknown as databaseTypes.IWorkspace,
  template: {
    _id: new mongooseTypes.ObjectId(),
  } as unknown as databaseTypes.IProjectTemplate,
  stateHistory: [],
  members: [],
  state: {
    _id: new mongooseTypes.ObjectId(),
  } as unknown as databaseTypes.IState,
  files: [],
  viewName: 'testView',
  tags: [],
};

describe('DATA ROUTES', () => {
  const sandbox = createSandbox();
  // get data by tablename
  let getDataByTableNameRoute;
  let getDataByTableNameRouteWrapper;
  let getDataByTableName;
  let getDataByTableNameStub;

  let getDataByTableNameServiceStub;
  let getDataByRowIdsServiceStub;
  // get data by row id
  let getDataByRowIdRoute;
  let getDataByRowIdRouteWrapper;
  let getDataByRowId;
  let getDataByRowIdStub;

  // route stubs
  let validateSessionStub;
  let initializerStub;

  // handler stubs
  let formatGridDataStub;
  let mockDataService;
  let mockGeneralPurposeFunctions;

  beforeEach(() => {
    // route stubs
    validateSessionStub = sandbox.stub();
    validateSessionStub.resolves(MOCK_SESSION);
    initializerStub = {init: sandbox.stub(), initedField: false};
    initializerStub.init.resolves();
    formatGridDataStub = sandbox.stub();
    getDataByTableNameStub = sandbox.stub();
    getDataByTableNameServiceStub = sandbox.stub();
    getDataByRowIdsServiceStub = sandbox.stub();
    getDataByRowIdStub = sandbox.stub();
    mockGeneralPurposeFunctions = {
      fileIngestion: {
        getFullTableName: sandbox.stub(),
      },
    };

    mockDataService = {
      getDataByTableName: getDataByTableNameServiceStub,
      getDataByGlyphxIds: getDataByRowIdsServiceStub,
    };
    // GET DATA BY ROW ID
    // replace handler import resolution
    getDataByTableName = proxyquire.load('../lib/server/data', {
      business: {
        dataService: mockDataService,
      },
      core: {
        generalPurposeFunctions: mockGeneralPurposeFunctions,
      },
      'lib/client/files/transforms/formatGridData': {
        formatGridData: formatGridDataStub,
      },
    }).getDataByTableName;

    // swap overridden import into handler to be able to call
    getDataByTableNameRouteWrapper = proxyquire('../pages/api/data/grid', {
      business: {
        validateSession: validateSessionStub,
        Initializer: initializerStub,
      },
      'lib/server/data': {
        getDataByTableName: getDataByTableName,
      },
    });

    // for testing routing
    getDataByTableNameRoute = proxyquire('../pages/api/data/grid', {
      business: {
        validateSession: validateSessionStub,
        Initializer: initializerStub,
      },
      'lib/server/data': {
        getDataByTableName: getDataByTableNameStub,
      },
    });

    // GET DATA BY ROW ID
    // replace handler import resolution
    getDataByRowId = proxyquire.load('../lib/server/data', {
      business: {
        dataService: mockDataService,
      },
      core: {
        generalPurposeFunctions: mockGeneralPurposeFunctions,
      },
      'lib/client/files/transforms/formatGridData': {
        formatGridData: formatGridDataStub,
      },
    }).getDataByRowId;

    // swap overridden import into handler to be able to call
    getDataByRowIdRouteWrapper = proxyquire('../pages/api/data/rows', {
      business: {
        validateSession: validateSessionStub,
        Initializer: initializerStub,
      },
      'lib/server/data': {
        getDataByRowId: getDataByRowId,
      },
    });

    // for testing routing
    getDataByRowIdRoute = proxyquire('../pages/api/data/rows', {
      business: {
        validateSession: validateSessionStub,
        Initializer: initializerStub,
      },
      'lib/server/data': {
        getDataByRowId: getDataByRowIdStub,
      },
    });
  });

  afterEach(() => {
    sandbox.restore();
  });

  context('/api/data/grid', async () => {
    describe('GET DATA BY TABLENAME handler', () => {
      it('should get all data for a given view', async () => {
        mockGeneralPurposeFunctions.fileIngestion.getFullTableName.resolves(MOCK_TABLE_NAME);
        mockDataService.getDataByTableName.resolves(MOCK_DATA);
        formatGridDataStub.returns(MOCK_RENDERABLE_DATA_GRID);

        await testApiHandler({
          handler: getDataByTableNameRouteWrapper,
          url: '/api/data/grid',
          test: async ({fetch}) => {
            const res = await fetch(
<<<<<<< HEAD
              wrapConfig(
                _getDataGrid(MOCK_WORKSPACE._id?.toString() ?? '', MOCK_PROJECT._id?.toString() ?? '', MOCK_TABLE_NAME)
              )
=======
              wrapConfig(_getDataGrid(MOCK_WORKSPACE._id!.toString(), MOCK_PROJECT._id!.toString(), MOCK_TABLE_NAME))
>>>>>>> 38ab7148
            );

            assert.strictEqual(res.status, 200);

            const data = await res.json();
            assert.strictEqual(data.data.rows.length, MOCK_RENDERABLE_DATA_GRID.rows.length);
            assert.strictEqual(data.data.columns.length, MOCK_RENDERABLE_DATA_GRID.columns.length);
            assert.strictEqual(data.totalPages, 1);
            assert.strictEqual(data.currentPage, 1);
          },
        });
      });
    });

    describe('Authentication', () => {
      it('should return 401 for invalid session', async () => {
        initializerStub.init.resolves();
        validateSessionStub.resolves('invalid session');

        await testApiHandler({
          handler: getDataByTableNameRoute,
          url: '/api/data/grid',
          test: async ({fetch}) => {
            const res = await fetch(genericGet);
            assert.isTrue(initializerStub.init.calledOnce);
            assert.isTrue(validateSessionStub.calledOnce);
            assert.isFalse(getDataByTableNameStub.calledOnce);
            assert.strictEqual(res.status, 401);
          },
        });
      });
    });

    describe('Unsupported Methods', () => {
      it('should return 405 for unsupported method DELETE', async () => {
        initializerStub.init.resolves();
        validateSessionStub.resolves(MOCK_SESSION);

        await testApiHandler({
          handler: getDataByTableNameRoute,
          url: '/api/data/grid',
          test: async ({fetch}) => {
            const res = await fetch(genericDelete);
            assert.isTrue(initializerStub.init.calledOnce);
            assert.isTrue(validateSessionStub.calledOnce);
            assert.isFalse(getDataByTableNameStub.calledOnce);
            assert.strictEqual(res.headers.get('allow'), 'POST');
            assert.strictEqual(res.status, 405);
            assert.strictEqual(res.statusText, 'Method Not Allowed');

            const data = await res.json();
            assert.strictEqual(data.error, 'DELETE method unsupported');
          },
        });
      });

      it('should return 405 for unsupported method PUT', async () => {
        initializerStub.init.resolves();
        validateSessionStub.resolves(MOCK_SESSION);

        await testApiHandler({
          handler: getDataByTableNameRoute,
          url: '/api/data/grid',
          test: async ({fetch}) => {
            const res = await fetch(genericPut);
            assert.isTrue(initializerStub.init.calledOnce);
            assert.isTrue(validateSessionStub.calledOnce);
            assert.isFalse(getDataByTableNameStub.calledOnce);
            assert.strictEqual(res.headers.get('allow'), 'POST');
            assert.strictEqual(res.status, 405);
            assert.strictEqual(res.statusText, 'Method Not Allowed');

            const data = await res.json();
            assert.strictEqual(data.error, 'PUT method unsupported');
          },
        });
      });

      it('should return 405 for unsupported method DELETE', async () => {
        initializerStub.init.resolves();
        validateSessionStub.resolves(MOCK_SESSION);

        await testApiHandler({
          handler: getDataByTableNameRoute,
          url: '/api/data/grid',
          test: async ({fetch}) => {
            const res = await fetch(genericDelete);
            assert.isTrue(initializerStub.init.calledOnce);
            assert.isTrue(validateSessionStub.calledOnce);
            assert.isFalse(getDataByTableNameStub.calledOnce);
            assert.strictEqual(res.headers.get('allow'), 'POST');
            assert.strictEqual(res.status, 405);
            assert.strictEqual(res.statusText, 'Method Not Allowed');

            const data = await res.json();
            assert.strictEqual(data.error, 'DELETE method unsupported');
          },
        });
      });
    });
  });
  context('/api/data/rows', async () => {
    describe('GET DATA BY ROW ID handler', () => {
      it('should get data by row id', async () => {
        mockGeneralPurposeFunctions.fileIngestion.getFullTableName.resolves(MOCK_TABLE_NAME);
        mockDataService.getDataByGlyphxIds.resolves(MOCK_DATA);
        formatGridDataStub.returns(MOCK_RENDERABLE_DATA_GRID);
        await testApiHandler({
          handler: getDataByRowIdRouteWrapper,
          url: '/api/data/rows',
          test: async ({fetch}) => {
            const res = await fetch(
              wrapConfig(
<<<<<<< HEAD
                _getRowIds(MOCK_WORKSPACE._id?.toString() ?? '', MOCK_PROJECT._id?.toString() ?? '', MOCK_TABLE_NAME, [
                  '0',
                  '1',
                ])
=======
                _getRowIds(MOCK_WORKSPACE._id!.toString(), MOCK_PROJECT._id!.toString(), MOCK_TABLE_NAME, ['0', '1'])
>>>>>>> 38ab7148
              )
            );

            assert.strictEqual(res.status, 200);

            const data = await res.json();
            assert.strictEqual(data.data.rows.length, MOCK_RENDERABLE_DATA_GRID.rows.length);
            assert.strictEqual(data.data.columns.length, MOCK_RENDERABLE_DATA_GRID.columns.length);
            assert.strictEqual(data.totalPages, 1);
            assert.strictEqual(data.currentPage, 1);
          },
        });
      });
    });

    describe('Authentication', () => {
      it('should return 401 for invalid session', async () => {
        initializerStub.init.resolves();
        validateSessionStub.resolves('invalid session');

        await testApiHandler({
          handler: getDataByRowIdRoute,
          url: '/api/data/rows',
          test: async ({fetch}) => {
            const res = await fetch(genericGet);
            assert.isTrue(initializerStub.init.calledOnce);
            assert.isTrue(validateSessionStub.calledOnce);
            assert.isFalse(getDataByRowIdStub.calledOnce);
            assert.strictEqual(res.status, 401);
          },
        });
      });
    });

    describe('Unsupported Methods', () => {
      it('should return 405 for unsupported method DELETE', async () => {
        initializerStub.init.resolves();
        validateSessionStub.resolves(MOCK_SESSION);

        await testApiHandler({
          handler: getDataByRowIdRoute,
          url: '/api/data/rows',
          test: async ({fetch}) => {
            const res = await fetch(genericDelete);
            assert.isTrue(initializerStub.init.calledOnce);
            assert.isTrue(validateSessionStub.calledOnce);
            assert.isFalse(getDataByRowIdStub.calledOnce);
            assert.strictEqual(res.headers.get('allow'), 'POST');
            assert.strictEqual(res.status, 405);
            assert.strictEqual(res.statusText, 'Method Not Allowed');

            const data = await res.json();
            assert.strictEqual(data.error, 'DELETE method unsupported');
          },
        });
      });

      it('should return 405 for unsupported method PUT', async () => {
        initializerStub.init.resolves();
        validateSessionStub.resolves(MOCK_SESSION);

        await testApiHandler({
          handler: getDataByRowIdRoute,
          url: '/api/data/rows',
          test: async ({fetch}) => {
            const res = await fetch(genericPut);
            assert.isTrue(initializerStub.init.calledOnce);
            assert.isTrue(validateSessionStub.calledOnce);
            assert.isFalse(getDataByRowIdStub.calledOnce);
            assert.strictEqual(res.headers.get('allow'), 'POST');
            assert.strictEqual(res.status, 405);
            assert.strictEqual(res.statusText, 'Method Not Allowed');

            const data = await res.json();
            assert.strictEqual(data.error, 'PUT method unsupported');
          },
        });
      });

      it('should return 405 for unsupported method DELETE', async () => {
        initializerStub.init.resolves();
        validateSessionStub.resolves(MOCK_SESSION);

        await testApiHandler({
          handler: getDataByRowIdRoute,
          url: '/api/data/rows',
          test: async ({fetch}) => {
            const res = await fetch(genericDelete);
            assert.isTrue(initializerStub.init.calledOnce);
            assert.isTrue(validateSessionStub.calledOnce);
            assert.isFalse(getDataByRowIdStub.calledOnce);
            assert.strictEqual(res.headers.get('allow'), 'POST');
            assert.strictEqual(res.status, 405);
            assert.strictEqual(res.statusText, 'Method Not Allowed');

            const data = await res.json();
            assert.strictEqual(data.error, 'DELETE method unsupported');
          },
        });
      });
    });
  });
});<|MERGE_RESOLUTION|>--- conflicted
+++ resolved
@@ -240,13 +240,7 @@
           url: '/api/data/grid',
           test: async ({fetch}) => {
             const res = await fetch(
-<<<<<<< HEAD
-              wrapConfig(
-                _getDataGrid(MOCK_WORKSPACE._id?.toString() ?? '', MOCK_PROJECT._id?.toString() ?? '', MOCK_TABLE_NAME)
-              )
-=======
               wrapConfig(_getDataGrid(MOCK_WORKSPACE._id!.toString(), MOCK_PROJECT._id!.toString(), MOCK_TABLE_NAME))
->>>>>>> 38ab7148
             );
 
             assert.strictEqual(res.status, 200);
@@ -360,14 +354,7 @@
           test: async ({fetch}) => {
             const res = await fetch(
               wrapConfig(
-<<<<<<< HEAD
-                _getRowIds(MOCK_WORKSPACE._id?.toString() ?? '', MOCK_PROJECT._id?.toString() ?? '', MOCK_TABLE_NAME, [
-                  '0',
-                  '1',
-                ])
-=======
                 _getRowIds(MOCK_WORKSPACE._id!.toString(), MOCK_PROJECT._id!.toString(), MOCK_TABLE_NAME, ['0', '1'])
->>>>>>> 38ab7148
               )
             );
 
