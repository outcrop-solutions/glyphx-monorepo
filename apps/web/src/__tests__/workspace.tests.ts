import 'mocha';
import {assert} from 'chai';
import {Session} from 'next-auth';

import {createSandbox} from 'sinon';
// where the magic happens
import * as proxyquireType from 'proxyquire';
const proxyquire = proxyquireType.noCallThru();
import {testApiHandler} from 'next-test-api-route-handler';
import {
  _createWorkspace,
  _deleteWorkspace,
  _joinWorkspace,
  _updateWorkspaceName,
  _updateWorkspaceSlug,
} from 'lib/client/mutations/workspace';
import {wrapConfig} from './utilities/wrapConfig';
import {genericDelete, genericGet, genericPatch, genericPost, genericPut} from './utilities/genericReqs';
import {databaseTypes} from 'types';
import mongoose, {Types as mongooseTypes} from 'mongoose';
import {_acceptInvitation, _createMember, _declineInvitation, _removeMember, _updateRole} from 'lib';
import {Session} from 'next-auth';
// import type { PageConfig } from 'next';
// Respect the Next.js config object if it's exported
// const handler: typeof deactivate & { config?: PageConfig } = deactivate;
// handler.config = config;

const MOCK_SESSION = {
  user: {
    userId: '645aa1458d6a87808abf59db',
    name: 'James Graham',
    email: 'james@glyphx.co',
  },
  expires: new Date().toISOString(),
} as unknown as Session;

const MOCK_USER_AGENT: databaseTypes.IUserAgent = {
  userAgent: '',
  platform: '',
  appName: '',
  appVersion: '',
  vendor: '',
  language: '',
  cookieEnabled: false,
};
const MOCK_LOCATION = 'location';

const MOCK_WORKSPACE: databaseTypes.IWorkspace = {
  createdAt: new Date(),
  updatedAt: new Date(),
  workspaceCode: 'testWorkspaceCode',
  inviteCode: 'testInviteCode',
  name: 'Test Workspace',
  slug: 'testSlug',
  description: 'a test workspace',
  creator: {
    _id: new mongoose.Types.ObjectId(),
  } as unknown as databaseTypes.IUser,
  members: [],
  projects: [],
  states: [],
  tags: [],
};
const MOCK_WORKSPACE_2: databaseTypes.IWorkspace = {
  createdAt: new Date(),
  updatedAt: new Date(),
  workspaceCode: 'testWorkspaceCode',
  inviteCode: 'testInviteCode',
  name: 'Test Workspace',
  slug: 'testSlug',
  description: 'a test workspace',
  creator: {
    _id: new mongoose.Types.ObjectId(),
  } as unknown as databaseTypes.IUser,
  members: [],
  projects: [],
  states: [],
  tags: [],
};

const MOCK_WORKSPACES = [MOCK_WORKSPACE, MOCK_WORKSPACE_2];

const MOCK_MEMBER_1: databaseTypes.IMember = {
  _id: 'mockMemberId1' as unknown as mongooseTypes.ObjectId,
  email: 'jamesmurdockgraham@gmail.com',
  inviter: 'jp@glyphx.co',
  type: databaseTypes.constants.MEMBERSHIP_TYPE.WORKSPACE,
  createdAt: new Date(),
  updatedAt: new Date(),
  joinedAt: new Date(),
  invitedAt: new Date(),
  status: databaseTypes.constants.INVITATION_STATUS.PENDING,
  teamRole: databaseTypes.constants.ROLE.MEMBER,
  member: {_id: new mongoose.Types.ObjectId()} as databaseTypes.IUser,
  invitedBy: {_id: new mongoose.Types.ObjectId()} as databaseTypes.IUser,
  workspace: {_id: new mongoose.Types.ObjectId()} as databaseTypes.IWorkspace,
};
const MOCK_MEMBER_2: databaseTypes.IMember = {
  email: 'jamesmurdockgraham@gmail.com',
  inviter: 'jp@glyphx.co',
  type: databaseTypes.constants.MEMBERSHIP_TYPE.WORKSPACE,
  createdAt: new Date(),
  updatedAt: new Date(),
  joinedAt: new Date(),
  invitedAt: new Date(),
  status: databaseTypes.constants.INVITATION_STATUS.PENDING,
  teamRole: databaseTypes.constants.ROLE.MEMBER,
  member: {_id: new mongoose.Types.ObjectId()} as databaseTypes.IUser,
  invitedBy: {_id: new mongoose.Types.ObjectId()} as databaseTypes.IUser,
  workspace: {_id: new mongoose.Types.ObjectId()} as databaseTypes.IWorkspace,
};

const MOCK_MEMBERS: databaseTypes.IMember[] = [MOCK_MEMBER_1, MOCK_MEMBER_2];

describe('WORKSPACE ROUTES', () => {
  const sandbox = createSandbox();
  // create workspace
  let createWorkspaceRoute;
  let createWorkspaceRouteWrapper;
  let createWorkspace;
  let createWorkspaceStub;

  // get/delete workspace
  let workspaceRoute;
  let workspaceRouteWrapper;
  let getWorkspace;
  let getWorkspaceStub;
  let deleteWorkspace;
  let deleteWorkspaceStub;

  // invite users
  let inviteUsersRoute;
  let inviteUsersRouteWrapper;
  let inviteUsers;
  let inviteUsersStub;

  // is team owner?
  let isTeamOwnerRoute;
  let isTeamOwnerRouteWrapper;
  let isTeamOwner;
  let isTeamOwnerStub;

  // get memebrs
  let getMembersRoute;
  let getMembersRouteWrapper;
  let getMembers;
  let getMembersStub;

  // update workspace name
  let updateWorkspaceNameRoute;
  let updateWorkspaceNameRouteWrapper;
  let updateWorkspaceName;
  let updateWorkspaceNameStub;

  // update workspace slug
  let updateWorkspaceSlugRoute;
  let updateWorkspaceSlugRouteWrapper;
  let updateWorkspaceSlug;
  let updateWorkspaceSlugStub;

  // accept workspace invitations
  let acceptInvitationRoute;
  let acceptInvitationRouteWrapper;
  let acceptInvitation;
  let acceptInvitationStub;

  // decline workspace invitations
  let declineInvitationRoute;
  let declineInvitationRouteWrapper;
  let declineInvitation;
  let declineInvitationStub;

  // join workspace
  let joinWorkspaceRoute;
  let joinWorkspaceRouteWrapper;
  let joinWorkspace;
  let joinWorkspaceStub;

  // remove member from workspace
  let removeMemberRoute;
  let removeMemberRouteWrapper;
  let removeMember;
  let removeMemberStub;

  // update role for member in workspace
  let updateRoleRoute;
  let updateRoleRouteWrapper;
  let updateRole;
  let updateRoleStub;

  // getWorkspaces for dashboard
  let getWorkspacesRoute;
  let getWorkspacesRouteWrapper;
  let getWorkspaces;
  let getWorkspacesStub;

  // getPendingInvitations for dashboard
  let getPendingInvitationsRoute;
  let getPendingInvitationsRouteWrapper;
  let getPendingInvitations;
  let getPendingInvitationsStub;

  // route stubs
  let validateSessionStub;
  let initializerStub;

  // handler stubs
  let formatUserAgentStub;
  let mockWorkspaceService;
  let mockMembershipService;
  let mockActivityLogService;
  let validateUpdateWorkspaceNameStub;
  let validateUpdateWorkspaceSlugStub;
  let validateCreateWorkspaceStub;

  beforeEach(() => {
    // route stubs
    validateSessionStub = sandbox.stub();
    validateUpdateWorkspaceNameStub = sandbox.stub();
    validateUpdateWorkspaceSlugStub = sandbox.stub();
    validateCreateWorkspaceStub = sandbox.stub();
    validateSessionStub.resolves(MOCK_SESSION);
    initializerStub = {init: sandbox.stub(), initedField: false};
    initializerStub.init.resolves();
    createWorkspaceStub = sandbox.stub();
    getWorkspaceStub = sandbox.stub();
    inviteUsersStub = sandbox.stub();
    isTeamOwnerStub = sandbox.stub();
    getMembersStub = sandbox.stub();
    updateWorkspaceNameStub = sandbox.stub();
    updateWorkspaceSlugStub = sandbox.stub();
    acceptInvitationStub = sandbox.stub();
    declineInvitationStub = sandbox.stub();
    joinWorkspaceStub = sandbox.stub();
    removeMemberStub = sandbox.stub();
    updateRoleStub = sandbox.stub();
    deleteWorkspaceStub = sandbox.stub();
    getWorkspacesStub = sandbox.stub();
    getPendingInvitationsStub = sandbox.stub();

    // handler stubs
    formatUserAgentStub = sandbox.stub();
    mockWorkspaceService = {
      countWorkspaces: sandbox.stub(),
      createWorkspace: sandbox.stub(),
      deleteWorkspace: sandbox.stub(),
      getOwnWorkspace: sandbox.stub(),
      getInvitation: sandbox.stub(),
      getSiteWorkspace: sandbox.stub(),
      getWorkspace: sandbox.stub(),
      getWorkspaces: sandbox.stub(),
      getWorkspacePaths: sandbox.stub(),
      inviteUsers: sandbox.stub(),
      isWorkspaceOwner: sandbox.stub(),
      joinWorkspace: sandbox.stub(),
      updateWorkspaceName: sandbox.stub(),
      updateWorkspaceSlug: sandbox.stub(),
    };

    mockMembershipService = {
      getMember: sandbox.stub(),
      getMembers: sandbox.stub(),
      getPendingInvitations: sandbox.stub(),
      remove: sandbox.stub(),
      updateRole: sandbox.stub(),
      updateStatus: sandbox.stub(),
    };

    mockActivityLogService = {createLog: sandbox.stub()};

    /******************** ROUTE /api/workspace ********************/
    // replace handler import resolution
    createWorkspace = proxyquire.load('../lib/server/workspace', {
      business: {
        workspaceService: mockWorkspaceService,
        activityLogService: mockActivityLogService,
        membershipService: mockMembershipService,
        validateUpdateWorkspaceSlug: validateUpdateWorkspaceSlugStub,
        validateUpdateWorkspaceName: validateUpdateWorkspaceNameStub,
        validateCreateWorkspace: validateCreateWorkspaceStub,
      },
      'lib/utils/formatUserAgent': {
        formatUserAgent: formatUserAgentStub,
      },
    }).createWorkspace;

    // swap overridden import into handler to be able to call
    createWorkspaceRouteWrapper = proxyquire('../pages/api/workspace', {
      business: {
        validateSession: validateSessionStub,
        Initializer: initializerStub,
      },
      'lib/server/workspace': {
        createWorkspace: createWorkspace,
      },
    });

    // for testing routing at api/workspace
    createWorkspaceRoute = proxyquire('../pages/api/workspace', {
      business: {
        validateSession: validateSessionStub,
        Initializer: initializerStub,
      },
      'lib/server/workspace': {
        createWorkspace: createWorkspaceStub,
      },
    });

    /******************** ROUTE /api/workspace/[workspaceSlug] ********************/
    // replace handler import resolution
    getWorkspace = proxyquire.load('../lib/server/workspace', {
      business: {
        workspaceService: mockWorkspaceService,
        activityLogService: mockActivityLogService,
        membershipService: mockMembershipService,
        validateUpdateWorkspaceSlug: validateUpdateWorkspaceSlugStub,
        validateUpdateWorkspaceName: validateUpdateWorkspaceNameStub,
        validateCreateWorkspace: validateCreateWorkspaceStub,
      },
      'lib/utils/formatUserAgent': {
        formatUserAgent: formatUserAgentStub,
      },
    }).getWorkspace;

    // replace handler import resolution
    deleteWorkspace = proxyquire.load('../lib/server/workspace', {
      business: {
        workspaceService: mockWorkspaceService,
        activityLogService: mockActivityLogService,
        membershipService: mockMembershipService,
        validateUpdateWorkspaceSlug: validateUpdateWorkspaceSlugStub,
        validateUpdateWorkspaceName: validateUpdateWorkspaceNameStub,
        validateCreateWorkspace: validateCreateWorkspaceStub,
      },
      'lib/utils/formatUserAgent': {
        formatUserAgent: formatUserAgentStub,
      },
    }).deleteWorkspace;

    // swap overridden import into handler to be able to call
    workspaceRouteWrapper = proxyquire('../pages/api/workspace/[workspaceSlug]', {
      business: {
        validateSession: validateSessionStub,
        Initializer: initializerStub,
      },
      'lib/server/workspace': {
        getWorkspace: getWorkspace,
        deleteWorkspace: deleteWorkspace,
      },
    });

    // for testing routing at api/workspace
    workspaceRoute = proxyquire('../pages/api/workspace/[workspaceSlug]', {
      business: {
        validateSession: validateSessionStub,
        Initializer: initializerStub,
      },
      'lib/server/workspace': {
        getWorkspace: getWorkspaceStub,
        deleteWorkspace: deleteWorkspaceStub,
      },
    });

    /******************** ROUTE /api/workspace/[workspaceSlug]/invite ********************/
    // replace handler import resolution
    inviteUsers = proxyquire.load('../lib/server/workspace', {
      business: {
        workspaceService: mockWorkspaceService,
        activityLogService: mockActivityLogService,
        membershipService: mockMembershipService,
        validateUpdateWorkspaceSlug: validateUpdateWorkspaceSlugStub,
        validateUpdateWorkspaceName: validateUpdateWorkspaceNameStub,
        validateCreateWorkspace: validateCreateWorkspaceStub,
      },
      'lib/utils/formatUserAgent': {
        formatUserAgent: formatUserAgentStub,
      },
    }).inviteUsers;

    // swap overridden import into handler to be able to call
    inviteUsersRouteWrapper = proxyquire('../pages/api/workspace/[workspaceSlug]/invite', {
      business: {
        validateSession: validateSessionStub,
        Initializer: initializerStub,
      },
      'lib/server/workspace': {
        inviteUsers: inviteUsers,
      },
    });

    // for testing routing at api/workspace
    inviteUsersRoute = proxyquire('../pages/api/workspace/[workspaceSlug]/invite', {
      business: {
        validateSession: validateSessionStub,
        Initializer: initializerStub,
      },
      'lib/server/workspace': {
        inviteUsers: inviteUsersStub,
      },
    });

    /******************** ROUTE /api/workspace/[workspaceSlug]/isTeamOwner ********************/
    // replace handler import resolution
    isTeamOwner = proxyquire.load('../lib/server/workspace', {
      business: {
        workspaceService: mockWorkspaceService,
        activityLogService: mockActivityLogService,
        membershipService: mockMembershipService,
        validateUpdateWorkspaceSlug: validateUpdateWorkspaceSlugStub,
        validateUpdateWorkspaceName: validateUpdateWorkspaceNameStub,
        validateCreateWorkspace: validateCreateWorkspaceStub,
      },
      'lib/utils/formatUserAgent': {
        formatUserAgent: formatUserAgentStub,
      },
    }).isTeamOwner;

    // swap overridden import into handler to be able to call
    isTeamOwnerRouteWrapper = proxyquire('../pages/api/workspace/[workspaceSlug]/isTeamOwner', {
      business: {
        validateSession: validateSessionStub,
        Initializer: initializerStub,
      },
      'lib/server/workspace': {
        isTeamOwner: isTeamOwner,
      },
    });

    // for testing routing at api/workspace
    isTeamOwnerRoute = proxyquire('../pages/api/workspace/[workspaceSlug]/isTeamOwner', {
      business: {
        validateSession: validateSessionStub,
        Initializer: initializerStub,
      },
      'lib/server/workspace': {
        isTeamOwner: isTeamOwnerStub,
      },
    });
    /******************** ROUTE /api/workspace/[workspaceSlug]/getMembers ********************/
    // replace handler import resolution
    getMembers = proxyquire.load('../lib/server/workspace', {
      business: {
        workspaceService: mockWorkspaceService,
        activityLogService: mockActivityLogService,
        membershipService: mockMembershipService,
        validateUpdateWorkspaceSlug: validateUpdateWorkspaceSlugStub,
        validateUpdateWorkspaceName: validateUpdateWorkspaceNameStub,
        validateCreateWorkspace: validateCreateWorkspaceStub,
      },
      'lib/utils/formatUserAgent': {
        formatUserAgent: formatUserAgentStub,
      },
    }).getMembers;

    // swap overridden import into handler to be able to call
    getMembersRouteWrapper = proxyquire('../pages/api/workspace/[workspaceSlug]/members', {
      business: {
        validateSession: validateSessionStub,
        Initializer: initializerStub,
      },
      'lib/server/workspace': {
        getMembers: getMembers,
      },
    });

    // for testing routing at api/workspace
    getMembersRoute = proxyquire('../pages/api/workspace/[workspaceSlug]/members', {
      business: {
        validateSession: validateSessionStub,
        Initializer: initializerStub,
      },
      'lib/server/workspace': {
        getMembers: getMembersStub,
      },
    });
    /******************** ROUTE /api/workspace/[workspaceSlug]/name ********************/
    // replace handler import resolution
    updateWorkspaceName = proxyquire.load('../lib/server/workspace', {
      business: {
        workspaceService: mockWorkspaceService,
        activityLogService: mockActivityLogService,
        membershipService: mockMembershipService,
        validateUpdateWorkspaceSlug: validateUpdateWorkspaceSlugStub,
        validateUpdateWorkspaceName: validateUpdateWorkspaceNameStub,
        validateCreateWorkspace: validateCreateWorkspaceStub,
      },
      'lib/utils/formatUserAgent': {
        formatUserAgent: formatUserAgentStub,
      },
    }).updateWorkspaceName;

    // swap overridden import into handler to be able to call
    updateWorkspaceNameRouteWrapper = proxyquire('../pages/api/workspace/[workspaceSlug]/name', {
      business: {
        validateSession: validateSessionStub,
        Initializer: initializerStub,
      },
      'lib/server/workspace': {
        updateWorkspaceName: updateWorkspaceName,
      },
    });

    // for testing routing at api/workspace
    updateWorkspaceNameRoute = proxyquire('../pages/api/workspace/[workspaceSlug]/name', {
      business: {
        validateSession: validateSessionStub,
        Initializer: initializerStub,
      },
      'lib/server/workspace': {
        updateWorkspaceName: updateWorkspaceNameStub,
      },
    });
    /******************** ROUTE /api/workspace/[workspaceSlug]/slug ********************/
    // replace handler import resolution
    updateWorkspaceSlug = proxyquire.load('../lib/server/workspace', {
      business: {
        workspaceService: mockWorkspaceService,
        activityLogService: mockActivityLogService,
        membershipService: mockMembershipService,
        validateUpdateWorkspaceSlug: validateUpdateWorkspaceSlugStub,
        validateUpdateWorkspaceName: validateUpdateWorkspaceNameStub,
        validateCreateWorkspace: validateCreateWorkspaceStub,
      },
      'lib/utils/formatUserAgent': {
        formatUserAgent: formatUserAgentStub,
      },
    }).updateWorkspaceSlug;

    // swap overridden import into handler to be able to call
    updateWorkspaceSlugRouteWrapper = proxyquire('../pages/api/workspace/[workspaceSlug]/slug', {
      business: {
        validateSession: validateSessionStub,
        Initializer: initializerStub,
      },
      'lib/server/workspace': {
        updateWorkspaceSlug: updateWorkspaceSlug,
      },
    });

    // for testing routing at api/workspace
    updateWorkspaceSlugRoute = proxyquire('../pages/api/workspace/[workspaceSlug]/slug', {
      business: {
        validateSession: validateSessionStub,
        Initializer: initializerStub,
      },
      'lib/server/workspace': {
        updateWorkspaceSlug: updateWorkspaceSlugStub,
      },
    });
    /******************** ROUTE /api/workspace/team/accept ********************/
    // replace handler import resolution
    acceptInvitation = proxyquire.load('../lib/server/team', {
      business: {
        workspaceService: mockWorkspaceService,
        activityLogService: mockActivityLogService,
        membershipService: mockMembershipService,
      },
      'lib/utils/formatUserAgent': {
        formatUserAgent: formatUserAgentStub,
      },
    }).acceptInvitation;

    // swap overridden import into handler to be able to call
    acceptInvitationRouteWrapper = proxyquire('../pages/api/workspace/team/accept', {
      business: {
        validateSession: validateSessionStub,
        Initializer: initializerStub,
      },
      'lib/server/team': {
        acceptInvitation: acceptInvitation,
      },
    });

    // for testing routing at api/workspace
    acceptInvitationRoute = proxyquire('../pages/api/workspace/team/accept', {
      business: {
        validateSession: validateSessionStub,
        Initializer: initializerStub,
      },
      'lib/server/team': {
        acceptInvitation: acceptInvitationStub,
      },
    });
    /******************** ROUTE /api/workspace/team/decline ********************/
    // replace handler import resolution
    declineInvitation = proxyquire.load('../lib/server/team', {
      business: {
        workspaceService: mockWorkspaceService,
        activityLogService: mockActivityLogService,
        membershipService: mockMembershipService,
      },
      'lib/utils/formatUserAgent': {
        formatUserAgent: formatUserAgentStub,
      },
    }).declineInvitation;

    // swap overridden import into handler to be able to call
    declineInvitationRouteWrapper = proxyquire('../pages/api/workspace/team/decline', {
      business: {
        validateSession: validateSessionStub,
        Initializer: initializerStub,
      },
      'lib/server/team': {
        declineInvitation: declineInvitation,
      },
    });

    // for testing routing at api/workspace
    declineInvitationRoute = proxyquire('../pages/api/workspace/team/decline', {
      business: {
        validateSession: validateSessionStub,
        Initializer: initializerStub,
      },
      'lib/server/team': {
        declineInvitation: declineInvitationStub,
      },
    });
    /******************** ROUTE /api/workspace/team/join ********************/
    // replace handler import resolution
    joinWorkspace = proxyquire.load('../lib/server/team', {
      business: {
        workspaceService: mockWorkspaceService,
        activityLogService: mockActivityLogService,
        membershipService: mockMembershipService,
      },
      'lib/utils/formatUserAgent': {
        formatUserAgent: formatUserAgentStub,
      },
    }).joinWorkspace;

    // swap overridden import into handler to be able to call
    joinWorkspaceRouteWrapper = proxyquire('../pages/api/workspace/team/join', {
      business: {
        validateSession: validateSessionStub,
        Initializer: initializerStub,
      },
      'lib/server/team': {
        joinWorkspace: joinWorkspace,
      },
    });

    // for testing routing at api/workspace
    joinWorkspaceRoute = proxyquire('../pages/api/workspace/team/join', {
      business: {
        validateSession: validateSessionStub,
        Initializer: initializerStub,
      },
      'lib/server/team': {
        joinWorkspace: joinWorkspaceStub,
      },
    });
    /******************** ROUTE /api/workspace/team/member ********************/
    // replace handler import resolution
    removeMember = proxyquire.load('../lib/server/team', {
      business: {
        workspaceService: mockWorkspaceService,
        activityLogService: mockActivityLogService,
        membershipService: mockMembershipService,
      },
      'lib/utils/formatUserAgent': {
        formatUserAgent: formatUserAgentStub,
      },
    }).removeMember;

    // swap overridden import into handler to be able to call
    removeMemberRouteWrapper = proxyquire('../pages/api/workspace/team/member', {
      business: {
        validateSession: validateSessionStub,
        Initializer: initializerStub,
      },
      'lib/server/team': {
        removeMember: removeMember,
      },
    });

    // for testing routing at api/workspace
    removeMemberRoute = proxyquire('../pages/api/workspace/team/member', {
      business: {
        validateSession: validateSessionStub,
        Initializer: initializerStub,
      },
      'lib/server/team': {
        removeMember: removeMemberStub,
      },
    });

    /******************** ROUTE /api/workspace/team/role ********************/
    // replace handler import resolution
    updateRole = proxyquire.load('../lib/server/team', {
      business: {
        workspaceService: mockWorkspaceService,
        activityLogService: mockActivityLogService,
        membershipService: mockMembershipService,
      },
      'lib/utils/formatUserAgent': {
        formatUserAgent: formatUserAgentStub,
      },
    }).updateRole;

    // swap overridden import into handler to be able to call
    updateRoleRouteWrapper = proxyquire('../pages/api/workspace/team/role', {
      business: {
        validateSession: validateSessionStub,
        Initializer: initializerStub,
      },
      'lib/server/team': {
        updateRole: updateRole,
      },
    });

    // for testing routing at api/workspace
    updateRoleRoute = proxyquire('../pages/api/workspace/team/role', {
      business: {
        validateSession: validateSessionStub,
        Initializer: initializerStub,
      },
      'lib/server/team': {
        updateRole: updateRoleStub,
      },
    });
    /******************** ROUTE /api/workspaces ********************/
    // replace handler import resolution
    getWorkspaces = proxyquire.load('../lib/server/workspaces', {
      business: {
        workspaceService: mockWorkspaceService,
        activityLogService: mockActivityLogService,
        membershipService: mockMembershipService,
      },
      'lib/utils/formatUserAgent': {
        formatUserAgent: formatUserAgentStub,
      },
    }).getWorkspaces;

    // swap overridden import into handler to be able to call
    getWorkspacesRouteWrapper = proxyquire('../pages/api/workspaces', {
      business: {
        validateSession: validateSessionStub,
        Initializer: initializerStub,
      },
      'lib/server/workspaces': {
        getWorkspaces: getWorkspaces,
      },
    });

    // for testing routing at api/workspace
    getWorkspacesRoute = proxyquire('../pages/api/workspaces', {
      business: {
        validateSession: validateSessionStub,
        Initializer: initializerStub,
      },
      'lib/server/workspaces': {
        getWorkspaces: getWorkspacesStub,
      },
    });
    /******************** ROUTE /api/workspaces/invitations ********************/
    // replace handler import resolution
    getPendingInvitations = proxyquire.load('../lib/server/workspaces', {
      business: {
        workspaceService: mockWorkspaceService,
        activityLogService: mockActivityLogService,
        membershipService: mockMembershipService,
      },
      'lib/utils/formatUserAgent': {
        formatUserAgent: formatUserAgentStub,
      },
    }).getPendingInvitations;

    // swap overridden import into handler to be able to call
    getPendingInvitationsRouteWrapper = proxyquire('../pages/api/workspaces/invitations', {
      business: {
        validateSession: validateSessionStub,
        Initializer: initializerStub,
      },
      'lib/server/workspaces': {
        getPendingInvitations: getPendingInvitations,
      },
    });

    // for testing routing at api/workspace
    getPendingInvitationsRoute = proxyquire('../pages/api/workspaces/invitations', {
      business: {
        validateSession: validateSessionStub,
        Initializer: initializerStub,
      },
      'lib/server/workspaces': {
        getPendingInvitations: getPendingInvitationsStub,
      },
    });
  });

  afterEach(() => {
    sandbox.restore();
  });

  context('/api/workspace', async () => {
    describe('CREATE handler', () => {
      it('should create a workspace', async () => {
        validateCreateWorkspaceStub.resolves();
        mockWorkspaceService.createWorkspace.resolves(MOCK_WORKSPACE);
        formatUserAgentStub.returns({agentData: MOCK_USER_AGENT, location: MOCK_LOCATION});
        mockActivityLogService.createLog.resolves();

        await testApiHandler({
          handler: createWorkspaceRouteWrapper,
          url: '/api/workspace',
          test: async ({fetch}) => {
            const config = wrapConfig(_createWorkspace(MOCK_WORKSPACE.name));
            const res = await fetch(config);
            assert.strictEqual(res.status, 200);
          },
        });
      });
    });

    describe('Authentication', () => {
      it('should return 401 for invalid session', async () => {
        initializerStub.init.resolves();
        validateSessionStub.resolves('invalid session');

        await testApiHandler({
          handler: createWorkspaceRoute,
          url: '/api/workspace',
          test: async ({fetch}) => {
            const res = await fetch(genericGet);
            assert.isTrue(initializerStub.init.calledOnce);
            assert.isTrue(validateSessionStub.calledOnce);
            assert.isFalse(createWorkspaceStub.calledOnce);
            assert.strictEqual(res.status, 401);
          },
        });
      });
    });

    describe('Unsupported Methods', () => {
      it('should return 405 for unsupported method GET', async () => {
        initializerStub.init.resolves();
        validateSessionStub.resolves(MOCK_SESSION);

        await testApiHandler({
          handler: createWorkspaceRoute,
          url: '/api/workspace',
          test: async ({fetch}) => {
            const res = await fetch(genericGet);
            assert.isTrue(initializerStub.init.calledOnce);
            assert.isTrue(validateSessionStub.calledOnce);
            assert.isFalse(createWorkspaceStub.calledOnce);
            assert.strictEqual(res.headers.get('allow'), 'POST');
            assert.strictEqual(res.status, 405);
            assert.strictEqual(res.statusText, 'Method Not Allowed');

            const data = await res.json();
            assert.strictEqual(data.error, 'GET method unsupported');
          },
        });
      });

      it('should return 405 for unsupported method PUT', async () => {
        initializerStub.init.resolves();
        validateSessionStub.resolves(MOCK_SESSION);

        await testApiHandler({
          handler: createWorkspaceRoute,
          url: '/api/workspace',
          test: async ({fetch}) => {
            const res = await fetch(genericPut);
            assert.isTrue(initializerStub.init.calledOnce);
            assert.isTrue(validateSessionStub.calledOnce);
            assert.isFalse(createWorkspaceStub.calledOnce);
            assert.strictEqual(res.headers.get('allow'), 'POST');
            assert.strictEqual(res.status, 405);
            assert.strictEqual(res.statusText, 'Method Not Allowed');

            const data = await res.json();
            assert.strictEqual(data.error, 'PUT method unsupported');
          },
        });
      });

      it('should return 405 for unsupported method DELETE', async () => {
        initializerStub.init.resolves();
        validateSessionStub.resolves(MOCK_SESSION);

        await testApiHandler({
          handler: createWorkspaceRoute,
          url: '/api/workspace',
          test: async ({fetch}) => {
            const res = await fetch(genericDelete);
            assert.isTrue(initializerStub.init.calledOnce);
            assert.isTrue(validateSessionStub.calledOnce);
            assert.isFalse(createWorkspaceStub.calledOnce);
            assert.strictEqual(res.headers.get('allow'), 'POST');
            assert.strictEqual(res.status, 405);
            assert.strictEqual(res.statusText, 'Method Not Allowed');

            const data = await res.json();
            assert.strictEqual(data.error, 'DELETE method unsupported');
          },
        });
      });
    });
  });

  context('/api/workspace/[workspaceSlug]', async () => {
    describe('GET handler', () => {
      it('should get a workspace', async () => {
        mockWorkspaceService.getSiteWorkspace.resolves(MOCK_WORKSPACE);

        await testApiHandler({
          handler: workspaceRouteWrapper,
          url: `/api/workspace/[workspaceSlug]`,
          params: {workspaceSlug: MOCK_WORKSPACE.slug!},
          test: async ({fetch}) => {
            const res = await fetch(genericGet);
            assert.isTrue(initializerStub.init.calledOnce);
            assert.isTrue(validateSessionStub.calledOnce);
            assert.isTrue(mockWorkspaceService.getSiteWorkspace.calledOnce);
            assert.strictEqual(res.status, 200);

            const {data} = await res.json();
            assert.strictEqual(data.workspace.name, MOCK_WORKSPACE.name);
            assert.strictEqual(data.workspace.slug, MOCK_WORKSPACE.slug);
          },
        });
      });
    });
    describe('DELETE handler', () => {
      it('should delete a workspace', async () => {
        mockWorkspaceService.deleteWorkspace.resolves(MOCK_WORKSPACE);
        formatUserAgentStub.returns({agentData: MOCK_USER_AGENT, location: MOCK_LOCATION});
        mockActivityLogService.createLog.resolves();

        await testApiHandler({
          handler: workspaceRouteWrapper,
          url: `/api/workspace/[workspaceSlug]`,
          params: {workspaceSlug: MOCK_WORKSPACE.slug!},
          test: async ({fetch}) => {
            const config = wrapConfig(_deleteWorkspace(MOCK_WORKSPACE.slug!));
            const res = await fetch(config);
            assert.isTrue(initializerStub.init.calledOnce);
            assert.isTrue(validateSessionStub.calledOnce);
            assert.isTrue(mockWorkspaceService.deleteWorkspace.calledOnce);
            assert.strictEqual(res.status, 200);

            const {data} = await res.json();
            assert.strictEqual(data.workspace.name, MOCK_WORKSPACE.name);
            assert.strictEqual(data.workspace.slug, MOCK_WORKSPACE.slug);
          },
        });
      });
    });
    describe('Authentication', () => {
      it('should return 401 for invalid session', async () => {
        initializerStub.init.resolves();
        validateSessionStub.resolves('invalid session');

        await testApiHandler({
          handler: workspaceRoute,
          url: `/api/workspace/[workspaceSlug]`,
          params: {workspaceSlug: MOCK_WORKSPACE.slug!},
          test: async ({fetch}) => {
            const res = await fetch(genericGet);
            assert.isTrue(initializerStub.init.calledOnce);
            assert.isTrue(validateSessionStub.calledOnce);
            assert.isFalse(getWorkspaceStub.calledOnce);
            assert.isFalse(deleteWorkspaceStub.calledOnce);
            assert.strictEqual(res.status, 401);
          },
        });
      });
    });
    describe('Unsupported Methods', () => {
      it('should return 405 for unsupported method PATCH', async () => {
        initializerStub.init.resolves();
        validateSessionStub.resolves(MOCK_SESSION);

        await testApiHandler({
          handler: workspaceRoute,
          url: `/api/workspace/[workspaceSlug]`,
          params: {workspaceSlug: MOCK_WORKSPACE.slug!},
          test: async ({fetch}) => {
            const res = await fetch(genericPatch);
            assert.isTrue(initializerStub.init.calledOnce);
            assert.isTrue(validateSessionStub.calledOnce);
            assert.isFalse(getWorkspaceStub.calledOnce);
            assert.isFalse(deleteWorkspaceStub.calledOnce);
            assert.strictEqual(res.headers.get('allow'), 'GET, DELETE');
            assert.strictEqual(res.status, 405);
            assert.strictEqual(res.statusText, 'Method Not Allowed');

            const data = await res.json();
            assert.strictEqual(data.error, 'PATCH method unsupported');
          },
        });
      });
      it('should return 405 for unsupported method POST', async () => {
        initializerStub.init.resolves();
        validateSessionStub.resolves(MOCK_SESSION);

        await testApiHandler({
          handler: workspaceRoute,
          url: `/api/workspace/[workspaceSlug]`,
          params: {workspaceSlug: MOCK_WORKSPACE.slug!},
          test: async ({fetch}) => {
            const res = await fetch(genericPost);
            assert.isTrue(initializerStub.init.calledOnce);
            assert.isTrue(validateSessionStub.calledOnce);
            assert.isFalse(getWorkspaceStub.calledOnce);
            assert.isFalse(deleteWorkspaceStub.calledOnce);
            assert.strictEqual(res.headers.get('allow'), 'GET, DELETE');
            assert.strictEqual(res.status, 405);
            assert.strictEqual(res.statusText, 'Method Not Allowed');

            const data = await res.json();
            assert.strictEqual(data.error, 'POST method unsupported');
          },
        });
      });
      it('should return 405 for unsupported method PUT', async () => {
        initializerStub.init.resolves();
        validateSessionStub.resolves(MOCK_SESSION);

        await testApiHandler({
          handler: workspaceRoute,
          url: `/api/workspace/[workspaceSlug]`,
          params: {workspaceSlug: MOCK_WORKSPACE.slug!},
          test: async ({fetch}) => {
            const res = await fetch(genericPut);
            assert.isTrue(initializerStub.init.calledOnce);
            assert.isTrue(validateSessionStub.calledOnce);
            assert.isFalse(getWorkspaceStub.calledOnce);
            assert.isFalse(deleteWorkspaceStub.calledOnce);
            assert.strictEqual(res.headers.get('allow'), 'GET, DELETE');
            assert.strictEqual(res.status, 405);
            assert.strictEqual(res.statusText, 'Method Not Allowed');

            const data = await res.json();
            assert.strictEqual(data.error, 'PUT method unsupported');
          },
        });
      });
    });
  });

  context('/api/workspace/[workspaceSlug]/invite', async () => {
    describe('INVITE handler', () => {
      it('should invite users to a workspace', async () => {
        mockWorkspaceService.inviteUsers.resolves({members: MOCK_MEMBERS, workspace: MOCK_WORKSPACE});
        formatUserAgentStub.returns({agentData: MOCK_USER_AGENT, location: MOCK_LOCATION});
        mockActivityLogService.createLog.resolves();

        await testApiHandler({
          handler: inviteUsersRouteWrapper,
          url: '/api/workspace/[workspaceSlug]/invite',
          params: {workspaceSlug: MOCK_WORKSPACE.slug!},
          test: async ({fetch}) => {
            const config = wrapConfig(_createMember({slug: MOCK_WORKSPACE.slug!, members: MOCK_MEMBERS}));
            const res = await fetch(config);
            assert.isTrue(initializerStub.init.calledOnce);
            assert.isTrue(validateSessionStub.calledOnce);
            assert.isTrue(mockWorkspaceService.inviteUsers.calledOnce);
            assert.strictEqual(res.status, 200);

            const {data} = await res.json();
            assert.strictEqual(data.members.length, 2);
          },
        });
      });
    });

    describe('Authentication', () => {
      it('should return 401 for invalid session', async () => {
        initializerStub.init.resolves();
        validateSessionStub.resolves('invalid session');

        await testApiHandler({
          handler: inviteUsersRoute,
          url: '/api/workspace/[workspaceSlug]/invite',
          params: {workspaceSlug: MOCK_WORKSPACE.slug!},
          test: async ({fetch}) => {
            const res = await fetch(genericGet);
            assert.isTrue(initializerStub.init.calledOnce);
            assert.isTrue(validateSessionStub.calledOnce);
            assert.isFalse(inviteUsersStub.calledOnce);
            assert.strictEqual(res.status, 401);
          },
        });
      });
    });

    describe('Unsupported Methods', () => {
      it('should return 405 for unsupported method GET', async () => {
        initializerStub.init.resolves();
        validateSessionStub.resolves(MOCK_SESSION);

        await testApiHandler({
          handler: inviteUsersRoute,
          url: '/api/workspace/[workspaceSlug]/invite',
          params: {workspaceSlug: MOCK_WORKSPACE.slug!},
          test: async ({fetch}) => {
            const res = await fetch(genericGet);
            assert.isTrue(initializerStub.init.calledOnce);
            assert.isTrue(validateSessionStub.calledOnce);
            assert.isFalse(inviteUsersStub.calledOnce);
            assert.strictEqual(res.headers.get('allow'), 'POST');
            assert.strictEqual(res.status, 405);
            assert.strictEqual(res.statusText, 'Method Not Allowed');

            const data = await res.json();
            assert.strictEqual(data.error, 'GET method unsupported');
          },
        });
      });

      it('should return 405 for unsupported method PUT', async () => {
        initializerStub.init.resolves();
        validateSessionStub.resolves(MOCK_SESSION);

        await testApiHandler({
          handler: inviteUsersRoute,
          url: '/api/workspace',
          test: async ({fetch}) => {
            const res = await fetch(genericPut);
            assert.isTrue(initializerStub.init.calledOnce);
            assert.isTrue(validateSessionStub.calledOnce);
            assert.isFalse(inviteUsersStub.calledOnce);
            assert.strictEqual(res.headers.get('allow'), 'POST');
            assert.strictEqual(res.status, 405);
            assert.strictEqual(res.statusText, 'Method Not Allowed');

            const data = await res.json();
            assert.strictEqual(data.error, 'PUT method unsupported');
          },
        });
      });

      it('should return 405 for unsupported method DELETE', async () => {
        initializerStub.init.resolves();
        validateSessionStub.resolves(MOCK_SESSION);

        await testApiHandler({
          handler: inviteUsersRoute,
          url: '/api/workspace',
          test: async ({fetch}) => {
            const res = await fetch(genericDelete);
            assert.isTrue(initializerStub.init.calledOnce);
            assert.isTrue(validateSessionStub.calledOnce);
            assert.isFalse(inviteUsersStub.calledOnce);
            assert.strictEqual(res.headers.get('allow'), 'POST');
            assert.strictEqual(res.status, 405);
            assert.strictEqual(res.statusText, 'Method Not Allowed');

            const data = await res.json();
            assert.strictEqual(data.error, 'DELETE method unsupported');
          },
        });
      });
    });
  });

  context('/api/workspace/[workspaceSlug]/isTeamOwner', async () => {
    describe('IS TEAM OWNER handler', () => {
      it('should check if member is a team to a workspace', async () => {
        mockWorkspaceService.getWorkspace.resolves(MOCK_WORKSPACE);
        mockWorkspaceService.isWorkspaceOwner.resolves(true);

        await testApiHandler({
          handler: isTeamOwnerRouteWrapper,
          url: '/api/workspace/[workspaceSlug]/isTeamOwner',
          params: {workspaceSlug: MOCK_WORKSPACE.slug!},
          test: async ({fetch}) => {
            const res = await fetch(genericGet);
            assert.strictEqual(res.status, 200);
          },
        });
      });
    });

    describe('Authentication', () => {
      it('should return 401 for invalid session', async () => {
        initializerStub.init.resolves();
        validateSessionStub.resolves('invalid session');

        await testApiHandler({
          handler: isTeamOwnerRoute,
          url: '/api/workspace/[workspaceSlug]/isTeamOwner',
          params: {workspaceSlug: MOCK_WORKSPACE.slug!},
          test: async ({fetch}) => {
            const res = await fetch(genericGet);
            assert.isTrue(initializerStub.init.calledOnce);
            assert.isTrue(validateSessionStub.calledOnce);
            assert.isFalse(isTeamOwnerStub.calledOnce);
            assert.strictEqual(res.status, 401);
          },
        });
      });
    });

    describe('Unsupported Methods', () => {
      it('should return 405 for unsupported method POST', async () => {
        initializerStub.init.resolves();
        validateSessionStub.resolves(MOCK_SESSION);
        // isTeamOwnerStub.resolves();

        await testApiHandler({
          handler: isTeamOwnerRoute,
          url: '/api/workspace/[workspaceSlug]/isTeamOwner',
          params: {workspaceSlug: MOCK_WORKSPACE.slug!},
          test: async ({fetch}) => {
            const res = await fetch(genericPost);
            assert.isTrue(initializerStub.init.calledOnce);
            assert.isTrue(validateSessionStub.calledOnce);
            assert.isFalse(isTeamOwnerStub.calledOnce);
            assert.strictEqual(res.headers.get('allow'), 'GET');
            assert.strictEqual(res.status, 405);
            assert.strictEqual(res.statusText, 'Method Not Allowed');

            const data = await res.json();
            assert.strictEqual(data.error, 'POST method unsupported');
          },
        });
      });

      it('should return 405 for unsupported method PUT', async () => {
        initializerStub.init.resolves();
        validateSessionStub.resolves(MOCK_SESSION);

        await testApiHandler({
          handler: isTeamOwnerRoute,
          url: '/api/workspace/[workspaceSlug]/isTeamOwner',
          test: async ({fetch}) => {
            const res = await fetch(genericPut);
            assert.isTrue(initializerStub.init.calledOnce);
            assert.isTrue(validateSessionStub.calledOnce);
            assert.isFalse(isTeamOwnerStub.calledOnce);
            assert.strictEqual(res.headers.get('allow'), 'GET');
            assert.strictEqual(res.status, 405);
            assert.strictEqual(res.statusText, 'Method Not Allowed');

            const data = await res.json();
            assert.strictEqual(data.error, 'PUT method unsupported');
          },
        });
      });

      it('should return 405 for unsupported method DELETE', async () => {
        initializerStub.init.resolves();
        validateSessionStub.resolves(MOCK_SESSION);

        await testApiHandler({
          handler: isTeamOwnerRoute,
          url: '/api/workspace/[workspaceSlug]/isTeamOwner',
          test: async ({fetch}) => {
            const res = await fetch(genericDelete);
            assert.isTrue(initializerStub.init.calledOnce);
            assert.isTrue(validateSessionStub.calledOnce);
            assert.isFalse(isTeamOwnerStub.calledOnce);
            assert.strictEqual(res.headers.get('allow'), 'GET');
            assert.strictEqual(res.status, 405);
            assert.strictEqual(res.statusText, 'Method Not Allowed');

            const data = await res.json();
            assert.strictEqual(data.error, 'DELETE method unsupported');
          },
        });
      });
    });
  });

  context('/api/workspace/[workspaceSlug]/members', async () => {
    describe('MEMBERS handler', () => {
      it('should get members for a workspace', async () => {
        mockMembershipService.getMembers.resolves(MOCK_MEMBERS);

        await testApiHandler({
          handler: getMembersRouteWrapper,
          url: '/api/workspace/[workspaceSlug]/members',
          params: {workspaceSlug: MOCK_WORKSPACE.slug!},
          test: async ({fetch}) => {
            const res = await fetch(genericGet);
            assert.strictEqual(res.status, 200);
          },
        });
      });
    });

    describe('Authentication', () => {
      it('should return 401 for invalid session', async () => {
        initializerStub.init.resolves();
        validateSessionStub.resolves('invalid session');

        await testApiHandler({
          handler: getMembersRoute,
          url: '/api/workspace/[workspaceSlug]/members',
          params: {workspaceSlug: MOCK_WORKSPACE.slug!},
          test: async ({fetch}) => {
            const res = await fetch(genericGet);
            assert.isTrue(initializerStub.init.calledOnce);
            assert.isTrue(validateSessionStub.calledOnce);
            assert.isFalse(getMembersStub.calledOnce);
            assert.strictEqual(res.status, 401);
          },
        });
      });
    });

    describe('Unsupported Methods', () => {
      it('should return 405 for unsupported method POST', async () => {
        initializerStub.init.resolves();
        validateSessionStub.resolves(MOCK_SESSION);

        await testApiHandler({
          handler: getMembersRoute,
          url: '/api/workspace/[workspaceSlug]/members',
          params: {workspaceSlug: MOCK_WORKSPACE.slug!},
          test: async ({fetch}) => {
            const res = await fetch(genericPost);
            assert.isTrue(initializerStub.init.calledOnce);
            assert.isTrue(validateSessionStub.calledOnce);
            assert.isFalse(getMembersStub.calledOnce);
            assert.strictEqual(res.headers.get('allow'), 'GET');
            assert.strictEqual(res.status, 405);
            assert.strictEqual(res.statusText, 'Method Not Allowed');

            const data = await res.json();
            assert.strictEqual(data.error, 'POST method unsupported');
          },
        });
      });

      it('should return 405 for unsupported method PUT', async () => {
        initializerStub.init.resolves();
        validateSessionStub.resolves(MOCK_SESSION);

        await testApiHandler({
          handler: getMembersRoute,
          url: '/api/workspace/[workspaceSlug]/members',
          test: async ({fetch}) => {
            const res = await fetch(genericPut);
            assert.isTrue(initializerStub.init.calledOnce);
            assert.isTrue(validateSessionStub.calledOnce);
            assert.isFalse(getMembersStub.calledOnce);
            assert.strictEqual(res.headers.get('allow'), 'GET');
            assert.strictEqual(res.status, 405);
            assert.strictEqual(res.statusText, 'Method Not Allowed');

            const data = await res.json();
            assert.strictEqual(data.error, 'PUT method unsupported');
          },
        });
      });

      it('should return 405 for unsupported method DELETE', async () => {
        initializerStub.init.resolves();
        validateSessionStub.resolves(MOCK_SESSION);

        await testApiHandler({
          handler: getMembersRoute,
          url: '/api/workspace/[workspaceSlug]/members',
          test: async ({fetch}) => {
            const res = await fetch(genericDelete);
            assert.isTrue(initializerStub.init.calledOnce);
            assert.isTrue(validateSessionStub.calledOnce);
            assert.isFalse(getMembersStub.calledOnce);
            assert.strictEqual(res.headers.get('allow'), 'GET');
            assert.strictEqual(res.status, 405);
            assert.strictEqual(res.statusText, 'Method Not Allowed');

            const data = await res.json();
            assert.strictEqual(data.error, 'DELETE method unsupported');
          },
        });
      });
    });
  });

  context('/api/workspace/[workspaceSlug]/name', async () => {
    describe('CHANGE WORKSPACE NAME handler', () => {
      it('should update name for a workspace', async () => {
        validateUpdateWorkspaceNameStub.resolves();
        mockWorkspaceService.updateWorkspaceName.resolves(MOCK_WORKSPACE);
        formatUserAgentStub.returns({agentData: MOCK_USER_AGENT, location: MOCK_LOCATION});
        mockActivityLogService.createLog.resolves();

        await testApiHandler({
          handler: updateWorkspaceNameRouteWrapper,
          url: '/api/workspace/[workspaceSlug]/name',
          params: {workspaceSlug: MOCK_WORKSPACE.slug!},
          test: async ({fetch}) => {
            const config = _updateWorkspaceName({slug: MOCK_WORKSPACE.slug!, name: 'NEW NAME'});
            const res = await fetch(wrapConfig(config));

            assert.strictEqual(res.status, 200);
          },
        });
      });
    });

    describe('Authentication', () => {
      it('should return 401 for invalid session', async () => {
        initializerStub.init.resolves();
        validateSessionStub.resolves('invalid session');

        await testApiHandler({
          handler: updateWorkspaceNameRoute,
          url: '/api/workspace/[workspaceSlug]/name',
          params: {workspaceSlug: MOCK_WORKSPACE.slug!},
          test: async ({fetch}) => {
            const res = await fetch(genericGet);
            assert.isTrue(initializerStub.init.calledOnce);
            assert.isTrue(validateSessionStub.calledOnce);
            assert.isFalse(updateWorkspaceNameStub.calledOnce);
            assert.strictEqual(res.status, 401);
          },
        });
      });
    });

    describe('Unsupported Methods', () => {
      it('should return 405 for unsupported method POST', async () => {
        initializerStub.init.resolves();
        validateSessionStub.resolves(MOCK_SESSION);

        await testApiHandler({
          handler: updateWorkspaceNameRoute,
          url: '/api/workspace/[workspaceSlug]/name',
          params: {workspaceSlug: MOCK_WORKSPACE.slug!},
          test: async ({fetch}) => {
            const res = await fetch(genericPost);
            assert.isTrue(initializerStub.init.calledOnce);
            assert.isTrue(validateSessionStub.calledOnce);
            assert.isFalse(updateWorkspaceNameStub.calledOnce);
            assert.strictEqual(res.headers.get('allow'), 'PUT');
            assert.strictEqual(res.status, 405);
            assert.strictEqual(res.statusText, 'Method Not Allowed');

            const data = await res.json();
            assert.strictEqual(data.error, 'POST method unsupported');
          },
        });
      });

      it('should return 405 for unsupported method GET', async () => {
        initializerStub.init.resolves();
        validateSessionStub.resolves(MOCK_SESSION);

        await testApiHandler({
          handler: updateWorkspaceNameRoute,
          url: '/api/workspace/[workspaceSlug]/name',
          test: async ({fetch}) => {
            const res = await fetch(genericGet);
            assert.isTrue(initializerStub.init.calledOnce);
            assert.isTrue(validateSessionStub.calledOnce);
            assert.isFalse(updateWorkspaceNameStub.calledOnce);
            assert.strictEqual(res.headers.get('allow'), 'PUT');
            assert.strictEqual(res.status, 405);
            assert.strictEqual(res.statusText, 'Method Not Allowed');

            const data = await res.json();
            assert.strictEqual(data.error, 'GET method unsupported');
          },
        });
      });

      it('should return 405 for unsupported method DELETE', async () => {
        initializerStub.init.resolves();
        validateSessionStub.resolves(MOCK_SESSION);

        await testApiHandler({
          handler: updateWorkspaceNameRoute,
          url: '/api/workspace/[workspaceSlug]/name',
          test: async ({fetch}) => {
            const res = await fetch(genericDelete);
            assert.isTrue(initializerStub.init.calledOnce);
            assert.isTrue(validateSessionStub.calledOnce);
            assert.isFalse(updateWorkspaceNameStub.calledOnce);
            assert.strictEqual(res.headers.get('allow'), 'PUT');
            assert.strictEqual(res.status, 405);
            assert.strictEqual(res.statusText, 'Method Not Allowed');

            const data = await res.json();
            assert.strictEqual(data.error, 'DELETE method unsupported');
          },
        });
      });
    });
  });

  context('/api/workspace/[workspaceSlug]/slug', async () => {
    describe('CHANGE WORKSPACE SLUG handler', () => {
      it('should update slug for a workspace', async () => {
        validateUpdateWorkspaceSlugStub.resolves();
        mockWorkspaceService.updateWorkspaceSlug.resolves(MOCK_WORKSPACE);
        formatUserAgentStub.returns({agentData: MOCK_USER_AGENT, location: MOCK_LOCATION});
        mockActivityLogService.createLog.resolves();

        await testApiHandler({
          handler: updateWorkspaceSlugRouteWrapper,
          url: '/api/workspace/[workspaceSlug]/slug',
          params: {workspaceSlug: MOCK_WORKSPACE.slug!},
          test: async ({fetch}) => {
<<<<<<< HEAD
            const config = _updateWorkspaceSlug({
              workspaceId: MOCK_WORKSPACE._id?.toString() ?? '',
              newSlug: 'NEW_SLUG',
            });
=======
            const config = _updateWorkspaceSlug({workspaceId: MOCK_WORKSPACE._id!.toString(), newSlug: 'NEW_SLUG'});
>>>>>>> 38ab7148
            const res = await fetch(wrapConfig(config));

            assert.strictEqual(res.status, 200);
          },
        });
      });
    });

    describe('Authentication', () => {
      it('should return 401 for invalid session', async () => {
        initializerStub.init.resolves();
        validateSessionStub.resolves('invalid session');

        await testApiHandler({
          handler: updateWorkspaceSlugRoute,
          url: '/api/workspace/[workspaceSlug]/slug',
          params: {workspaceSlug: MOCK_WORKSPACE.slug!},
          test: async ({fetch}) => {
            const res = await fetch(genericGet);
            assert.isTrue(initializerStub.init.calledOnce);
            assert.isTrue(validateSessionStub.calledOnce);
            assert.isFalse(updateWorkspaceSlugStub.calledOnce);
            assert.strictEqual(res.status, 401);
          },
        });
      });
    });

    describe('Unsupported Methods', () => {
      it('should return 405 for unsupported method POST', async () => {
        initializerStub.init.resolves();
        validateSessionStub.resolves(MOCK_SESSION);

        await testApiHandler({
          handler: updateWorkspaceSlugRoute,
          url: '/api/workspace/[workspaceSlug]/slug',
          params: {workspaceSlug: MOCK_WORKSPACE.slug!},
          test: async ({fetch}) => {
            const res = await fetch(genericPost);
            assert.isTrue(initializerStub.init.calledOnce);
            assert.isTrue(validateSessionStub.calledOnce);
            assert.isFalse(updateWorkspaceSlugStub.calledOnce);
            assert.strictEqual(res.headers.get('allow'), 'PUT');
            assert.strictEqual(res.status, 405);
            assert.strictEqual(res.statusText, 'Method Not Allowed');

            const data = await res.json();
            assert.strictEqual(data.error, 'POST method unsupported');
          },
        });
      });

      it('should return 405 for unsupported method GET', async () => {
        initializerStub.init.resolves();
        validateSessionStub.resolves(MOCK_SESSION);

        await testApiHandler({
          handler: updateWorkspaceSlugRoute,
          url: '/api/workspace/[workspaceSlug]/slug',
          test: async ({fetch}) => {
            const res = await fetch(genericGet);
            assert.isTrue(initializerStub.init.calledOnce);
            assert.isTrue(validateSessionStub.calledOnce);
            assert.isFalse(updateWorkspaceSlugStub.calledOnce);
            assert.strictEqual(res.headers.get('allow'), 'PUT');
            assert.strictEqual(res.status, 405);
            assert.strictEqual(res.statusText, 'Method Not Allowed');

            const data = await res.json();
            assert.strictEqual(data.error, 'GET method unsupported');
          },
        });
      });

      it('should return 405 for unsupported method DELETE', async () => {
        initializerStub.init.resolves();
        validateSessionStub.resolves(MOCK_SESSION);

        await testApiHandler({
          handler: updateWorkspaceSlugRoute,
          url: '/api/workspace/[workspaceSlug]/slug',
          test: async ({fetch}) => {
            const res = await fetch(genericDelete);
            assert.isTrue(initializerStub.init.calledOnce);
            assert.isTrue(validateSessionStub.calledOnce);
            assert.isFalse(updateWorkspaceSlugStub.calledOnce);
            assert.strictEqual(res.headers.get('allow'), 'PUT');
            assert.strictEqual(res.status, 405);
            assert.strictEqual(res.statusText, 'Method Not Allowed');

            const data = await res.json();
            assert.strictEqual(data.error, 'DELETE method unsupported');
          },
        });
      });
    });
  });

  context('/api/workspace/team/accept', async () => {
    describe('ACCEPT INVITATION handler', () => {
      it('should accept an invitation for a workspace', async () => {
        mockMembershipService.updateStatus.resolves(MOCK_MEMBER_1);
        formatUserAgentStub.returns({agentData: MOCK_USER_AGENT, location: MOCK_LOCATION});
        mockActivityLogService.createLog.resolves();

        await testApiHandler({
          handler: acceptInvitationRouteWrapper,
          url: '/api/workspace/team/accept',
          test: async ({fetch}) => {
<<<<<<< HEAD
            const config = _acceptInvitation(MOCK_MEMBER_1._id?.toString() ?? '');
=======
            const config = _acceptInvitation(MOCK_MEMBER_1._id!.toString());
>>>>>>> 38ab7148
            const res = await fetch(wrapConfig(config));
            assert.strictEqual(res.status, 200);
          },
        });
      });
    });

    describe('Already Inited', () => {
      it('should return 401 for invalid session', async () => {
        initializerStub.inititedField = true;
        validateSessionStub.resolves('invalid session');

        await testApiHandler({
          handler: acceptInvitationRoute,
          url: '/api/workspace/team/accept',
          test: async ({fetch}) => {
            const res = await fetch(genericGet);
            assert.isTrue(initializerStub.init.calledOnce);
            assert.isTrue(validateSessionStub.calledOnce);
            assert.isFalse(acceptInvitationStub.calledOnce);
            assert.strictEqual(res.status, 401);
          },
        });
      });
    });

    describe('Authentication', () => {
      it('should return 401 for invalid session', async () => {
        initializerStub.init.resolves();
        validateSessionStub.resolves('invalid session');

        await testApiHandler({
          handler: acceptInvitationRoute,
          url: '/api/workspace/team/accept',
          test: async ({fetch}) => {
            const res = await fetch(genericGet);
            assert.isTrue(initializerStub.init.calledOnce);
            assert.isTrue(validateSessionStub.calledOnce);
            assert.isFalse(acceptInvitationStub.calledOnce);
            assert.strictEqual(res.status, 401);
          },
        });
      });
    });

    describe('Unsupported Methods', () => {
      it('should return 405 for unsupported method POST', async () => {
        initializerStub.init.resolves();
        validateSessionStub.resolves(MOCK_SESSION);

        await testApiHandler({
          handler: acceptInvitationRoute,
          url: '/api/workspace/team/accept',
          test: async ({fetch}) => {
            const res = await fetch(genericPost);
            assert.isTrue(initializerStub.init.calledOnce);
            assert.isTrue(validateSessionStub.calledOnce);
            assert.isFalse(acceptInvitationStub.calledOnce);
            assert.strictEqual(res.headers.get('allow'), 'PUT');
            assert.strictEqual(res.status, 405);
            assert.strictEqual(res.statusText, 'Method Not Allowed');

            const data = await res.json();
            assert.strictEqual(data.error, 'POST method unsupported');
          },
        });
      });

      it('should return 405 for unsupported method GET', async () => {
        initializerStub.init.resolves();
        validateSessionStub.resolves(MOCK_SESSION);

        await testApiHandler({
          handler: acceptInvitationRoute,
          url: '/api/workspace/team/accept',
          test: async ({fetch}) => {
            const res = await fetch(genericGet);
            assert.isTrue(initializerStub.init.calledOnce);
            assert.isTrue(validateSessionStub.calledOnce);
            assert.isFalse(acceptInvitationStub.calledOnce);
            assert.strictEqual(res.headers.get('allow'), 'PUT');
            assert.strictEqual(res.status, 405);
            assert.strictEqual(res.statusText, 'Method Not Allowed');

            const data = await res.json();
            assert.strictEqual(data.error, 'GET method unsupported');
          },
        });
      });

      it('should return 405 for unsupported method DELETE', async () => {
        initializerStub.init.resolves();
        validateSessionStub.resolves(MOCK_SESSION);

        await testApiHandler({
          handler: acceptInvitationRoute,
          url: '/api/workspace/team/accept',
          test: async ({fetch}) => {
            const res = await fetch(genericDelete);
            assert.isTrue(initializerStub.init.calledOnce);
            assert.isTrue(validateSessionStub.calledOnce);
            assert.isFalse(acceptInvitationStub.calledOnce);
            assert.strictEqual(res.headers.get('allow'), 'PUT');
            assert.strictEqual(res.status, 405);
            assert.strictEqual(res.statusText, 'Method Not Allowed');

            const data = await res.json();
            assert.strictEqual(data.error, 'DELETE method unsupported');
          },
        });
      });
    });
  });

  context('/api/workspace/team/decline', async () => {
    describe('DECLINE INVITATION handler', () => {
      it('should decline an invitation for a workspace', async () => {
        mockMembershipService.updateStatus.resolves(MOCK_MEMBER_1);
        formatUserAgentStub.returns({agentData: MOCK_USER_AGENT, location: MOCK_LOCATION});
        mockActivityLogService.createLog.resolves();

        await testApiHandler({
          handler: declineInvitationRouteWrapper,
          url: '/api/workspace/team/decline',
          test: async ({fetch}) => {
<<<<<<< HEAD
            const config = _declineInvitation(MOCK_MEMBER_1._id?.toString() ?? '');
=======
            const config = _declineInvitation(MOCK_MEMBER_1._id!.toString());
>>>>>>> 38ab7148
            const res = await fetch(wrapConfig(config));
            assert.strictEqual(res.status, 200);
          },
        });
      });
    });

    describe('Authentication', () => {
      it('should return 401 for invalid session', async () => {
        initializerStub.init.resolves();
        validateSessionStub.resolves('invalid session');

        await testApiHandler({
          handler: declineInvitationRoute,
          url: '/api/workspace/team/decline',
          test: async ({fetch}) => {
            const res = await fetch(genericGet);
            assert.isTrue(initializerStub.init.calledOnce);
            assert.isTrue(validateSessionStub.calledOnce);
            assert.isFalse(declineInvitationStub.calledOnce);
            assert.strictEqual(res.status, 401);
          },
        });
      });
    });

    describe('Unsupported Methods', () => {
      it('should return 405 for unsupported method POST', async () => {
        initializerStub.init.resolves();
        validateSessionStub.resolves(MOCK_SESSION);

        await testApiHandler({
          handler: declineInvitationRoute,
          url: '/api/workspace/team/decline',
          test: async ({fetch}) => {
            const res = await fetch(genericPost);
            assert.isTrue(initializerStub.init.calledOnce);
            assert.isTrue(validateSessionStub.calledOnce);
            assert.isFalse(declineInvitationStub.calledOnce);
            assert.strictEqual(res.headers.get('allow'), 'PUT');
            assert.strictEqual(res.status, 405);
            assert.strictEqual(res.statusText, 'Method Not Allowed');

            const data = await res.json();
            assert.strictEqual(data.error, 'POST method unsupported');
          },
        });
      });

      it('should return 405 for unsupported method GET', async () => {
        initializerStub.init.resolves();
        validateSessionStub.resolves(MOCK_SESSION);

        await testApiHandler({
          handler: declineInvitationRoute,
          url: '/api/workspace/team/decline',
          test: async ({fetch}) => {
            const res = await fetch(genericGet);
            assert.isTrue(initializerStub.init.calledOnce);
            assert.isTrue(validateSessionStub.calledOnce);
            assert.isFalse(declineInvitationStub.calledOnce);
            assert.strictEqual(res.headers.get('allow'), 'PUT');
            assert.strictEqual(res.status, 405);
            assert.strictEqual(res.statusText, 'Method Not Allowed');

            const data = await res.json();
            assert.strictEqual(data.error, 'GET method unsupported');
          },
        });
      });

      it('should return 405 for unsupported method DELETE', async () => {
        initializerStub.init.resolves();
        validateSessionStub.resolves(MOCK_SESSION);

        await testApiHandler({
          handler: declineInvitationRoute,
          url: '/api/workspace/team/decline',
          test: async ({fetch}) => {
            const res = await fetch(genericDelete);
            assert.isTrue(initializerStub.init.calledOnce);
            assert.isTrue(validateSessionStub.calledOnce);
            assert.isFalse(declineInvitationStub.calledOnce);
            assert.strictEqual(res.headers.get('allow'), 'PUT');
            assert.strictEqual(res.status, 405);
            assert.strictEqual(res.statusText, 'Method Not Allowed');

            const data = await res.json();
            assert.strictEqual(data.error, 'DELETE method unsupported');
          },
        });
      });
    });
  });

  context('/api/workspace/team/join', async () => {
    describe('JOIN WORKSPACE handler', () => {
      it('should join an invitation for a workspace', async () => {
        mockWorkspaceService.joinWorkspace.resolves(MOCK_WORKSPACE);
        formatUserAgentStub.returns({agentData: MOCK_USER_AGENT, location: MOCK_LOCATION});
        mockActivityLogService.createLog.resolves();

        await testApiHandler({
          handler: joinWorkspaceRouteWrapper,
          url: '/api/workspace/team/join',
          test: async ({fetch}) => {
            const config = _joinWorkspace(MOCK_WORKSPACE.workspaceCode);
            const res = await fetch(wrapConfig(config));
            assert.strictEqual(res.status, 200);
          },
        });
      });
    });

    describe('Authentication', () => {
      it('should return 401 for invalid session', async () => {
        initializerStub.init.resolves();
        validateSessionStub.resolves('invalid session');

        await testApiHandler({
          handler: joinWorkspaceRoute,
          url: '/api/workspace/team/join',
          test: async ({fetch}) => {
            const res = await fetch(genericGet);
            assert.isTrue(initializerStub.init.calledOnce);
            assert.isTrue(validateSessionStub.calledOnce);
            assert.isFalse(joinWorkspaceStub.calledOnce);
            assert.strictEqual(res.status, 401);
          },
        });
      });
    });

    describe('Unsupported Methods', () => {
      it('should return 405 for unsupported method PUT', async () => {
        initializerStub.init.resolves();
        validateSessionStub.resolves(MOCK_SESSION);

        await testApiHandler({
          handler: joinWorkspaceRoute,
          url: '/api/workspace/team/join',
          test: async ({fetch}) => {
            const res = await fetch(genericPut);
            assert.isTrue(initializerStub.init.calledOnce);
            assert.isTrue(validateSessionStub.calledOnce);
            assert.isFalse(joinWorkspaceStub.calledOnce);
            assert.strictEqual(res.headers.get('allow'), 'POST');
            assert.strictEqual(res.status, 405);
            assert.strictEqual(res.statusText, 'Method Not Allowed');

            const data = await res.json();
            assert.strictEqual(data.error, 'PUT method unsupported');
          },
        });
      });

      it('should return 405 for unsupported method GET', async () => {
        initializerStub.init.resolves();
        validateSessionStub.resolves(MOCK_SESSION);

        await testApiHandler({
          handler: joinWorkspaceRoute,
          url: '/api/workspace/team/join',
          test: async ({fetch}) => {
            const res = await fetch(genericGet);
            assert.isTrue(initializerStub.init.calledOnce);
            assert.isTrue(validateSessionStub.calledOnce);
            assert.isFalse(joinWorkspaceStub.calledOnce);
            assert.strictEqual(res.headers.get('allow'), 'POST');
            assert.strictEqual(res.status, 405);
            assert.strictEqual(res.statusText, 'Method Not Allowed');

            const data = await res.json();
            assert.strictEqual(data.error, 'GET method unsupported');
          },
        });
      });

      it('should return 405 for unsupported method DELETE', async () => {
        initializerStub.init.resolves();
        validateSessionStub.resolves(MOCK_SESSION);

        await testApiHandler({
          handler: joinWorkspaceRoute,
          url: '/api/workspace/team/join',
          test: async ({fetch}) => {
            const res = await fetch(genericDelete);
            assert.isTrue(initializerStub.init.calledOnce);
            assert.isTrue(validateSessionStub.calledOnce);
            assert.isFalse(joinWorkspaceStub.calledOnce);
            assert.strictEqual(res.headers.get('allow'), 'POST');
            assert.strictEqual(res.status, 405);
            assert.strictEqual(res.statusText, 'Method Not Allowed');

            const data = await res.json();
            assert.strictEqual(data.error, 'DELETE method unsupported');
          },
        });
      });
    });
  });

  context('/api/workspace/team/member', async () => {
    describe('REMOVE MEMBER handler', () => {
      it('should remove a member from a workspace', async () => {
        mockMembershipService.remove.resolves(MOCK_MEMBER_1);
        formatUserAgentStub.returns({agentData: MOCK_USER_AGENT, location: MOCK_LOCATION});
        mockActivityLogService.createLog.resolves();

        await testApiHandler({
          handler: removeMemberRouteWrapper,
          url: '/api/workspace/team/member',
          test: async ({fetch}) => {
<<<<<<< HEAD
            const config = _removeMember(MOCK_MEMBER_1._id?.toString() ?? '');
=======
            const config = _removeMember(MOCK_MEMBER_1._id!.toString());
>>>>>>> 38ab7148
            const res = await fetch(wrapConfig(config));
            assert.strictEqual(res.status, 200);
          },
        });
      });
    });

    describe('Authentication', () => {
      it('should return 401 for invalid session', async () => {
        initializerStub.init.resolves();
        validateSessionStub.resolves('invalid session');

        await testApiHandler({
          handler: removeMemberRoute,
          url: '/api/workspace/team/member',
          test: async ({fetch}) => {
            const res = await fetch(genericGet);
            assert.isTrue(initializerStub.init.calledOnce);
            assert.isTrue(validateSessionStub.calledOnce);
            assert.isFalse(removeMemberStub.calledOnce);
            assert.strictEqual(res.status, 401);
          },
        });
      });
    });

    describe('Unsupported Methods', () => {
      it('should return 405 for unsupported method PUT', async () => {
        initializerStub.init.resolves();
        validateSessionStub.resolves(MOCK_SESSION);

        await testApiHandler({
          handler: removeMemberRoute,
          url: '/api/workspace/team/member',
          test: async ({fetch}) => {
            const res = await fetch(genericPut);
            assert.isTrue(initializerStub.init.calledOnce);
            assert.isTrue(validateSessionStub.calledOnce);
            assert.isFalse(removeMemberStub.calledOnce);
            assert.strictEqual(res.headers.get('allow'), 'DELETE');
            assert.strictEqual(res.status, 405);
            assert.strictEqual(res.statusText, 'Method Not Allowed');

            const data = await res.json();
            assert.strictEqual(data.error, 'PUT method unsupported');
          },
        });
      });

      it('should return 405 for unsupported method GET', async () => {
        initializerStub.init.resolves();
        validateSessionStub.resolves(MOCK_SESSION);

        await testApiHandler({
          handler: removeMemberRoute,
          url: '/api/workspace/team/member',
          test: async ({fetch}) => {
            const res = await fetch(genericGet);
            assert.isTrue(initializerStub.init.calledOnce);
            assert.isTrue(validateSessionStub.calledOnce);
            assert.isFalse(removeMemberStub.calledOnce);
            assert.strictEqual(res.headers.get('allow'), 'DELETE');
            assert.strictEqual(res.status, 405);
            assert.strictEqual(res.statusText, 'Method Not Allowed');

            const data = await res.json();
            assert.strictEqual(data.error, 'GET method unsupported');
          },
        });
      });

      it('should return 405 for unsupported method POST', async () => {
        initializerStub.init.resolves();
        validateSessionStub.resolves(MOCK_SESSION);

        await testApiHandler({
          handler: removeMemberRoute,
          url: '/api/workspace/team/member',
          test: async ({fetch}) => {
            const res = await fetch(genericPost);
            assert.isTrue(initializerStub.init.calledOnce);
            assert.isTrue(validateSessionStub.calledOnce);
            assert.isFalse(removeMemberStub.calledOnce);
            assert.strictEqual(res.headers.get('allow'), 'DELETE');
            assert.strictEqual(res.status, 405);
            assert.strictEqual(res.statusText, 'Method Not Allowed');

            const data = await res.json();
            assert.strictEqual(data.error, 'POST method unsupported');
          },
        });
      });
    });
  });

  context('/api/workspace/team/role', async () => {
    describe('UPDATE ROLE handler', () => {
      it('should update a member role in a workspace', async () => {
        mockMembershipService.getMember.resolves(MOCK_MEMBER_1);
        mockMembershipService.updateRole.resolves();
        formatUserAgentStub.returns({agentData: MOCK_USER_AGENT, location: MOCK_LOCATION});
        mockActivityLogService.createLog.resolves();

        await testApiHandler({
          handler: updateRoleRouteWrapper,
          url: '/api/workspace/team/role',
          test: async ({fetch}) => {
<<<<<<< HEAD
            const config = _updateRole(MOCK_MEMBER_1._id?.toString() ?? '', databaseTypes.constants.ROLE.OWNER);
=======
            const config = _updateRole(MOCK_MEMBER_1._id!.toString(), databaseTypes.constants.ROLE.OWNER);
>>>>>>> 38ab7148
            const res = await fetch(wrapConfig(config));
            assert.strictEqual(res.status, 200);
          },
        });
      });
    });

    describe('Authentication', () => {
      it('should return 401 for invalid session', async () => {
        initializerStub.init.resolves();
        validateSessionStub.resolves('invalid session');

        await testApiHandler({
          handler: updateRoleRoute,
          url: '/api/workspace/team/role',
          test: async ({fetch}) => {
            const res = await fetch(genericGet);
            assert.isTrue(initializerStub.init.calledOnce);
            assert.isTrue(validateSessionStub.calledOnce);
            assert.isFalse(updateRoleStub.calledOnce);
            assert.strictEqual(res.status, 401);
          },
        });
      });
    });

    describe('Unsupported Methods', () => {
      it('should return 405 for unsupported method DELETE', async () => {
        initializerStub.init.resolves();
        validateSessionStub.resolves(MOCK_SESSION);

        await testApiHandler({
          handler: updateRoleRoute,
          url: '/api/workspace/team/role',
          test: async ({fetch}) => {
            const res = await fetch(genericDelete);
            assert.isTrue(initializerStub.init.calledOnce);
            assert.isTrue(validateSessionStub.calledOnce);
            assert.isFalse(updateRoleStub.calledOnce);
            assert.strictEqual(res.headers.get('allow'), 'PUT');
            assert.strictEqual(res.status, 405);
            assert.strictEqual(res.statusText, 'Method Not Allowed');

            const data = await res.json();
            assert.strictEqual(data.error, 'DELETE method unsupported');
          },
        });
      });

      it('should return 405 for unsupported method GET', async () => {
        initializerStub.init.resolves();
        validateSessionStub.resolves(MOCK_SESSION);

        await testApiHandler({
          handler: updateRoleRoute,
          url: '/api/workspace/team/role',
          test: async ({fetch}) => {
            const res = await fetch(genericGet);
            assert.isTrue(initializerStub.init.calledOnce);
            assert.isTrue(validateSessionStub.calledOnce);
            assert.isFalse(updateRoleStub.calledOnce);
            assert.strictEqual(res.headers.get('allow'), 'PUT');
            assert.strictEqual(res.status, 405);
            assert.strictEqual(res.statusText, 'Method Not Allowed');

            const data = await res.json();
            assert.strictEqual(data.error, 'GET method unsupported');
          },
        });
      });

      it('should return 405 for unsupported method POST', async () => {
        initializerStub.init.resolves();
        validateSessionStub.resolves(MOCK_SESSION);

        await testApiHandler({
          handler: updateRoleRoute,
          url: '/api/workspace/team/role',
          test: async ({fetch}) => {
            const res = await fetch(genericPost);
            assert.isTrue(initializerStub.init.calledOnce);
            assert.isTrue(validateSessionStub.calledOnce);
            assert.isFalse(updateRoleStub.calledOnce);
            assert.strictEqual(res.headers.get('allow'), 'PUT');
            assert.strictEqual(res.status, 405);
            assert.strictEqual(res.statusText, 'Method Not Allowed');

            const data = await res.json();
            assert.strictEqual(data.error, 'POST method unsupported');
          },
        });
      });
    });
  });
  context('/api/workspaces', async () => {
    describe('GET WORKSPACES handler', () => {
      it('should get all workspaces', async () => {
        mockWorkspaceService.getWorkspaces.resolves(MOCK_WORKSPACES);

        await testApiHandler({
          handler: getWorkspacesRouteWrapper,
          url: '/api/workspaces',
          test: async ({fetch}) => {
            const res = await fetch(genericGet);
            assert.strictEqual(res.status, 200);
          },
        });
      });
    });

    describe('Authentication', () => {
      it('should return 401 for invalid session', async () => {
        initializerStub.init.resolves();
        validateSessionStub.resolves('invalid session');

        await testApiHandler({
          handler: getWorkspacesRoute,
          url: '/api/workspaces',
          test: async ({fetch}) => {
            const res = await fetch(genericGet);
            assert.isTrue(initializerStub.init.calledOnce);
            assert.isTrue(validateSessionStub.calledOnce);
            assert.isFalse(getWorkspacesStub.calledOnce);
            assert.strictEqual(res.status, 401);
          },
        });
      });
    });

    describe('Unsupported Methods', () => {
      it('should return 405 for unsupported method DELETE', async () => {
        initializerStub.init.resolves();
        validateSessionStub.resolves(MOCK_SESSION);

        await testApiHandler({
          handler: getWorkspacesRoute,
          url: '/api/workspaces',
          test: async ({fetch}) => {
            const res = await fetch(genericDelete);
            assert.isTrue(initializerStub.init.calledOnce);
            assert.isTrue(validateSessionStub.calledOnce);
            assert.isFalse(getWorkspacesStub.calledOnce);
            assert.strictEqual(res.headers.get('allow'), 'GET');
            assert.strictEqual(res.status, 405);
            assert.strictEqual(res.statusText, 'Method Not Allowed');

            const data = await res.json();
            assert.strictEqual(data.error, 'DELETE method unsupported');
          },
        });
      });

      it('should return 405 for unsupported method PUT', async () => {
        initializerStub.init.resolves();
        validateSessionStub.resolves(MOCK_SESSION);

        await testApiHandler({
          handler: getWorkspacesRoute,
          url: '/api/workspaces',
          test: async ({fetch}) => {
            const res = await fetch(genericPut);
            assert.isTrue(initializerStub.init.calledOnce);
            assert.isTrue(validateSessionStub.calledOnce);
            assert.isFalse(getWorkspacesStub.calledOnce);
            assert.strictEqual(res.headers.get('allow'), 'GET');
            assert.strictEqual(res.status, 405);
            assert.strictEqual(res.statusText, 'Method Not Allowed');

            const data = await res.json();
            assert.strictEqual(data.error, 'PUT method unsupported');
          },
        });
      });

      it('should return 405 for unsupported method POST', async () => {
        initializerStub.init.resolves();
        validateSessionStub.resolves(MOCK_SESSION);

        await testApiHandler({
          handler: getWorkspacesRoute,
          url: '/api/workspaces',
          test: async ({fetch}) => {
            const res = await fetch(genericPost);
            assert.isTrue(initializerStub.init.calledOnce);
            assert.isTrue(validateSessionStub.calledOnce);
            assert.isFalse(getWorkspacesStub.calledOnce);
            assert.strictEqual(res.headers.get('allow'), 'GET');
            assert.strictEqual(res.status, 405);
            assert.strictEqual(res.statusText, 'Method Not Allowed');

            const data = await res.json();
            assert.strictEqual(data.error, 'POST method unsupported');
          },
        });
      });
    });
  });
  context('/api/workspaces/invitations', async () => {
    describe('GET WORKSPACE INVITATIONS handler', () => {
      it('should get all workspace invitations', async () => {
        mockMembershipService.getPendingInvitations.resolves(MOCK_MEMBERS);

        await testApiHandler({
          handler: getPendingInvitationsRouteWrapper,
          url: '/api/workspaces/invitations',
          test: async ({fetch}) => {
            const res = await fetch(genericGet);
            assert.strictEqual(res.status, 200);
          },
        });
      });
    });

    describe('Authentication', () => {
      it('should return 401 for invalid session', async () => {
        initializerStub.init.resolves();
        validateSessionStub.resolves('invalid session');

        await testApiHandler({
          handler: getPendingInvitationsRoute,
          url: '/api/workspaces/invitations',
          test: async ({fetch}) => {
            const res = await fetch(genericGet);
            assert.isTrue(initializerStub.init.calledOnce);
            assert.isTrue(validateSessionStub.calledOnce);
            assert.isFalse(getPendingInvitationsStub.calledOnce);
            assert.strictEqual(res.status, 401);
          },
        });
      });
    });

    describe('Unsupported Methods', () => {
      it('should return 405 for unsupported method DELETE', async () => {
        initializerStub.init.resolves();
        validateSessionStub.resolves(MOCK_SESSION);

        await testApiHandler({
          handler: getPendingInvitationsRoute,
          url: '/api/workspaces/invitations',
          test: async ({fetch}) => {
            const res = await fetch(genericDelete);
            assert.isTrue(initializerStub.init.calledOnce);
            assert.isTrue(validateSessionStub.calledOnce);
            assert.isFalse(getPendingInvitationsStub.calledOnce);
            assert.strictEqual(res.headers.get('allow'), 'GET');
            assert.strictEqual(res.status, 405);
            assert.strictEqual(res.statusText, 'Method Not Allowed');

            const data = await res.json();
            assert.strictEqual(data.error, 'DELETE method unsupported');
          },
        });
      });

      it('should return 405 for unsupported method PUT', async () => {
        initializerStub.init.resolves();
        validateSessionStub.resolves(MOCK_SESSION);

        await testApiHandler({
          handler: getPendingInvitationsRoute,
          url: '/api/workspaces/invitations',
          test: async ({fetch}) => {
            const res = await fetch(genericPut);
            assert.isTrue(initializerStub.init.calledOnce);
            assert.isTrue(validateSessionStub.calledOnce);
            assert.isFalse(getPendingInvitationsStub.calledOnce);
            assert.strictEqual(res.headers.get('allow'), 'GET');
            assert.strictEqual(res.status, 405);
            assert.strictEqual(res.statusText, 'Method Not Allowed');

            const data = await res.json();
            assert.strictEqual(data.error, 'PUT method unsupported');
          },
        });
      });

      it('should return 405 for unsupported method POST', async () => {
        initializerStub.init.resolves();
        validateSessionStub.resolves(MOCK_SESSION);

        await testApiHandler({
          handler: getPendingInvitationsRoute,
          url: '/api/workspaces/invitations',
          test: async ({fetch}) => {
            const res = await fetch(genericPost);
            assert.isTrue(initializerStub.init.calledOnce);
            assert.isTrue(validateSessionStub.calledOnce);
            assert.isFalse(getPendingInvitationsStub.calledOnce);
            assert.strictEqual(res.headers.get('allow'), 'GET');
            assert.strictEqual(res.status, 405);
            assert.strictEqual(res.statusText, 'Method Not Allowed');

            const data = await res.json();
            assert.strictEqual(data.error, 'POST method unsupported');
          },
        });
      });
    });
  });
});<|MERGE_RESOLUTION|>--- conflicted
+++ resolved
@@ -1,6 +1,5 @@
 import 'mocha';
 import {assert} from 'chai';
-import {Session} from 'next-auth';
 
 import {createSandbox} from 'sinon';
 // where the magic happens
@@ -1498,14 +1497,7 @@
           url: '/api/workspace/[workspaceSlug]/slug',
           params: {workspaceSlug: MOCK_WORKSPACE.slug!},
           test: async ({fetch}) => {
-<<<<<<< HEAD
-            const config = _updateWorkspaceSlug({
-              workspaceId: MOCK_WORKSPACE._id?.toString() ?? '',
-              newSlug: 'NEW_SLUG',
-            });
-=======
             const config = _updateWorkspaceSlug({workspaceId: MOCK_WORKSPACE._id!.toString(), newSlug: 'NEW_SLUG'});
->>>>>>> 38ab7148
             const res = await fetch(wrapConfig(config));
 
             assert.strictEqual(res.status, 200);
@@ -1615,11 +1607,7 @@
           handler: acceptInvitationRouteWrapper,
           url: '/api/workspace/team/accept',
           test: async ({fetch}) => {
-<<<<<<< HEAD
-            const config = _acceptInvitation(MOCK_MEMBER_1._id?.toString() ?? '');
-=======
             const config = _acceptInvitation(MOCK_MEMBER_1._id!.toString());
->>>>>>> 38ab7148
             const res = await fetch(wrapConfig(config));
             assert.strictEqual(res.status, 200);
           },
@@ -1745,11 +1733,7 @@
           handler: declineInvitationRouteWrapper,
           url: '/api/workspace/team/decline',
           test: async ({fetch}) => {
-<<<<<<< HEAD
-            const config = _declineInvitation(MOCK_MEMBER_1._id?.toString() ?? '');
-=======
             const config = _declineInvitation(MOCK_MEMBER_1._id!.toString());
->>>>>>> 38ab7148
             const res = await fetch(wrapConfig(config));
             assert.strictEqual(res.status, 200);
           },
@@ -1963,11 +1947,7 @@
           handler: removeMemberRouteWrapper,
           url: '/api/workspace/team/member',
           test: async ({fetch}) => {
-<<<<<<< HEAD
-            const config = _removeMember(MOCK_MEMBER_1._id?.toString() ?? '');
-=======
             const config = _removeMember(MOCK_MEMBER_1._id!.toString());
->>>>>>> 38ab7148
             const res = await fetch(wrapConfig(config));
             assert.strictEqual(res.status, 200);
           },
@@ -2075,11 +2055,7 @@
           handler: updateRoleRouteWrapper,
           url: '/api/workspace/team/role',
           test: async ({fetch}) => {
-<<<<<<< HEAD
-            const config = _updateRole(MOCK_MEMBER_1._id?.toString() ?? '', databaseTypes.constants.ROLE.OWNER);
-=======
             const config = _updateRole(MOCK_MEMBER_1._id!.toString(), databaseTypes.constants.ROLE.OWNER);
->>>>>>> 38ab7148
             const res = await fetch(wrapConfig(config));
             assert.strictEqual(res.status, 200);
           },
