import 'mocha';
import {assert} from 'chai';
import {Session} from 'next-auth';
import {createSandbox} from 'sinon';
// where the magic happens
import * as proxyquireType from 'proxyquire';
const proxyquire = proxyquireType.noCallThru();
import {testApiHandler} from 'next-test-api-route-handler';
import {_createModel, _ingestFiles, _getSignedDataUrls, _uploadFile} from 'lib/client/mutations/core';
import {wrapConfig} from './utilities/wrapConfig';
import {genericDelete, genericGet, genericPut} from './utilities/genericReqs';
import {Types as mongooseTypes} from 'mongoose';
import {databaseTypes, webTypes, fileIngestionTypes} from 'types';
import type {PageConfig} from 'next';
<<<<<<< HEAD
=======
import upload, {config} from 'pages/api/etl/upload';
import {Session} from 'next-auth';
// Respect the Next.js config object if it's exported
const handler: typeof upload & {config?: PageConfig} = upload;
// handler.config = config;
>>>>>>> 38ab7148

const MOCK_WORKSPACE = {
  _id:
    // @ts-ignore
    new mongooseTypes.ObjectId(),
};

const MOCK_SESSION = {
  user: {
    userId: '645aa1458d6a87808abf59db',
    name: 'James Graham',
    email: 'james@glyphx.co',
  },
  expires: new Date().toISOString(),
} as unknown as Session;

const MOCK_PROJECT: databaseTypes.IProject = {
  _id:
    // @ts-ignore
    new mongooseTypes.ObjectId(),
  createdAt: new Date(),
  updatedAt: new Date(),
  name: 'test project',
  description: 'this is a test description',
  sdtPath: 'sdtPath',
  currentVersion: 0,
  tags: [],
  workspace: {
    _id:
      // @ts-ignore
      new mongooseTypes.ObjectId(),
  } as unknown as databaseTypes.IWorkspace,
  template: {
    _id:
      // @ts-ignore
      new mongooseTypes.ObjectId(),
  } as unknown as databaseTypes.IProjectTemplate,
  stateHistory: [],
  members: [],
  state: {
    properties: {
      X: {
        axis: webTypes.constants.AXIS.X,
        accepts: webTypes.constants.ACCEPTS.COLUMN_DRAG,
        key: 'Column X', // corresponds to column name
        dataType: fileIngestionTypes.constants.FIELD_TYPE.NUMBER, // corresponds to column data type
        interpolation: webTypes.constants.INTERPOLATION_TYPE.LIN,
        direction: webTypes.constants.DIRECTION_TYPE.ASC,
        filter: {
          min: 0,
          max: 0,
        },
      },
      Y: {
        axis: webTypes.constants.AXIS.Y,
        accepts: webTypes.constants.ACCEPTS.COLUMN_DRAG,
        key: 'Column Y', // corresponds to column name
        dataType: fileIngestionTypes.constants.FIELD_TYPE.NUMBER, // corresponds to column data type
        interpolation: webTypes.constants.INTERPOLATION_TYPE.LIN,
        direction: webTypes.constants.DIRECTION_TYPE.ASC,
        filter: {
          min: 0,
          max: 0,
        },
      },
      Z: {
        axis: webTypes.constants.AXIS.Z,
        accepts: webTypes.constants.ACCEPTS.COLUMN_DRAG,
        key: 'Column Z', // corresponds to column name
        dataType: fileIngestionTypes.constants.FIELD_TYPE.NUMBER, // corresponds to column data type
        interpolation: webTypes.constants.INTERPOLATION_TYPE.LIN,
        direction: webTypes.constants.DIRECTION_TYPE.ASC,
        filter: {
          min: 0,
          max: 0,
        },
      },
      A: {
        axis: webTypes.constants.AXIS.A,
        accepts: webTypes.constants.ACCEPTS.COLUMN_DRAG,
        key: 'Column 1', // corresponds to column name
        dataType: fileIngestionTypes.constants.FIELD_TYPE.NUMBER, // corresponds to column data type
        interpolation: webTypes.constants.INTERPOLATION_TYPE.LIN,
        direction: webTypes.constants.DIRECTION_TYPE.ASC,
        filter: {
          min: 0,
          max: 0,
        },
      },
      B: {
        axis: webTypes.constants.AXIS.B,
        accepts: webTypes.constants.ACCEPTS.COLUMN_DRAG,
        key: 'Column 2', // corresponds to column name
        dataType: fileIngestionTypes.constants.FIELD_TYPE.NUMBER, // corresponds to column data type
        interpolation: webTypes.constants.INTERPOLATION_TYPE.LIN,
        direction: webTypes.constants.DIRECTION_TYPE.ASC,
        filter: {
          min: 0,
          max: 0,
        },
      },
      C: {
        axis: webTypes.constants.AXIS.C,
        accepts: webTypes.constants.ACCEPTS.COLUMN_DRAG,
        key: 'Column 3', // corresponds to column name
        dataType: fileIngestionTypes.constants.FIELD_TYPE.NUMBER, // corresponds to column data type
        interpolation: webTypes.constants.INTERPOLATION_TYPE.LIN,
        direction: webTypes.constants.DIRECTION_TYPE.ASC,
        filter: {
          min: 0,
          max: 0,
        },
      },
    },
  } as unknown as databaseTypes.IState,
  files: [],
  viewName: 'testView',
};

const MOCK_ACCEPTED_FILE: ArrayBuffer = new ArrayBuffer(45);

const MOCK_USER_AGENT: databaseTypes.IUserAgent = {
  userAgent: '',
  platform: '',
  appName: '',
  appVersion: '',
  vendor: '',
  language: '',
  cookieEnabled: false,
};
const MOCK_CLEAN_TABLE_NAME = 'cleanTableName';
const MOCK_CLEAN_FILE_NAME = 'cleanFileName';

const MOCK_KEY = `client/${MOCK_WORKSPACE._id.toString()}/${
  MOCK_PROJECT._id?.toString() ?? ''
}/input/${MOCK_CLEAN_TABLE_NAME}/${MOCK_CLEAN_FILE_NAME}.csv`;

const MOCK_USER: databaseTypes.IUser = {
  userCode: 'dfkadfkljafdkalsjskldf',
  name: 'testUser',
  username: 'test@user.com',
  email: 'test@user.com',
  emailVerified: new Date(),
  isVerified: true,
  createdAt: new Date(),
  updatedAt: new Date(),
  accounts: [],
  sessions: [],
  membership: [],
  invitedMembers: [],
  createdWorkspaces: [],
  projects: [],
  webhooks: [],
};

describe('FILE UPLOAD ROUTE', () => {
  const sandbox = createSandbox();

  // file upload stubs
  let uploadFileRoute;
  let uploadFileRouteWrapper;
  let uploadFile;
  let uploadFileStub;

  // route stubs
  let validateSessionStub;
  let initializerStub;

  // handler stubs
  let formatUserAgentStub;
  let generateFilterQueryStub;

  // mock services
  let mockProcessTrackingService;
  let mockAws;
  let mockS3Manager;
  let mockBasicColumnCleaner;
  let mockStream;

  beforeEach(() => {
    // route stubs
    validateSessionStub = sandbox.stub();
    validateSessionStub.resolves(MOCK_SESSION);
    initializerStub = {init: sandbox.stub(), initedField: false};
    initializerStub.init.resolves();

    //   handler stubs
    uploadFileStub = sandbox.stub();

    //   mock services
    mockBasicColumnCleaner = {
      cleanColumnName: sandbox.stub(),
    };
    mockStream = {
      done: sandbox.stub(),
    };
    mockAws = {
      S3Manager: sandbox.stub(),
    };
    mockS3Manager = {
      inited: true,
      init: sandbox.stub(),
      getObjectStream: sandbox.stub(),
    };

    /******************** ROUTE /api/workspace/team/role ********************/
    // replace handler import resolution
    uploadFile = proxyquire.load('../lib/server/etl/uploadFile', {
      fileingestion: {
        BasicColumnCleaner: mockBasicColumnCleaner,
      },
      core: {
        aws: mockAws,
      },
    }).uploadFile;

    // swap overridden import into handler to be able to call
    uploadFileRouteWrapper = proxyquire('../pages/api/etl/upload', {
      business: {
        validateSession: validateSessionStub,
        Initializer: initializerStub,
      },
      'lib/server/etl/uploadFile': {
        uploadFile: uploadFile,
      },
    });

    // for testing routing at api/workspace
    uploadFileRoute = proxyquire('../pages/api/etl/upload', {
      business: {
        validateSession: validateSessionStub,
        Initializer: initializerStub,
      },
      'lib/server/etl/uploadFile': {
        uploadFile: uploadFileStub,
      },
    });
  });

  afterEach(() => {
    sandbox.restore();
  });

  context('/api/etl/upload', async () => {
    describe('FILE UPLOAD handler', () => {
      it('should deactivate a user', async () => {
        mockBasicColumnCleaner.cleanColumnName.resolves();
        mockAws.S3Manager.resolves();
        mockS3Manager.init.resolves();
        mockS3Manager.getObjectStream.returns(mockStream);
        mockStream.done.resolves();

        await testApiHandler({
          handler: uploadFileRouteWrapper,
          url: '/api/etl/upload',
          test: async ({fetch}) => {
            const config = wrapConfig(
              _uploadFile(
                MOCK_ACCEPTED_FILE,
                MOCK_KEY
                /*
                MOCK_WORKSPACE._id?.toString() ?? '',
                MOCK_PROJECT._id.toString() ?? '' */
              )
            );
            const res = await fetch(config);
            assert.strictEqual(res.status, 200);
          },
        });
      });
    });

    describe('Authentication', () => {
      it('should return 401 for invalid session', async () => {
        initializerStub.init.resolves();
        validateSessionStub.resolves('invalid session');

        await testApiHandler({
          handler: uploadFileRoute,
          url: '/api/etl/upload',
          test: async ({fetch}) => {
            const res = await fetch(genericGet);
            assert.isTrue(initializerStub.init.calledOnce);
            assert.isTrue(validateSessionStub.calledOnce);
            assert.isFalse(uploadFileStub.calledOnce);
            assert.strictEqual(res.status, 401);
          },
        });
      });
    });

    describe('Unsupported Methods', () => {
      it('should return 405 for unsupported method GET', async () => {
        initializerStub.init.resolves();
        validateSessionStub.resolves(MOCK_SESSION);

        await testApiHandler({
          handler: uploadFileRoute,
          url: '/api/etl/upload',
          test: async ({fetch}) => {
            const res = await fetch(genericGet);
            assert.isTrue(initializerStub.init.calledOnce);
            assert.isTrue(validateSessionStub.calledOnce);
            assert.isFalse(uploadFileStub.calledOnce);
            assert.strictEqual(res.headers.get('allow'), 'POST');
            assert.strictEqual(res.status, 405);
            assert.strictEqual(res.statusText, 'Method Not Allowed');

            const data = await res.json();
            assert.strictEqual(data.error, 'GET method unsupported');
          },
        });
      });

      it('should return 405 for unsupported method PUT', async () => {
        initializerStub.init.resolves();
        validateSessionStub.resolves(MOCK_SESSION);

        await testApiHandler({
          handler: uploadFileRoute,
          url: '/api/etl/upload',
          test: async ({fetch}) => {
            const res = await fetch(genericPut);
            assert.isTrue(initializerStub.init.calledOnce);
            assert.isTrue(validateSessionStub.calledOnce);
            assert.isFalse(uploadFileStub.calledOnce);
            assert.strictEqual(res.headers.get('allow'), 'POST');
            assert.strictEqual(res.status, 405);
            assert.strictEqual(res.statusText, 'Method Not Allowed');

            const data = await res.json();
            assert.strictEqual(data.error, 'PUT method unsupported');
          },
        });
      });

      it('should return 405 for unsupported method DELETE', async () => {
        initializerStub.init.resolves();
        validateSessionStub.resolves(MOCK_SESSION);

        await testApiHandler({
          handler: uploadFileRoute,
          url: '/api/etl/upload',
          test: async ({fetch}) => {
            const res = await fetch(genericDelete);
            assert.isTrue(initializerStub.init.calledOnce);
            assert.isTrue(validateSessionStub.calledOnce);
            assert.isFalse(uploadFileStub.calledOnce);
            assert.strictEqual(res.headers.get('allow'), 'POST');
            assert.strictEqual(res.status, 405);
            assert.strictEqual(res.statusText, 'Method Not Allowed');

            const data = await res.json();
            assert.strictEqual(data.error, 'DELETE method unsupported');
          },
        });
      });
    });
  });
});<|MERGE_RESOLUTION|>--- conflicted
+++ resolved
@@ -1,6 +1,5 @@
 import 'mocha';
 import {assert} from 'chai';
-import {Session} from 'next-auth';
 import {createSandbox} from 'sinon';
 // where the magic happens
 import * as proxyquireType from 'proxyquire';
@@ -11,15 +10,7 @@
 import {genericDelete, genericGet, genericPut} from './utilities/genericReqs';
 import {Types as mongooseTypes} from 'mongoose';
 import {databaseTypes, webTypes, fileIngestionTypes} from 'types';
-import type {PageConfig} from 'next';
-<<<<<<< HEAD
-=======
-import upload, {config} from 'pages/api/etl/upload';
 import {Session} from 'next-auth';
-// Respect the Next.js config object if it's exported
-const handler: typeof upload & {config?: PageConfig} = upload;
-// handler.config = config;
->>>>>>> 38ab7148
 
 const MOCK_WORKSPACE = {
   _id:
