--- conflicted
+++ resolved
@@ -1,31 +1,11 @@
 import { useRef, useEffect } from 'react';
 import { Files, States, Properties as Axes, Filters, Visualizations, VisualizationProps } from 'partials';
 import { usePosition } from 'services/usePosition';
-<<<<<<< HEAD
-import { useRecoilState } from 'recoil';
-import { glyphViewerDetails } from 'state/ui';
-=======
 import { useSendPosition } from 'services';
->>>>>>> a6473bb5
 
 export const ProjectSidebar = () => {
   //utilities
   const sidebar = useRef(null);
-<<<<<<< HEAD
-  const projPosition = usePosition(sidebar);
-
-  const [glyphxDetails, setGlyphxViewer] = useRecoilState(glyphViewerDetails);
-
-  // set projectsSidebar position on transition
-  useEffect(() => {
-    if (sidebar.current !== null) {
-      // setGlyphxViewer({
-      //   // ...glyphxViewerDetails,
-      //   // filterSidebarPosition: {
-      //   //   values: sidebar.current.getBoundingClientRect(),
-      //   // },
-      // });
-=======
   // trigger sendPosition when sidebar changes
   const pos = usePosition(sidebar);
   const { sendPosition } = useSendPosition();
@@ -34,7 +14,6 @@
     if (sidebar.current !== null) {
       const coords = sidebar.current.getBoundingClientRect();
       sendPosition(coords);
->>>>>>> a6473bb5
     }
   }, [sendPosition, pos]);
 
