import { useRef, useEffect, useState } from 'react';
// import { ExpandCollapse } from "./ExpandCollapse";
import { Files, States, Properties as Axes, Filters, Visualizations, VisualizationProps } from 'partials';
import { usePosition } from 'services/usePosition';
<<<<<<< HEAD
import { useRecoilState, useSetRecoilState } from 'recoil';
import { viewerPositionAtom } from 'state';
import { useSendPosition } from 'services';
// import { glyphViewerDetails } from 'state/ui';
=======
import { useRecoilState } from 'recoil';
import { glyphViewerDetails } from 'state/ui';
>>>>>>> 7fd4ce83

export const ProjectSidebar = () => {
  //utilities
  const sidebar = useRef(null);
<<<<<<< HEAD
  // trigger sendPosition when sidebar changes
  const pos = usePosition(sidebar);
  // const setViewer = useSetRecoilState(viewerPositionAtom);
  const { sendPosition } = useSendPosition();
  // set projectsSidebar position on transition
  useEffect(() => {
    if (sidebar.current !== null) {
      const coords = sidebar.current.getBoundingClientRect();
      sendPosition(coords);
=======
  const projPosition = usePosition(sidebar);

  const [glyphxDetails, setGlyphxViewer] = useRecoilState(glyphViewerDetails);

  // set projectsSidebar position on transition
  useEffect(() => {
    if (sidebar.current !== null) {
      // setGlyphxViewer({
      //   // ...glyphxViewerDetails,
      //   // filterSidebarPosition: {
      //   //   values: sidebar.current.getBoundingClientRect(),
      //   // },
      // });
>>>>>>> 7fd4ce83
    }
  }, [sendPosition, pos]);

  return (
    <div
      id="sidebar"
      ref={sidebar}
      className={`flex grow flex-col bg-secondary-space-blue absolute z-30 left-0 top-0 lg:static border-r border-l border-t border-gray lg:left-auto lg:top-auto  h-full w-full scrollbar-none`}
    >
      <div className="overflow-y-auto w-full scrollbar-none ">
        <Files />
        <Axes />
        <Filters />
        <States />
      </div>
    </div>
  );
};<|MERGE_RESOLUTION|>--- conflicted
+++ resolved
@@ -1,45 +1,19 @@
-import { useRef, useEffect, useState } from 'react';
-// import { ExpandCollapse } from "./ExpandCollapse";
+import { useRef, useEffect } from 'react';
 import { Files, States, Properties as Axes, Filters, Visualizations, VisualizationProps } from 'partials';
 import { usePosition } from 'services/usePosition';
-<<<<<<< HEAD
-import { useRecoilState, useSetRecoilState } from 'recoil';
-import { viewerPositionAtom } from 'state';
 import { useSendPosition } from 'services';
-// import { glyphViewerDetails } from 'state/ui';
-=======
-import { useRecoilState } from 'recoil';
-import { glyphViewerDetails } from 'state/ui';
->>>>>>> 7fd4ce83
 
 export const ProjectSidebar = () => {
   //utilities
   const sidebar = useRef(null);
-<<<<<<< HEAD
   // trigger sendPosition when sidebar changes
   const pos = usePosition(sidebar);
-  // const setViewer = useSetRecoilState(viewerPositionAtom);
   const { sendPosition } = useSendPosition();
   // set projectsSidebar position on transition
   useEffect(() => {
     if (sidebar.current !== null) {
       const coords = sidebar.current.getBoundingClientRect();
       sendPosition(coords);
-=======
-  const projPosition = usePosition(sidebar);
-
-  const [glyphxDetails, setGlyphxViewer] = useRecoilState(glyphViewerDetails);
-
-  // set projectsSidebar position on transition
-  useEffect(() => {
-    if (sidebar.current !== null) {
-      // setGlyphxViewer({
-      //   // ...glyphxViewerDetails,
-      //   // filterSidebarPosition: {
-      //   //   values: sidebar.current.getBoundingClientRect(),
-      //   // },
-      // });
->>>>>>> 7fd4ce83
     }
   }, [sendPosition, pos]);
 
