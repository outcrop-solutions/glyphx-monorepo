--- conflicted
+++ resolved
@@ -1,60 +1,13 @@
 import React from 'react';
-<<<<<<< HEAD
-import { useRecoilState } from 'recoil';
-import { showModalAtom } from 'state';
-import ClickAwayListener from 'react-click-away-listener';
-
-import { CreateWorkspaceModal } from 'partials/modals/CreateWorkspaceModal';
-import { CreateProjectModal } from 'partials/modals/CreateProjectModal';
-import produce from 'immer';
-import { DeleteAccountModal } from 'partials/modals/DeleteAccountModal';
-import { DeleteWorkspaceModal } from 'partials/modals/DeleteWorkspaceModal';
-import { DeleteProjectModal } from 'partials/modals/DeleteProjectModal';
-import { DeleteFileModal } from 'partials/modals/DeleteFileModal';
-=======
 import { useRecoilValue } from 'recoil';
 import { modalsAtom } from 'state';
 import { Modal } from './Modal';
->>>>>>> 3d47e4e5
 
 export const Modals = () => {
   const modalAtom = useRecoilValue(modalsAtom);
   const { modals } = modalAtom;
   const filtered = modals.filter((mod) => mod.data);
 
-<<<<<<< HEAD
-  return (
-    <>
-      {modalContent.type ? (
-        <div className="fixed w-screen h-screen flex justify-center items-center bg-gray bg-opacity-50 z-60">
-          <ClickAwayListener onClickAway={handleClickAway}>
-            <div>
-              {(() => {
-                switch (modalContent.type) {
-                  case 'createProject':
-                    return <CreateProjectModal />;
-                  case 'createWorkspace':
-                    return <CreateWorkspaceModal />;
-                  case 'deleteAccount':
-                    return <DeleteAccountModal />;
-                  case 'deleteWorkspace':
-                    return <DeleteWorkspaceModal />;
-                  case 'deleteProject':
-                    return <DeleteProjectModal />;
-                  case 'deleteFile':
-                    return <DeleteFileModal />;
-                  default:
-                    return <></>;
-                }
-              })()}
-            </div>
-          </ClickAwayListener>
-        </div>
-      ) : null}
-    </>
-  );
-=======
   // only render first modal in array
   return <>{filtered.length > 0 ? <Modal modalContent={filtered[0]} /> : null}</>;
->>>>>>> 3d47e4e5
 };