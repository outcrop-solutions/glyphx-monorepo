--- conflicted
+++ resolved
@@ -1,52 +1,13 @@
 import React from 'react';
-<<<<<<< HEAD
-import { useEffect, useRef } from 'react';
-import { usePosition } from 'services/usePosition';
-=======
->>>>>>> a6473bb5
 import { CommentsHeader } from './CommentsHeader';
 import { CommentInput } from './CommentInput';
 import { History } from './CommentHistory';
 import { useRecoilState } from 'recoil';
-<<<<<<< HEAD
-
-export const CommentsSidebar = ({ setCommentsPosition }) => {
-  // refs for sidebar resize
-  const sidebar = useRef(null);
-  const pos = usePosition(sidebar);
-
-  //fetch commentsSidebar position on layout resize
-  useEffect(() => {
-    setCommentsPosition((prev) => {
-      if (sidebar.current !== null) {
-        return {
-          values: sidebar.current.getBoundingClientRect(),
-        };
-      }
-    });
-  }, [pos, setCommentsPosition]);
-=======
->>>>>>> a6473bb5
 
 // TODO: reinstate comments functionality
 export const CommentsSidebar = () => {
   return (
     <>
-<<<<<<< HEAD
-      {true ? (
-        <div
-          id="sidebar"
-          ref={sidebar}
-          className={`hidden lg:flex flex-col absolute z-10 right-0 top-0 lg:static border-l border-gray lg:right-auto lg:top-auto lg:translate-x-0 transform h-full scrollbar-none w-64 lg:w-20 lg:comments-sidebar-expanded:!w-64 shrink-0 transition-all duration-200 ease-in-out ${
-            true ? 'translate-y-64' : 'translate-x-0'
-          }`}
-        >
-          {/* <CommentsHeader sidebarExpanded={commentsOpen} /> */}
-          <div className="m-2 hidden comments-sidebar-expanded:block overflow-y-scroll scrollbar-thin scrollbar-thumb-yellow scrollbar-thumb-rounded-full">
-            {/* <History comments={comments} />
-            <CommentInput setComments={setComments} /> */}
-          </div>
-=======
       <div
         id="sidebar"
         className={`hidden lg:flex flex-col absolute z-10 right-0 top-0 lg:static border-l border-gray lg:right-auto lg:top-auto lg:translate-x-0 transform h-full scrollbar-none w-64 lg:w-20 lg:comments-sidebar-expanded:!w-64 shrink-0 transition-all duration-200 ease-in-out ${
@@ -57,7 +18,6 @@
         <div className="m-2 hidden comments-sidebar-expanded:block overflow-y-scroll scrollbar-thin scrollbar-thumb-yellow scrollbar-thumb-rounded-full">
           {/* <History comments={comments} />
             <CommentInput setComments={setComments} /> */}
->>>>>>> a6473bb5
         </div>
       </div>
     </>
