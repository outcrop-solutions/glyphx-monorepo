import React from 'react';
import { useRouter } from 'next/router';
import Image from 'next/image';
import dayjs from 'dayjs';
import relativeTime from 'dayjs/plugin/relativeTime';
import SharedTag from 'public/svg/shared-tag.svg';
import { _deleteProject, api } from 'lib/client';
import { ProjectTypeIcons } from '../icons';

import projectCard from 'public/images/project.png';
import AddMemberIcon from 'public/svg/add-member-icon.svg';
import ProjectInfoIcon from 'public/svg/project-info-icon.svg';
import DeleteProjectIcon from 'public/svg/delete-project-icon.svg';

export const ProjectCard = ({ idx, project }) => {
  dayjs.extend(relativeTime);
  const router = useRouter();
  const { workspaceSlug } = router.query;

  const navigate = (slug) => {
    router.push(`/account/${slug}/${project._id}`);
  };

  const deleteProject = (key) => {
    api({
      ..._deleteProject(key),
    });
  };

  return (
<<<<<<< HEAD
    <div className="group relative col-span-full sm:col-span-4 xl:col-span-3 shadow-lg rounded-lg bg-secondary-space-blue hover:cursor-pointer">
      <div className="absolute top-0 left-0 z-30">
        <ProjectTypeIcons project={project} />
      </div>
      <div className="absolute top-0 right-0 group-hover:flex bg-primary-dark-blue items-center justify-between p-2 rounded-md rounded-tl-none rounded-br-none">
=======
    <div className="group aspect-w-4 border border-gray aspect-h-4 relative col-span-full sm:col-span-4 xl:col-span-3 shadow-lg rounded-md bg-secondary-space-blue hover:cursor-pointer">
      <div className="absolute top-0 right-0 group-hover:flex bg-primary-dark-blue items-center justify-between p-2 rounded-md">
>>>>>>> 6ec34126
        {/* add member */}
        <AddMemberIcon />
        {/* info button */}
        <ProjectInfoIcon />
        {/* delete button */}
        <DeleteProjectIcon onClick={deleteProject} />
      </div>
      <div onClick={() => navigate(workspaceSlug)} className="flex flex-col h-full justify-between rounded-md">
        <Image className="rounded-t-md h-5/6" layout="responsive" src={projectCard} alt="" />
        <footer className="flex flex-col w-full space-y-2 rounded-md justify-between px-4 py-3">
          <div className="flex items-center justify-between w-full">
            <p className="font-roboto font-medium truncate ellipsis text-sm leading-[16px] text-light-gray">
              {project.name}
            </p>
            <div>
              <ProjectTypeIcons project={project} />
            </div>
          </div>
          <div className="flex items-center justify-between w-full">
            <p className="font-roboto font-medium text-sm w-20 leading-[16px] text-light-gray whitespace-nowrap">
              {project.owner.name}
            </p>
            <div className="bg-yellow px-2 py-1 rounded">
              <p className="font-roboto font-medium text-sm leading-[16px] text-right text-white">
                {'shared'.toUpperCase()}
              </p>
            </div>
          </div>
        </footer>
      </div>
    </div>
  );
};<|MERGE_RESOLUTION|>--- conflicted
+++ resolved
@@ -28,16 +28,8 @@
   };
 
   return (
-<<<<<<< HEAD
-    <div className="group relative col-span-full sm:col-span-4 xl:col-span-3 shadow-lg rounded-lg bg-secondary-space-blue hover:cursor-pointer">
-      <div className="absolute top-0 left-0 z-30">
-        <ProjectTypeIcons project={project} />
-      </div>
-      <div className="absolute top-0 right-0 group-hover:flex bg-primary-dark-blue items-center justify-between p-2 rounded-md rounded-tl-none rounded-br-none">
-=======
     <div className="group aspect-w-4 border border-gray aspect-h-4 relative col-span-full sm:col-span-4 xl:col-span-3 shadow-lg rounded-md bg-secondary-space-blue hover:cursor-pointer">
       <div className="absolute top-0 right-0 group-hover:flex bg-primary-dark-blue items-center justify-between p-2 rounded-md">
->>>>>>> 6ec34126
         {/* add member */}
         <AddMemberIcon />
         {/* info button */}
