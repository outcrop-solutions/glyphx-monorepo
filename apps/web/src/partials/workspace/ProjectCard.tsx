import React, { useCallback } from 'react';
import { useRouter } from 'next/router';
import Image from 'next/image';
import produce from 'immer';
import dayjs from 'dayjs';
import relativeTime from 'dayjs/plugin/relativeTime';
<<<<<<< HEAD
import { useSetRecoilState } from 'recoil';
=======
import produce from 'immer';
>>>>>>> 3d47e4e5

import { web as webTypes } from '@glyphx/types';
import { _deleteProject } from 'lib/client';
import { ProjectTypeIcons } from '../icons';

import { useSetRecoilState } from 'recoil';
import { modalsAtom } from 'state';

import projectCard from 'public/images/project.png';
import AddMemberIcon from 'public/svg/add-member-icon.svg';
import ProjectInfoIcon from 'public/svg/project-info-icon.svg';
import DeleteProjectIcon from 'public/svg/delete-project-icon.svg';
<<<<<<< HEAD
import { projectDetailsAtom, rightSidebarControlAtom, showModalAtom } from 'state';
=======
import { WritableDraft } from 'immer/dist/internal';
>>>>>>> 3d47e4e5

export const ProjectCard = ({ idx, project }) => {
  dayjs.extend(relativeTime);
  const router = useRouter();
  const { workspaceSlug } = router.query;

<<<<<<< HEAD
  const setShowDeleteProject = useSetRecoilState(showModalAtom);
  const setRightSidebarControl = useSetRecoilState(rightSidebarControlAtom);
=======
  const setModals = useSetRecoilState(modalsAtom);
>>>>>>> 3d47e4e5

  const navigate = (slug) => {
    router.push(`/account/${slug}/${project._id}`);
  };

  const deleteProject = useCallback(() => {
    setModals(
      produce((draft: WritableDraft<webTypes.ModalAtom>) => {
        draft.modals.push({
          type: webTypes.constants.MODAL_CONTENT_TYPE.DELETE_PROJECT,
          data: { projectId: project._id, projectName: project.name },
        });
      })
    );
  }, [project, setModals]);

  const handleControl = (ctrl: webTypes.RightSidebarControl, data) => {
    setRightSidebarControl(
      produce((draft) => {
        draft.type = ctrl;
        draft.data = data;
      })
    );
  };

  return (
    <div className="group aspect-w-4 min-w-56 min-h-[200px] border border-gray aspect-h-4 relative col-span-full sm:col-span-4 xl:col-span-3 shadow-lg rounded-md bg-secondary-space-blue hover:cursor-pointer">
      <div className="absolute top-0 right-0 bg-primary-dark-blue p-2 rounded-md z-50 w-10 h-24">
        <div className="flex flex-col items-center justify-between">
          {/* add member */}
          <AddMemberIcon onClick={() => handleControl('share', project)} />
          {/* info button */}
          <ProjectInfoIcon onClick={() => handleControl('info', project)} />
          {/* delete button */}
          <DeleteProjectIcon onClick={deleteProject} />
        </div>
      </div>
      <div onClick={() => navigate(workspaceSlug)} className="flex flex-col h-full justify-between rounded-md">
        <Image className="rounded-t-md h-5/6" layout="responsive" src={projectCard} alt="" />
        <footer className="flex flex-col w-full space-y-2 rounded-md justify-between px-4 py-3">
          <div className="flex items-center justify-between w-full">
            <p className="font-roboto font-medium truncate ellipsis text-sm leading-[16px] text-light-gray">
              {project.name}
            </p>
            <div>
              <ProjectTypeIcons project={project} />
            </div>
          </div>
          <div className="flex items-center justify-between w-full">
            <p className="font-roboto font-medium text-sm w-20 leading-[16px] text-light-gray whitespace-nowrap">
              {project.owner.name}
            </p>
            <div className="bg-yellow px-2 py-1 rounded">
              <p className="font-roboto truncate font-medium text-sm leading-[16px] text-right text-white">
                {'shared'.toUpperCase()}
              </p>
            </div>
          </div>
        </footer>
      </div>
    </div>
  );
};<|MERGE_RESOLUTION|>--- conflicted
+++ resolved
@@ -4,40 +4,28 @@
 import produce from 'immer';
 import dayjs from 'dayjs';
 import relativeTime from 'dayjs/plugin/relativeTime';
-<<<<<<< HEAD
 import { useSetRecoilState } from 'recoil';
-=======
-import produce from 'immer';
->>>>>>> 3d47e4e5
 
 import { web as webTypes } from '@glyphx/types';
 import { _deleteProject } from 'lib/client';
 import { ProjectTypeIcons } from '../icons';
 
-import { useSetRecoilState } from 'recoil';
 import { modalsAtom } from 'state';
 
 import projectCard from 'public/images/project.png';
 import AddMemberIcon from 'public/svg/add-member-icon.svg';
 import ProjectInfoIcon from 'public/svg/project-info-icon.svg';
 import DeleteProjectIcon from 'public/svg/delete-project-icon.svg';
-<<<<<<< HEAD
-import { projectDetailsAtom, rightSidebarControlAtom, showModalAtom } from 'state';
-=======
+import { rightSidebarControlAtom } from 'state';
 import { WritableDraft } from 'immer/dist/internal';
->>>>>>> 3d47e4e5
 
 export const ProjectCard = ({ idx, project }) => {
   dayjs.extend(relativeTime);
   const router = useRouter();
   const { workspaceSlug } = router.query;
 
-<<<<<<< HEAD
-  const setShowDeleteProject = useSetRecoilState(showModalAtom);
   const setRightSidebarControl = useSetRecoilState(rightSidebarControlAtom);
-=======
   const setModals = useSetRecoilState(modalsAtom);
->>>>>>> 3d47e4e5
 
   const navigate = (slug) => {
     router.push(`/account/${slug}/${project._id}`);
@@ -45,16 +33,17 @@
 
   const deleteProject = useCallback(() => {
     setModals(
-      produce((draft: WritableDraft<webTypes.ModalAtom>) => {
+      produce((draft: WritableDraft<webTypes.IModalsAtom>) => {
         draft.modals.push({
           type: webTypes.constants.MODAL_CONTENT_TYPE.DELETE_PROJECT,
+          isSubmitting: false,
           data: { projectId: project._id, projectName: project.name },
         });
       })
     );
   }, [project, setModals]);
 
-  const handleControl = (ctrl: webTypes.RightSidebarControl, data) => {
+  const handleControl = (ctrl: webTypes.constants.RIGHT_SIDEBAR_CONTROL, data) => {
     setRightSidebarControl(
       produce((draft) => {
         draft.type = ctrl;
@@ -68,9 +57,9 @@
       <div className="absolute top-0 right-0 bg-primary-dark-blue p-2 rounded-md z-50 w-10 h-24">
         <div className="flex flex-col items-center justify-between">
           {/* add member */}
-          <AddMemberIcon onClick={() => handleControl('share', project)} />
+          <AddMemberIcon onClick={() => handleControl(webTypes.constants.RIGHT_SIDEBAR_CONTROL.SHARE, project)} />
           {/* info button */}
-          <ProjectInfoIcon onClick={() => handleControl('info', project)} />
+          <ProjectInfoIcon onClick={() => handleControl(webTypes.constants.RIGHT_SIDEBAR_CONTROL.INFO, project)} />
           {/* delete button */}
           <DeleteProjectIcon onClick={deleteProject} />
         </div>
