--- conflicted
+++ resolved
@@ -5,14 +5,8 @@
 
 import { web as webTypes } from '@glyphx/types';
 import { _deleteProject, _deleteWorkspace, api } from 'lib';
-<<<<<<< HEAD
-import React, { useState } from 'react';
-import { useRecoilState } from 'recoil';
-import { showModalAtom } from 'state';
-=======
 import { useSetRecoilState } from 'recoil';
 import { modalsAtom } from 'state';
->>>>>>> 3d47e4e5
 
 export const DeleteProjectModal = ({ modalContent }: webTypes.DeleteProjectModalProps) => {
   const setModals = useSetRecoilState(modalsAtom);
