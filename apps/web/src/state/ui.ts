--- conflicted
+++ resolved
@@ -44,13 +44,12 @@
   default: {},
 });
 
-<<<<<<< HEAD
 export const mobileMenuAtom = atom<boolean>({
   key: 'mobileMenuAtom',
-=======
+});
+
 // Used as a utility to apply control events to web based model sandbox
 export const isRenderedAtom = atom<boolean>({
   key: 'isRenderedAtom',
->>>>>>> 726da1ba
   default: false,
 });