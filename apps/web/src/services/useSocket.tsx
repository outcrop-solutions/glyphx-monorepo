import { useState, useEffect } from 'react';
import { QWebChannel } from 'qwebchannel';
/**
 * To handle Socket Connection and Communications with Qt window
 * @param {boolean} isSelected
 * @returns {Object}
 */
export const useSocket = () => {
  const [channel, setChannel] = useState(null);

  useEffect(() => {
    let ws;
    let webChannel;

    if (!channel) {
      const ws = new WebSocket('ws://localhost:12345'); // Replace with your WebSocket server URL and port
      ws.onopen = () => {
        webChannel = new QWebChannel(ws, function (channel) {
          window.core = channel.objects.core; // making it global
        });
        setChannel(webChannel);
      };
      ws.onmessage = (event) => {
        const message = JSON.parse(event.data);
      };
    }
    return () => {
<<<<<<< HEAD
      if (webChannel?.reset) {
        webChannel.reset();
      }
=======
>>>>>>> 6ec34126
      if (ws && ws.readyState === WebSocket.OPEN) {
        ws.close();
      }
    };
  }, [channel]);
};<|MERGE_RESOLUTION|>--- conflicted
+++ resolved
@@ -25,12 +25,6 @@
       };
     }
     return () => {
-<<<<<<< HEAD
-      if (webChannel?.reset) {
-        webChannel.reset();
-      }
-=======
->>>>>>> 6ec34126
       if (ws && ws.readyState === WebSocket.OPEN) {
         ws.close();
       }
