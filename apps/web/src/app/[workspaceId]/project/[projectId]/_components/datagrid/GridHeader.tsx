'use client';
import {filesOpenSelector} from 'state/files';
import {useRecoilValue} from 'recoil';
import {FileTab} from './FileTab';
import {DownloadIcon} from '@heroicons/react/outline';
import {rowIdsAtom} from 'state';
import {useCallback} from 'react';
import {toCSV} from './to-csv';

export const GridHeader = ({data}) => {
  const filesOpen = useRecoilValue(filesOpenSelector);
  const rowIds = useRecoilValue(rowIdsAtom);
<<<<<<< HEAD
  let isBrowser;
  if (typeof window !== 'undefined') {
    isBrowser = true;
  } else {
    isBrowser = false;
  }
=======
  const isBrowser = !(window && window?.core);
>>>>>>> 1140c5d6
  console.log({isBrowser, header: true});

  const exportCsv = useCallback(() => {
    const csv = toCSV(data?.rows, data?.columns?.map(({key}) => key), ',', '"');
    window?.core?.SendCsv(csv);
  }, [data]);

  return (
    <div className="w-full h-8 bg-secondary-space-blue border-b border-gray text-white text-xs flex flex-shrink-0 items-center justify-between">
      {filesOpen && filesOpen?.length > 0 && (
        <>
          {filesOpen.map(({tableName, fileIndex}, idx) => (
            <FileTab key={`${tableName}-${idx}`} tableName={tableName} fileIndex={fileIndex} />
          ))}
        </>
      )}
      {rowIds && !isBrowser && (
        <div
          onClick={() => exportCsv()}
          className="group cursor-pointer flex items-center justify-between px-4 bg-gray hover:bg-yellow border-r border-t border-l border-white hover:text-black h-full"
        >
          <span>Export CSV</span>
          <DownloadIcon className="text-white w-6 ml-2 group-hover:text-black" />
        </div>
      )}
    </div>
  );
};<|MERGE_RESOLUTION|>--- conflicted
+++ resolved
@@ -10,16 +10,14 @@
 export const GridHeader = ({data}) => {
   const filesOpen = useRecoilValue(filesOpenSelector);
   const rowIds = useRecoilValue(rowIdsAtom);
-<<<<<<< HEAD
+
   let isBrowser;
   if (typeof window !== 'undefined') {
     isBrowser = true;
   } else {
     isBrowser = false;
   }
-=======
-  const isBrowser = !(window && window?.core);
->>>>>>> 1140c5d6
+
   console.log({isBrowser, header: true});
 
   const exportCsv = useCallback(() => {
