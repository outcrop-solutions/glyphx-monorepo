'use client';
import React, {useEffect, useRef, useState} from 'react';
import produce from 'immer';
import {WritableDraft} from 'immer/dist/internal';
import {webTypes} from 'types';
import {useSetRecoilState} from 'recoil';
import {dataGridAtom, projectAtom, rightSidebarControlAtom, templatesAtom, workspaceAtom} from 'state';
import {useSendPosition, useWindowSize} from 'services';
import {useCloseViewerOnModalOpen} from 'services/useCloseViewerOnModalOpen';
import {useCloseViewerOnLoading} from 'services/useCloseViewerOnLoading';
import useTemplates from 'lib/client/hooks/useTemplates';
// Live Page Structure
import {LiveMap} from '@liveblocks/client';
import {InitialDocumentProvider} from 'collab/lib/client';
import {RoomProvider} from 'liveblocks.config';
<<<<<<< HEAD
import {useEnv} from 'lib/client/hooks';
=======
import {useFeatureIsOn} from '@growthbook/growthbook-react';
>>>>>>> 1d3ca560

const openFirstFile = (projData) => {
  const newFiles = projData?.files.map((file, idx) => (idx === 0 ? {...file, selected: true, open: true} : file));
  return {
    ...projData,
    files: [...newFiles],
  };
};

export const ProjectProvider = ({children, doc, project}: {children: React.ReactNode; doc: any; project: any}) => {
  const {data: templateData, isLoading: templateLoading} = useTemplates();

  const projectViewRef = useRef(null);

  // check if collab is enabled from growthbook endpoint
  const enabled = useFeatureIsOn('collaboration');

  // resize setup
  useWindowSize();
  useSendPosition();
  useCloseViewerOnModalOpen();
  useCloseViewerOnLoading();

<<<<<<< HEAD

=======
>>>>>>> 1d3ca560
  const setWorkspace = useSetRecoilState(workspaceAtom);
  const setProject = useSetRecoilState(projectAtom);
  const setTemplates = useSetRecoilState(templatesAtom);
  const setDataGrid = useSetRecoilState(dataGridAtom);
  const setRightSidebarControl = useSetRecoilState(rightSidebarControlAtom);

  // hydrate recoil state
  useEffect(() => {
    if (!templateLoading) {
      const projectData = openFirstFile(project);
      setProject(projectData);
      setTemplates(templateData);
      setRightSidebarControl(
        produce((draft: WritableDraft<webTypes.IRightSidebarAtom>) => {
          draft.data = project;
        })
      );
    }
  }, [
    templateLoading,
    setDataGrid,
    setProject,
    setRightSidebarControl,
    setWorkspace,
    setTemplates,
    templateData,
    project,
  ]);

<<<<<<< HEAD
  return false ? (
=======
  return enabled ? (
>>>>>>> 1d3ca560
    <RoomProvider id={project.docId as string} initialPresence={{cursor: null}} initialStorage={{notes: new LiveMap()}}>
      <InitialDocumentProvider initialDocument={doc}>
        <div ref={projectViewRef} className="flex w-full h-full">
          {children}
        </div>
      </InitialDocumentProvider>
    </RoomProvider>
  ) : (
    <div ref={projectViewRef} className="flex w-full h-full">
      {children}
    </div>
  );
};<|MERGE_RESOLUTION|>--- conflicted
+++ resolved
@@ -13,11 +13,7 @@
 import {LiveMap} from '@liveblocks/client';
 import {InitialDocumentProvider} from 'collab/lib/client';
 import {RoomProvider} from 'liveblocks.config';
-<<<<<<< HEAD
-import {useEnv} from 'lib/client/hooks';
-=======
 import {useFeatureIsOn} from '@growthbook/growthbook-react';
->>>>>>> 1d3ca560
 
 const openFirstFile = (projData) => {
   const newFiles = projData?.files.map((file, idx) => (idx === 0 ? {...file, selected: true, open: true} : file));
@@ -41,10 +37,6 @@
   useCloseViewerOnModalOpen();
   useCloseViewerOnLoading();
 
-<<<<<<< HEAD
-
-=======
->>>>>>> 1d3ca560
   const setWorkspace = useSetRecoilState(workspaceAtom);
   const setProject = useSetRecoilState(projectAtom);
   const setTemplates = useSetRecoilState(templatesAtom);
@@ -74,11 +66,7 @@
     project,
   ]);
 
-<<<<<<< HEAD
-  return false ? (
-=======
   return enabled ? (
->>>>>>> 1d3ca560
     <RoomProvider id={project.docId as string} initialPresence={{cursor: null}} initialStorage={{notes: new LiveMap()}}>
       <InitialDocumentProvider initialDocument={doc}>
         <div ref={projectViewRef} className="flex w-full h-full">
