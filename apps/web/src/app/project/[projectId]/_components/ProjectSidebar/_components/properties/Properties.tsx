--- conflicted
+++ resolved
@@ -9,166 +9,6 @@
   const {runRustGlyphEngine} = useRust();
   const properties = useRecoilValue(propertiesSelector);
   const [isCollapsed, setCollapsed] = useState(false);
-<<<<<<< HEAD
-  const project = useRecoilValue(projectAtom);
-
-  /**
-   * Generic stream handler.
-   * Provides continuity across chunks for data processData
-   * @param url
-   * @param processData
-   */
-  const handleStream = useCallback(async (url: string, processData) => {
-    const response = await fetch(url);
-
-    if (response.body) {
-      const reader = response.body.getReader();
-      let buffer = new Uint8Array();
-
-      while (true) {
-        const {done, value} = await reader.read();
-        if (done && buffer.length === 0) break;
-
-        if (value) {
-          buffer = new Uint8Array([...buffer, ...value]);
-        }
-
-        // Call processData which is expected to process and modify buffer
-        buffer = await processData(buffer);
-      }
-
-      // Handle any remaining buffer data
-      if (buffer.length > 0) {
-        console.error('Unhandled remaining data:', buffer);
-      }
-    }
-  }, []);
-
-  /**
-   * Specialized buffer processor for vector stream
-   * @param buffer
-   * @returns
-   */
-
-  const processData = useCallback(
-    (axis: webTypes.constants.AXIS, processor: string, modelRunner) => async (buffer: Buffer) => {
-      let offset = 0;
-      while (offset < buffer.length) {
-        // Ensure the buffer is long enough to read the initial length value
-        if (buffer.length < 8) {
-          // console.error('Buffer too short to read data length');
-          return buffer; // Return the original buffer if it's too short
-        }
-
-        // Read the total length of the data from the first 8 bytes
-        const totalDataLength = new DataView(buffer.buffer, buffer.byteOffset + offset, 8).getBigUint64(0, true);
-        offset += 8;
-
-        // Check if the full data specified by totalDataLength is available in the buffer
-        if (offset + Number(totalDataLength) > buffer.length) {
-          // console.error('Not enough data in buffer');
-          // using subarray to avoid copying the buffer
-          return buffer.subarray(offset); // Return the buffer starting from the length value for reprocessing
-        }
-        // Extract the relevant data for processing
-        const dataToProcess = buffer.subarray(offset, offset + Number(totalDataLength));
-
-        switch (processor) {
-          case 'vector':
-            console.log(`Processing ${axis} vector data`, {modelRunner, dataToProcess});
-            await modelRunner.add_vector(axis.toLowerCase(), dataToProcess);
-            break;
-          case 'stats':
-            console.log('Processing stats data', {modelRunner, dataToProcess});
-            const retval = await modelRunner.add_statistics(dataToProcess);
-            console.log('stats', retval);
-            break;
-          case 'glyph':
-            console.log('Processing glyph data', {modelRunner, dataToProcess});
-            await modelRunner.add_glyph(dataToProcess);
-            break;
-
-          default:
-            console.error('Unknown data type');
-            break;
-        }
-
-        // Update the offset to move past the processed data
-        offset += Number(totalDataLength);
-        return buffer.subarray(offset); // Return the unprocessed remainder
-      }
-    },
-    []
-  );
-
-  const downloadModel = useCallback(
-    async (modelData: {GLY_URL: string; STS_URL: string; X_VEC: string; Y_VEC: string}) => {
-      // Load the WASM module and create a new ModelRunner instance.
-      // We can't re-use the model runner because there is no way to clear the stats and glyphs and reuse the event loop
-      await init();
-      console.log('WASM Loaded');
-      const modelRunner = new ModelRunner();
-      console.log('ModelRunner created');
-      const {GLY_URL, STS_URL, X_VEC, Y_VEC} = modelData;
-      // First, handle statistics and vectors concurrently
-      // @ts-ignore
-      urlRef.current = GLY_URL;
-      // @ts-ignore
-      await handleStream(STS_URL, processData(undefined, 'stats', modelRunner));
-      // @ts-ignore
-      await handleStream(X_VEC, processData('x', 'vector', modelRunner));
-      // @ts-ignore
-      await handleStream(Y_VEC, processData('y', 'vector', modelRunner));
-      // @ts-ignore
-      await handleStream(GLY_URL, processData(undefined, 'glyph', modelRunner));
-
-      // creates a new state inside the model
-      // run can only instantiate one event loop per thread
-      console.log('set lastPayloadHash');
-      console.log('set resize');
-      console.log('set drawer');
-      setDrawer(true);
-      const canvasParent = document.getElementById('glyphx-cube-model');
-      const width = canvasParent!.clientWidth;
-      const height = canvasParent!.clientHeight;
-      console.log('set modeRunner state');
-      setModelRunnerState({initialized: true, modelRunner, lastPayloadHash: payloadHash});
-      console.log(`call modeRunner.run() with width: ${width} and height: ${height}`);
-      await modelRunner.run(width, height);
-    },
-    [handleStream, payloadHash, processData, setDrawer, setModelRunnerState]
-  );
-
-  /* Initializes and manages the WebGL model on the canvas.
-   * - Loads the WASM module and creates an instance of ModelRunner.
-   * - Sets the modelRunner into the Recoil state for global access.
-   */
-  const runRustGlyphEngine = useCallback(
-    async (event) => {
-      event.stopPropagation();
-      try {
-        console.log('updating project state');
-        await updateProjectState(project.id, project.state);
-        // run Rust glyph engine to feed into ModelRunner
-        console.log('running glyphengine');
-        const retval = await runGlyphEngineAction(project);
-        // TODO: need a discriminated union to remove @ts ignore comments
-        // @ts-ignore
-        if (retval && !retval?.error) {
-          console.log('downloading model');
-          // @ts-ignore
-          await downloadModel(retval);
-        }
-        // }
-      } catch (error) {
-        console.log({error});
-      }
-    },
-    [downloadModel, project]
-  );
-
-=======
->>>>>>> c89bbedb
   return (
     properties && (
       <React.Fragment>
