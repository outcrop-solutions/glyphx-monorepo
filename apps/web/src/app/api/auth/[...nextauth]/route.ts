--- conflicted
+++ resolved
@@ -11,19 +11,9 @@
   adapter: MongoDBAdapter(MongoClient),
   callbacks: {
     session: async ({session, user}) => {
-<<<<<<< HEAD
-      // if (session?.user) {
-      //   const customerPayment = await customerPaymentService.getPayment(user.email);
-      //   session.user.userId = user.id;
-      //   if (customerPayment) {
-      //     session.user.subscription = customerPayment.subscriptionType;
-      //   }
-      // }
-=======
       if (session?.user) {
         session.user._id = user.id;
       }
->>>>>>> 86b7d68c
       return session;
     },
   },
