--- conflicted
+++ resolved
@@ -35,17 +35,12 @@
         "secondary-deep-blue": "#192033",
         "secondary-space-blue": "#151C2D",
         "secondary-midnight": "#0D1321",
-<<<<<<< HEAD
-        "teal": "#00C5B0",
-        "secondary-teal": "#7DEAD8",
-=======
         "secondary-light-blue": "#70F0F0",
         "primary-yellow-hover": "#FFD959",
         "scrollbar-thumb-yellow": "#EBB500",
         "secondary-cyan": "#7DEAD8",
         "secondary-blue": "#3FA9F5",
         "secondary-dark-blue": "#192033",
->>>>>>> 27827169
         current: "currentColor",
         yellow: "#EBB500",
         cyan: "#00B4A1",
