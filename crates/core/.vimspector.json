--- conflicted
+++ resolved
@@ -5,11 +5,7 @@
       "filetypes": ["rust"],
       "configuration": {
         "request": "launch",
-<<<<<<< HEAD
-        "program": "${workspaceRoot}/../../target/debug/deps/aws-3bb38b94bc313a0b",
-=======
         "program": "${workspaceRoot}/../../target/debug/deps/glyphx_core-5daa83e9203c2955",
->>>>>>> c6f0a15d
         "runInTerminal": true,
         "preRunCommands": ["shell cargo test --no-run --features=test --package glyphx_core"]
       }
