///! This module holds the S3Manager structure which is used to interact with S3.
use crate::error::GlyphxErrorData;
use async_recursion::async_recursion;
use async_trait::async_trait;
use mockall::*;

use aws_sdk_s3::primitives::ByteStream;
use aws_sdk_s3::{presigning::PresigningConfig, Client as S3Client};

use aws_sdk_s3::error::SdkError;
use aws_sdk_s3::operation::delete_object::{DeleteObjectError, DeleteObjectOutput};
use aws_sdk_s3::operation::get_object::{GetObjectError, GetObjectOutput};
use aws_sdk_s3::operation::head_object::{HeadObjectError, HeadObjectOutput};
use aws_sdk_s3::operation::put_object::PutObjectError;

use super::types::s3_manager::*;
use super::upload_stream::*;
use http::Request;
use log::warn;
use serde_json::json;
use std::time::Duration;

/// Our S3Manager structure which wraps the AWS S3 api and exposes all of the functions that we need to interact with S3.
#[derive(Clone, Debug)]
pub struct S3Manager {
    client: S3Client,
    bucket: String,
}

/// this API wrapper uses our impl pattern.  As part of that pattern, we use dependency injection
/// to inject our third party/external functions. This pattern allows us to mock those functions
/// for more efficient and complete unit testing.  This trait defines the functions that
/// can be mocked.
#[automock]
#[async_trait]
trait S3ManagerOps {
    async fn bucket_exists_operation(
        &self,
        client: &S3Client,
        bucket: &str,
    ) -> Result<bool, GlyphxErrorData>;

    async fn list_objects_operation(
        &self,
        client: &S3Client,
        bucket: &str,
        filter: Option<String>,
        start_after: Option<String>,
    ) -> Result<(Vec<String>, bool), ListObjectsError>;

    async fn get_file_information_operation(
        &self,
        client: &S3Client,
        bucket: &str,
        key: &str,
    ) -> Result<HeadObjectOutput, SdkError<HeadObjectError>>;

    async fn get_upload_url_operation(
        &self,
        client: &S3Client,
        bucket: &str,
        key: &str,
        expires_in: Duration,
        content_type: Option<String>,
    ) -> Result<Request<String>, SdkError<PutObjectError>>;
    async fn get_object_stream_operation(
        &self,
        client: &S3Client,
        bucket: &str,
        key: &str,
    ) -> Result<GetObjectOutput, SdkError<GetObjectError>>;

    async fn get_upload_stream_operation(
        &self,
        client: &S3Client,
        bucket_name: &str,
        key: &str,
    ) -> Result<UploadStream, UploadStreamConstructorError>;

    async fn remove_object_operation(
        &self,
        client: &S3Client,
        bucket: &str,
        key: &str,
    ) -> Result<DeleteObjectOutput, SdkError<DeleteObjectError>>;
}

///Our internal/production implementation of the S3ManagerOps trait.
struct S3ManagerOpsImpl;

#[async_trait]
impl S3ManagerOps for S3ManagerOpsImpl {
    /// Our private bucket_exists_operation function that will return a boolean if the bucket
    /// exists and false if it does not.  This can be used by any function which wants
    /// to determine whether or not a bucket exists.  This operation actaully makes the call to
    /// S3.
    /// # Arguments
    /// * `client` - An S3Client that will be used to make the call to S3.
    /// * `bucket` - A String that represents the bucket name that we want to operate on.
    async fn bucket_exists_operation(
        &self,
        client: &S3Client,
        bucket: &str,
    ) -> Result<bool, GlyphxErrorData> {
        let head_result = client.head_bucket().bucket(bucket).send().await;
        if head_result.is_err() {
            let e = head_result.err().unwrap();
            let e = e.into_service_error();
            if e.is_not_found() {
                return Ok(false);
            } else {
                let msg = e.meta().message().unwrap().to_string();
                let data = json!({ "bucket_name": bucket });
                warn!(
                    "Error calling head_bucket for bucket {}, error : {} ",
                    bucket, e
                );
                Err(GlyphxErrorData::new(msg, Some(data), None))
            }
        } else {
            Ok(true)
        }
    }

    /// Our private list_objects_operation function that will return a vector of keys and a boolean
    /// indicating whether or not the result is truncated.  This can be used by any function which wants
    /// to list objects in a bucket.  This operation actaully makes the call to S3.
    /// # Arguments
    /// * `client` - An S3Client that will be used to make the call to S3.
    /// * `bucket` - A String that represents the bucket name that we want to operate on.
    /// * `filter` - An optional String that represents a filter to apply to the list.
    /// * `start_after` - An optional String that represents a key to start listing after.
    async fn list_objects_operation(
        &self,
        client: &S3Client,
        bucket: &str,
        filter: Option<String>,
        start_after: Option<String>,
    ) -> Result<(Vec<String>, bool), ListObjectsError> {
        let mut res = client.list_objects_v2().bucket(bucket);
        if filter.is_some() {
            res = res.prefix(filter.clone().unwrap());
        }

        if start_after.is_some() {
            res = res.start_after(start_after.unwrap());
        }
        let res = res.send().await;
        match res {
            Ok(result) => {
                let truncated = result.is_truncated();
                let mut keys = Vec::new();
                if let Some(contents) = result.contents {
                    for content in contents {
                        if let Some(key) = content.key {
                            keys.push(key);
                        }
                    }
                }
                return Ok((keys, truncated));
            }
            Err(e) => {
                let e = e.into_service_error();
                if e.is_no_such_bucket() {
                    return Err(ListObjectsError::BucketDoesNotExist(GlyphxErrorData::new(
                        format!("Bucket {} does not exist", bucket.clone()),
                        Some(json!({ "bucket_name": bucket.clone() })),
                        None,
                    )));
                } else {
                    let msg = e.meta().to_string();
                    return Err(ListObjectsError::UnexpectedError(GlyphxErrorData::new(
                        msg,
                        Some(json!({ "bucket_name": bucket })),
                        None,
                    )));
                }
            }
        }
    }

    ///Will handle the calls to head_object to get S3 infromation about a file.
    /// # Arguments
    /// * `client` - An S3Client that will be used to make the call to S3.
    /// * `bucket` - A String that represents the bucket name that we want to operate on.
    /// * `key` - A String that represents the key of the file that we want to get information about.
    async fn get_file_information_operation(
        &self,
        client: &S3Client,
        bucket: &str,
        key: &str,
    ) -> Result<HeadObjectOutput, SdkError<HeadObjectError>> {
        client.head_object().bucket(bucket).key(key).send().await
    }

    ///Will handle the calls to put_object to get a presigned url for uploading a file.
    /// # Arguments
    /// * `client` - An S3Client that will be used to make the call to S3.
    /// * `bucket` - A String that represents the bucket name that we want to operate on.
    /// * `key` - A String that represents the key of the file that we want to get information about.
    /// * `expires_in` - A Duration that represents how long the presigned url will be valid for
    /// * `content_type` - An optional String that represents the content type of the file that we want to upload.
    async fn get_upload_url_operation(
        &self,
        client: &S3Client,
        bucket: &str,
        key: &str,
        expires_in: Duration,
        content_type: Option<String>,
    ) -> Result<Request<String>, SdkError<PutObjectError>> {
        let mut op = client.put_object().bucket(bucket).key(key);
        if content_type.is_some() {
            op = op.content_type(content_type.unwrap());
        }

        let result = op
            .presigned(PresigningConfig::expires_in(expires_in).unwrap())
            .await;
        match result {
            Ok(request) => Ok(request.to_http_request(String::from("")).unwrap()),
            Err(e) => Err(e),
        }
    }
    /// Will handle the calls to get_object to get the ByteStream from aws.
    async fn get_object_stream_operation(
        &self,
        client: &S3Client,
        bucket: &str,
        key: &str,
    ) -> Result<GetObjectOutput, SdkError<GetObjectError>> {
        client.get_object().bucket(bucket).key(key).send().await
    }

    ///Makes the call to the UploadConstructor::new to get a new UploadStream.
    async fn get_upload_stream_operation(
        &self,
        client: &S3Client,
        bucket_name: &str,
        key: &str,
    ) -> Result<UploadStream, UploadStreamConstructorError> {
        UploadStream::new(bucket_name, key, client.clone()).await
    }

    ///Will handle the calls to delete_object to delete an object from S3.
    async fn remove_object_operation(
        &self,
        client: &S3Client,
        bucket: &str,
        key: &str,
    ) -> Result<DeleteObjectOutput, SdkError<DeleteObjectError>> {
        client.delete_object().bucket(bucket).key(key).send().await
    }
}

impl S3Manager {
    /// Our public new function that will return an S3Manager.  This uses our new_impl function
    /// which uses dependency injection to inject the calls to S3.  In this manner, we can fully
    /// test the new logic with no down stream effects.  This function just wraps our impl call.
    /// # Arguments
    /// * `bucket` - A String that represents the bucket name that we want to operate on.
    pub async fn new(bucket: String) -> Result<Self, ConstructorError> {
        Self::new_impl(bucket, &S3ManagerOpsImpl {}).await
    }

    /// A Get accesor for the bucket name.  This is just a simple getter. It is probably
    /// most usefull when debugging to keep track of which bucket we are operating on.
    pub fn get_bucket_name(&self) -> String {
        self.bucket.clone()
    }

    /// A Get accesor for the S3Client.  This is just a simple getter. It is probably
    /// most usefull when testing to get access to the S3Client we have instantiated for.
    /// aws calls.
    pub fn get_client(&self) -> S3Client {
        self.client.clone()
    }

    /// Our public bucket_exists function that will return a bool.  This uses our bucket_exists_impl function
    /// which uses dependency injection to inject the calls to S3.  In this manner, we can fully
    /// test the bucket_exists logic with no down stream effects.  This function just wraps our impl call.
    pub async fn bucket_exists(&self) -> Result<(), BucketExistsError> {
        self.bucket_exists_impl(&S3ManagerOpsImpl {}).await
    }

    /// Our public list_objects function that will return a `Vec<String>` of all of the keys in a bucket.
    /// This uses our list_objects_impl function which uses dependency injection to inject the calls to S3.
    /// In this manner, we can fully test the list_objects logic with no down stream effects.  
    /// This function just wraps our impl call.
    /// # Arguments
    /// * `filter` - An `Option<String>` that represents a filter that we want to apply to the list_objects call.
    pub async fn list_objects(
        &self,
        filter: Option<String>,
    ) -> Result<Vec<String>, ListObjectsError> {
        self.list_objects_impl(filter, None, &S3ManagerOpsImpl {})
            .await
    }

    /// Will return file information for a given key.  This uses our get_file_information_impl function
    /// which uses dependency injection to inject the calls to S3.  In this manner, we can fully
    /// test the get_file_information logic with no down stream effects.  This function just wraps our impl call.
    /// # Arguments
    /// * `key` - A String that represents the key of the file that we want to get information about.
    pub async fn get_file_information(
        &self,
        key: &str,
    ) -> Result<S3FileInfo, GetFileInformationError> {
        self.get_file_information_impl(key, &S3ManagerOpsImpl {})
            .await
    }

    /// Will return a presigned url for uploading a file.  This uses our get_signed_upload_url_impl function
    /// which uses dependency injection to inject the calls to S3.  In this manner, we can fully
    /// test the get_signed_upload_url logic with no down stream effects.  This function just wraps our impl call.
    /// # Arguments
    /// * `key` - A String that represents the key of the file that we want to get information about.
    /// * `lifetime` - An `Option<u64>` that represents how long the presigned url will be valid for
    /// in seconds (the default is 300 seconds).
    /// * `content_type` - An optional String that represents the content type of the file that we want to upload.
    pub async fn get_signed_upload_url(
        &self,
        key: &str,
        lifetime: Option<u64>,
        content_type: Option<String>,
    ) -> Result<String, GetSignedUploadUrlError> {
        self.get_signed_upload_url_impl(key, content_type, lifetime, &S3ManagerOpsImpl {})
            .await
    }

    /// Will return a presigned url for downloading a file.  This uses our get_signed_download_url_impl function
    /// which uses dependency injection to inject the calls to S3.  In this manner, we can fully
    /// test the get_signed_download_url logic with no down stream effects.  This function just wraps our impl call.
    /// # Arguments
    /// * `key` - A String that represents the key of the file that we want to get information about.
    pub async fn get_object_stream(&self, key: &str) -> Result<ByteStream, GetObjectStreamError> {
        self.get_object_stream_impl(key, &S3ManagerOpsImpl {}).await
    }

    /// Will return an UploadStream that wraps the AWs S3 Multipart upload.  This will allow us to
    /// write data as we consume it with out having to buffer the entire file in memory.  This uses our
    /// get_upload_stream_impl function which uses dependency injection to inject the calls to S3.  In this manner, we can fully
    /// test the get_upload_stream logic with no down stream effects.  This function just wraps our impl call.
    /// # Arguments
    /// * `key` - A String that represents the key of the file that we want to upload.
    pub async fn get_upload_stream(&self, key: &str) -> Result<UploadStream, GetUploadStreamError> {
        self.get_upload_stream_impl(key, &S3ManagerOpsImpl {}).await
    }

    /// Will remove a file from the S3 bucket.  This uses our remove_file_impl function
    /// which uses dependency injection to inject the calls to S3.  In this manner, we can fully
    /// test the remove_file logic with no down stream effects.  This function just wraps our impl call.
    /// # Arguments
    /// * `key` - A String that represents the key of the file that we want to remove.
    pub async fn remove_object(&self, key: &str) -> Result<(), RemoveObjectError> {
        self.remove_object_impl(key, &S3ManagerOpsImpl {}).await
    }

    /// Our private new_impl function that will return an S3Manager.
    /// # Arguments
    /// * `bucket` - A String that represents the bucket name that we want to operate on.
    /// * `aws_operations` - An implementation of the S3ManagerOps trait that will be used to make calls to S3.
    async fn new_impl<T: S3ManagerOps>(
        bucket: String,
        aws_operations: &T,
    ) -> Result<Self, ConstructorError> {
        let config = ::aws_config::from_env().region("us-east-2").load().await;
        let client = S3Client::new(&config);
        let result = aws_operations
            .bucket_exists_operation(&client, &bucket)
            .await;
        match result {
            Ok(exists) => {
                if !exists {
                    return Err(ConstructorError::BucketDoesNotExist(GlyphxErrorData::new(
                        format!("Bucket {} does not exist", bucket),
                        Some(json!({ "bucket_name": bucket })),
                        None,
                    )));
                }
            }
            Err(e) => {
                return Err(ConstructorError::UnexpectedError(e));
            }
        };
        let s3_manager = Self {
            client,
            bucket: bucket.clone(),
        };
        Ok(s3_manager)
    }
    ///Our private bucket_exists_operation function that will return a bool indicating if the bucket exists.
    ///This function takes an aws_operations function that will be used to make the actual call to S3.
    ///This will allow us to inject the call to S3 so that we can fully test this function.
    /// # Arguments
    /// * `client` - An S3Client that will be used to make the call to S3.
    /// * `bucket` - A String that represents the bucket name that we want to operate on.
    /// * `aws_operations` - An implementation of the S3ManagerOps trait that will be used to make calls to S3.
    async fn bucket_exists_impl<T: S3ManagerOps>(
        &self,
        aws_operations: &T,
    ) -> Result<(), BucketExistsError> {
        let result = aws_operations
            .bucket_exists_operation(&self.client, &self.bucket)
            .await;
        match result {
            Ok(exists) => {
                if !exists {
                    return Err(BucketExistsError::BucketDoesNotExist(GlyphxErrorData::new(
                        format!("Bucket {} does not exist", self.bucket),
                        Some(json!({ "bucket_name": self.bucket })),
                        None,
                    )));
                }
            }
            Err(e) => {
                return Err(BucketExistsError::UnexpectedError(e));
            }
        };
        Ok(())
    }

    #[async_recursion]
    ///Our internal implimentation of list objects.  This version takes an S3ManagerOps which will make
    ///the actual call to S3.  This allows us to inject our own function for testing.
    ///This function will call the required aws_operations and if the result is truncated, it will call itself
    ///with the last key as the start_after parameter.  It will then append the results of the
    ///recursive call to the results of the original call and return the results.
    ///If the aws_operations return an error, it will return the error.
    ///# Arguments
    ///* `client` - The S3Client to use for the call
    ///* `bucket` - The bucket to list objects from
    ///* `filter` - An optional filter to apply to the list
    ///* `start_after` - An optional key to start listing after -- this is used in our recursive
    ///calls to keep track of our place.
    ///* `aws_operations` - An implementation of the S3ManagerOps trait that will be used to make calls to S3.
    async fn list_objects_impl<T: S3ManagerOps + std::marker::Send + std::marker::Sync>(
        &self,
        filter: Option<String>,
        start_after: Option<String>,
        aws_operations: &T,
    ) -> Result<Vec<String>, ListObjectsError> {
        let res = aws_operations
            .list_objects_operation(
                &self.client,
                &self.bucket,
                filter.clone(),
                start_after.clone(),
            )
            .await;
        match res {
            Ok((mut keys, truncated)) => {
                if truncated {
                    let last_key = keys.last().unwrap().clone();
                    let res = self
                        .list_objects_impl(filter.clone(), Some(last_key), aws_operations)
                        .await;
                    match res {
                        Ok(mut new_keys) => {
                            keys.append(&mut new_keys);
                            return Ok(keys);
                        }
                        Err(e) => {
                            return Err(e);
                        }
                    }
                } else {
                    return Ok(keys);
                }
            }
            Err(e) => {
                return Err(e);
            }
        }
    }

    /// The implementation for our get_file_information call.  This function will take a
    /// S3ManagerOps trait to make the actual calls to AWS..
    /// # Arguments
    /// * `key` - A String that represents the filename to get the information for.
    /// * `aws_operations` - An implementation of the S3ManagerOps trait that will be used to make calls to S3.
    async fn get_file_information_impl<T: S3ManagerOps>(
        &self,
        key: &str,
        aws_operations: &T,
    ) -> Result<S3FileInfo, GetFileInformationError> {
        let head_result = aws_operations
            .get_file_information_operation(&self.client, &self.bucket, key)
            .await;
        if head_result.is_err() {
            let e = head_result.err().unwrap();
            let e = e.into_service_error();
            if e.is_not_found() {
                return Err(GetFileInformationError::KeyDoesNotExist(
                    GlyphxErrorData::new(
                        String::from(format!(
                            "The file {} does not exist on the bucket {}",
                            key, self.bucket
                        )),
                        Some(serde_json::json!({"Bucket": self.bucket, "Key": key})),
                        None,
                    ),
                ));
            } else {
                let msg = e.meta().message().unwrap().to_string();
                let data = json!({ "bucket_name": self.bucket, "key" : key });
                warn!(
                    "Error calling head_object for bucket {}, key {}, error : {} ",
                    self.bucket, key, e
                );
                Err(GetFileInformationError::UnexpectedError(
                    GlyphxErrorData::new(msg, Some(data), None),
                ))
            }
        } else {
            let info = head_result.unwrap();
            let dt = info.last_modified().unwrap();
            let size = info.content_length();
            Ok(S3FileInfo {
                file_name: key.to_string(),
                file_size: size,
                last_modified: dt.to_owned(),
            })
        }
    }

    /// The implementation for our get_signed_download_url call.  This function will take a
    /// S3ManagerOps trait to make the actual calls to AWS.
    /// # Arguments
    /// * `key` - A String that represents the filename to get the information for.
    /// * 'content_type' - An optional String that represents the content type of the file.
    /// * `lifetime` - An optional u64 that represents the lifetime of the url in seconds.  If not
    /// provided, the default is 5 minutes.
    /// * `aws_operations` - An implementation of the S3ManagerOps trait that will be used to make calls to S3.
    async fn get_signed_upload_url_impl<T: S3ManagerOps>(
        &self,
        key: &str,
        content_type: Option<String>,
        lifetime: Option<u64>,
        aws_operations: &T,
    ) -> Result<String, GetSignedUploadUrlError> {
        let expires_in = match lifetime {
            Some(lifetime) => Duration::from_secs(lifetime),
            None => Duration::from_secs(60 * 5), // 5 minutes
        };

        let res = aws_operations
            .get_upload_url_operation(&self.client, &self.bucket, key, expires_in, content_type)
            .await;
        match res {
            Ok(url) => {
                return Ok(url.uri().to_string());
            }
            Err(e) => {
                let e = e.into_service_error();
                let msg = e.meta().message().unwrap().to_string();
                let data = json!({ "bucket_name": self.bucket, "key" : key });
                return Err(GetSignedUploadUrlError::UnexpectedError(
                    GlyphxErrorData::new(msg, Some(data), None),
                ));
            }
        }
    }

    /// The implementation for our get_object_stream call.  This function will take a
    /// S3ManagerOps trait to make the actual calls to AWS.
    /// # Arguments
    /// * `key` - A String that represents the filename to get the information for.
    /// * `aws_operations` - An implementation of the S3ManagerOps trait that will be used to make calls to S3.
    async fn get_object_stream_impl<T: S3ManagerOps>(
        &self,
        key: &str,
        aws_operations: &T,
    ) -> Result<ByteStream, GetObjectStreamError> {
        let res = aws_operations
            .get_object_stream_operation(&self.client, &self.bucket, key)
            .await;
        match res {
            Ok(result) => {
                return Ok(result.body);
            }
            Err(e) => {
                let e = e.into_service_error();
                match e {
                    GetObjectError::InvalidObjectState(_) => {
                        return Err(GetObjectStreamError::ObjectUnavailable(GlyphxErrorData::new(
                            format!("The object {} exists on the bucket {}, but is archived and cannot be accessed", key, self.bucket),
                            Some(json!({ "bucket_name": self.bucket, "key" : key })),
                            None,
                        )));
                    }
                    GetObjectError::NoSuchKey(_) => {
                        return Err(GetObjectStreamError::KeyDoesNotExist(GlyphxErrorData::new(
                            format!(
                                "The object {} does not exist on the bucket {}",
                                key, self.bucket
                            ),
                            Some(json!({ "bucket_name": self.bucket, "key" : key })),
                            None,
                        )));
                    }

                    GetObjectError::Unhandled(unhandled) => {
                        let msg = unhandled.to_string();
                        let data = json!({ "bucket_name": self.bucket, "key" : key });
                        return Err(GetObjectStreamError::UnexpectedError(GlyphxErrorData::new(
                            msg,
                            Some(data),
                            None,
                        )));
                    }
                    _ => {
                        let msg = e.meta().message().unwrap().to_string();
                        let data = json!({ "bucket_name": self.bucket, "key" : key });
                        return Err(GetObjectStreamError::UnexpectedError(GlyphxErrorData::new(
                            msg,
                            Some(data),
                            None,
                        )));
                    }
                }
            }
        }
    }

    /// The implementation for our get_upload_stream call.  This function will take a
    /// S3ManagerOps trait to make the actual calls to our upload manager struct.  This function
    /// will return a Result that contains either an UploadStream or a GetUploadStreamError.
    /// # Arguments
    /// * `key` - A String that represents the filename to get the information for.
    /// * `aws_operations` - An implementation of the S3ManagerOps trait that will be used to make
    /// external calls.
    async fn get_upload_stream_impl<T: S3ManagerOps>(
        &self,
        key: &str,
        aws_operations: &T,
    ) -> Result<UploadStream, GetUploadStreamError> {
        let res = aws_operations
            .get_upload_stream_operation(&self.client, &self.bucket, key)
            .await;

        if res.is_err() {
            let inner_data = match res.err().unwrap() {
                UploadStreamConstructorError::UnexpectedError(e) => {
                    serde_json::to_value(e).unwrap()
                }
            };

            let inner_err = json!({ "unexpected": inner_data });

            return Err(GetUploadStreamError::UnexpectedError(GlyphxErrorData::new(String::from("An error occurred while getting the upload stream.  See the inner error for more information"), Some(json!({"bucket_name": self.bucket, "key": key})), Some(inner_err))));
        }

        Ok(res.unwrap())
    }

    /// The implementation for our delete_object call.  This function will take a
    /// S3ManagerOps trait to make the actual calls to AWS.
    /// # Arguments
    /// * `key` - A String that represents the filename to delete.
    /// * `aws_operations` - An implementation of the S3ManagerOps trait that will be used to make calls to S3.
    async fn remove_object_impl<T: S3ManagerOps>(
        &self,
        key: &str,
        aws_operations: &T,
    ) -> Result<(), RemoveObjectError> {
        let res = aws_operations
            .remove_object_operation(&self.client, &self.bucket, key)
            .await;
        match res {
            Ok(_) => {
                return Ok(());
            }
            Err(e) => {
                let e = e.into_service_error();
                let msg = e.meta().to_string();
                let data = json!({ "bucket_name": self.bucket, "key" : key });
                return Err(RemoveObjectError::UnexpectedError(GlyphxErrorData::new(
                    msg,
                    Some(data),
                    None,
                )));
            }
        }
    }
}

#[cfg(test)]
mod constructor {
    use super::*;

    #[tokio::test]
    async fn is_ok() {
        let bucket = "jps-test-bucket".to_string();
        let mut mock_ops = MockS3ManagerOps::new();

        mock_ops
            .expect_bucket_exists_operation()
            .returning(|_, _| Ok(true))
            .times(1);

        let s3_manager_result = S3Manager::new_impl(bucket.clone(), &mock_ops).await;
        assert!(s3_manager_result.is_ok());
        let s3_manager = s3_manager_result.ok().unwrap();
        assert_eq!(s3_manager.bucket, bucket);

        //test our Debug trait to satisfy code coverage.
        let debug_fmt = format!("{:?}", s3_manager);
        assert!(debug_fmt.len() > 0);

        //test our clone trait to satisfy code coverage.
        let s3_manager_clone = s3_manager.clone();
        assert_eq!(s3_manager.bucket, s3_manager_clone.bucket);
    }

    #[tokio::test]
    async fn does_not_exist() {
        let bucket = "jps-test-bucket".to_string();
        let mut mock_ops = MockS3ManagerOps::new();
        mock_ops
            .expect_bucket_exists_operation()
            .returning(|_, _| Ok(false))
            .times(1);
        let s3_manager_result = S3Manager::new_impl(bucket.clone(), &mock_ops).await;
        assert!(s3_manager_result.is_err());
        let s3_manager = s3_manager_result.err().unwrap();
        let is_invalid: bool;
        match s3_manager {
            ConstructorError::BucketDoesNotExist(_) => {
                is_invalid = true;
            }
            _ => {
                panic!("Expected BucketDoesNotExist error");
            }
        }
        assert!(is_invalid);

        //test our Debug trait to satisfy code coverage.
        let debug_fmt = format!("{:?}", s3_manager);
        assert!(debug_fmt.len() > 0);
    }

    #[tokio::test]
    async fn unexpected_error() {
        let bucket = "jps-test-bucket".to_string();
        let mut mock_ops = MockS3ManagerOps::new();
        mock_ops
            .expect_bucket_exists_operation()
            .returning(|_, _| {
                Err(GlyphxErrorData::new(
                    format!("Error calling head_bucket for bucket"),
                    None,
                    None,
                ))
            })
            .times(1);
        let s3_manager_result = S3Manager::new_impl(bucket.clone(), &mock_ops).await;
        assert!(s3_manager_result.is_err());
        let s3_manager = s3_manager_result.err().unwrap();
        let is_invalid: bool;
        match s3_manager {
            ConstructorError::UnexpectedError(_) => {
                is_invalid = true;
            }
            _ => {
                panic!("Expected Unexpected error");
            }
        }
        assert!(is_invalid);
    }
}

#[cfg(test)]
mod accessors {
    use super::*;

    #[tokio::test]
    async fn get_bucket_name() {
        let bucket = "jps-test-bucket".to_string();
        let mut mock_ops = MockS3ManagerOps::new();
        mock_ops
            .expect_bucket_exists_operation()
            .returning(|_, _| Ok(true))
            .times(1);
        let s3_manager_result = S3Manager::new_impl(bucket.clone(), &mock_ops).await;
        assert!(s3_manager_result.is_ok());

        let bucket_name = s3_manager_result.ok().unwrap().get_bucket_name();
        assert_eq!(bucket_name, bucket);
    }

    #[tokio::test]
    async fn get_client() {
        let bucket = "jps-test-bucket".to_string();
        let mut mock_ops = MockS3ManagerOps::new();
        mock_ops
            .expect_bucket_exists_operation()
            .returning(|_, _| Ok(true))
            .times(1);
        let s3_manager_result = S3Manager::new_impl(bucket.clone(), &mock_ops).await;
        assert!(s3_manager_result.is_ok());

        let _client = s3_manager_result.ok().unwrap().get_client();
    }
}

#[cfg(test)]
mod bucket_exists {
    use super::*;

    #[tokio::test]
    async fn is_ok() {
        let bucket = "jps-test-bucket".to_string();
        let mut mock_ops = MockS3ManagerOps::new();
        mock_ops
            .expect_bucket_exists_operation()
            .returning(|_, _| Ok(true))
            .times(2);
        let s3_manager_result = S3Manager::new_impl(bucket.clone(), &mock_ops).await;
        assert!(s3_manager_result.is_ok());
        let s3_manager = s3_manager_result.ok().unwrap();

        let bucket_exists_result = s3_manager.bucket_exists_impl(&mock_ops).await;

        assert!(bucket_exists_result.is_ok());
    }

    #[tokio::test]
    async fn does_not_exist() {
        let bucket = "jps-test-bucket".to_string();
        let mut mock_ops = MockS3ManagerOps::new();
        mock_ops
            .expect_bucket_exists_operation()
            .times(1)
            .returning(|_, _| Ok(true));
        let s3_manager_result = S3Manager::new_impl(bucket.clone(), &mock_ops).await;

        let mut mock_ops = MockS3ManagerOps::new();
        mock_ops
            .expect_bucket_exists_operation()
            .times(1)
            .returning(|_, _| Ok(false));
        let s3_manager = s3_manager_result.ok().unwrap();
        let bucket_exists_result = s3_manager.bucket_exists_impl(&mock_ops).await;

        assert!(bucket_exists_result.is_err());
        let bucket_exists = bucket_exists_result.err().unwrap();
        let is_invalid: bool;
        match bucket_exists {
            BucketExistsError::BucketDoesNotExist(_) => {
                is_invalid = true;
            }
            _ => {
                panic!("Expected BucketDoesNotExist error");
            }
        }
        assert!(is_invalid);

        //test our Debug trait to satisfy code coverage.
        let debug_fmt = format!("{:?}", bucket_exists);
        assert!(debug_fmt.len() > 0);
    }

    #[tokio::test]
    async fn unexpected_error() {
        let bucket = "jps-test-bucket".to_string();
        let mut mock_ops = MockS3ManagerOps::new();
        mock_ops
            .expect_bucket_exists_operation()
            .times(1)
            .returning(|_, _| Ok(true));
        let s3_manager_result = S3Manager::new_impl(bucket.clone(), &mock_ops).await;

        let s3_manager = s3_manager_result.ok().unwrap();
        let mut mock_ops = MockS3ManagerOps::new();
        mock_ops
            .expect_bucket_exists_operation()
            .times(1)
            .returning(|_, _| {
                Err(GlyphxErrorData::new(
                    format!("Error calling head_bucket for bucket "),
                    None,
                    None,
                ))
            });
        let bucket_exists_result = s3_manager.bucket_exists_impl(&mock_ops).await;

        assert!(bucket_exists_result.is_err());
        let bucket_exists = bucket_exists_result.err().unwrap();
        let is_invalid: bool;
        match bucket_exists {
            BucketExistsError::UnexpectedError(_) => {
                is_invalid = true;
            }
            _ => {
                panic!("Expected Unexpected error");
            }
        }
        assert!(is_invalid);
    }
}

#[cfg(test)]
mod list_objects {
    use super::*;

    #[tokio::test]
    async fn return_10_keys() {
        let bucket = "jps-test-bucket".to_string();
        let mut mock_ops = MockS3ManagerOps::new();
        mock_ops
            .expect_bucket_exists_operation()
            .returning(|_, _| Ok(true))
            .times(1);

        mock_ops
            .expect_list_objects_operation()
            .returning(|_, _, _, _| {
                let mut keys = Vec::new();
                for i in 0..10 {
                    keys.push(format!("key-{}", i));
                }
                Ok((keys, false))
            })
            .times(1);
        let s3_manager_result = S3Manager::new_impl(bucket.clone(), &mock_ops).await;

        let s3_manager = s3_manager_result.ok().unwrap();

        let res = s3_manager.list_objects_impl(None, None, &mock_ops).await;

        assert!(res.is_ok());
        let keys = res.unwrap();
        assert_eq!(keys.len(), 10);
    }

    #[tokio::test]
    async fn truncation() {
        let bucket = "jps-test-bucket".to_string();
        let mut mock_ops = MockS3ManagerOps::new();
        mock_ops
            .expect_bucket_exists_operation()
            .returning(|_, _| Ok(true))
            .times(1);

        mock_ops
            .expect_list_objects_operation()
            .returning(|_, _, _, _| {
                let mut keys = Vec::new();
                for i in 0..5 {
                    keys.push(format!("key-{}", i));
                }
                Ok((keys, true))
            })
            .times(1);

        mock_ops
            .expect_list_objects_operation()
            .returning(|_, _, _, _| {
                let mut keys = Vec::new();
                for i in 5..10 {
                    keys.push(format!("key-{}", i));
                }
                Ok((keys, false))
            })
            .withf(|_, _, _, start_after| {
                start_after.is_some() && start_after.as_ref().unwrap() == "key-4"
            })
            .times(1);

        let s3_manager_result = S3Manager::new_impl(bucket.clone(), &mock_ops).await;

        let s3_manager = s3_manager_result.ok().unwrap();

        let res = s3_manager.list_objects_impl(None, None, &mock_ops).await;

        assert!(res.is_ok());
        let keys = res.unwrap();
        assert_eq!(keys.len(), 10);
    }

    #[tokio::test]
    async fn truncation_error() {
        let bucket = "jps-test-bucket".to_string();
        let mut mock_ops = MockS3ManagerOps::new();
        mock_ops
            .expect_bucket_exists_operation()
            .returning(|_, _| Ok(true))
            .times(1);

        mock_ops
            .expect_list_objects_operation()
            .returning(|_, _, _, _| {
                let mut keys = Vec::new();
                for i in 0..5 {
                    keys.push(format!("key-{}", i));
                }
                Ok((keys, true))
            })
            .times(1);

        mock_ops
            .expect_list_objects_operation()
            .returning(|_, _, _, _| {
                Err(ListObjectsError::UnexpectedError(GlyphxErrorData::new(
                    "Error listing objects".to_string(),
                    None,
                    None,
                )))
            })
            .withf(|_, _, _, start_after| {
                start_after.is_some() && start_after.as_ref().unwrap() == "key-4"
            })
            .times(1);

        let s3_manager_result = S3Manager::new_impl(bucket.clone(), &mock_ops).await;

        let s3_manager = s3_manager_result.ok().unwrap();

        let res = s3_manager.list_objects_impl(None, None, &mock_ops).await;

        assert!(res.is_err());

        let is_invalid: bool;
        match res.err().unwrap() {
            ListObjectsError::UnexpectedError(_) => {
                is_invalid = true;
            }
            _ => {
                panic!("Expected Unexpected error");
            }
        }
        assert!(is_invalid);
    }

    #[tokio::test]
    async fn bucket_does_not_exist() {
        let bucket = "jps-test-bucket".to_string();
        let mut mock_ops = MockS3ManagerOps::new();
        mock_ops
            .expect_bucket_exists_operation()
            .returning(|_, _| Ok(true))
            .times(1);

        mock_ops
            .expect_list_objects_operation()
            .returning(|_, _, _, _| {
                Err(ListObjectsError::BucketDoesNotExist(GlyphxErrorData::new(
                    format!("Bucket does not exist"),
                    None,
                    None,
                )))
            })
            .times(1);

        let s3_manager_result = S3Manager::new_impl(bucket.clone(), &mock_ops).await;

        let s3_manager = s3_manager_result.ok().unwrap();

        let res = s3_manager.list_objects_impl(None, None, &mock_ops).await;

        assert!(res.is_err());
        let err = res.err().unwrap();
        let is_invalid: bool;
        match err {
            ListObjectsError::BucketDoesNotExist(_) => {
                is_invalid = true;
            }
            _ => {
                panic!("Expected BucketDoesNotExist error");
            }
        }
        assert!(is_invalid);

        //format with debug to satisfy coverage
        let err_str = format!("{:?}", err);
        assert!(err_str.len() > 0);
    }

    #[tokio::test]
    async fn unexpected_error() {
        let bucket = "jps-test-bucket".to_string();
        let mut mock_ops = MockS3ManagerOps::new();
        mock_ops
            .expect_bucket_exists_operation()
            .returning(|_, _| Ok(true))
            .times(1);

        mock_ops
            .expect_list_objects_operation()
            .returning(|_, _, _, _| {
                Err(ListObjectsError::UnexpectedError(GlyphxErrorData::new(
                    format!("Unexpected error listing objects in bucket "),
                    None,
                    None,
                )))
            })
            .times(1);

        let s3_manager_result = S3Manager::new_impl(bucket.clone(), &mock_ops).await;

        let s3_manager = s3_manager_result.ok().unwrap();

        let res = s3_manager.list_objects_impl(None, None, &mock_ops).await;

        assert!(res.is_err());
        let err = res.err().unwrap();
        let is_invalid: bool;
        match err {
            ListObjectsError::UnexpectedError(_) => {
                is_invalid = true;
            }
            _ => {
                panic!("Expected Unexpected error");
            }
        }
        assert!(is_invalid);
    }
}

#[cfg(test)]
pub mod get_file_information {
    use super::*;
    use aws_sdk_s3::primitives::{DateTime, DateTimeFormat};
    use aws_sdk_s3::types::error::NotFound;
    use aws_smithy_http::body::SdkBody;
    use aws_smithy_http::operation::Response;
    use aws_smithy_types::error::metadata::ErrorMetadata;
    use aws_smithy_types::error::Unhandled;
    use http;

    #[tokio::test]
    async fn is_ok() {
        let bucket = "jps-test-bucket".to_string();
        let key = "jps-test-key".to_string();
        let file_size = 6300;
        let modified_date =
            DateTime::from_str("1972-05-15T00:00:00Z", DateTimeFormat::DateTime).unwrap();
        let mut mock_ops = MockS3ManagerOps::new();
        mock_ops
            .expect_bucket_exists_operation()
            .returning(|_, _| Ok(true))
            .times(1);

        mock_ops
            .expect_get_file_information_operation()
            .returning(move |_, _, _| {
                Ok(HeadObjectOutput::builder()
                    .content_length(file_size.clone() as i64)
                    .last_modified(modified_date.clone())
                    .build())
            })
            .times(1);

        let s3_manager_result = S3Manager::new_impl(bucket.clone(), &mock_ops).await;
        let s3_manager = s3_manager_result.ok().unwrap();

        let res = s3_manager
            .get_file_information_impl(&key.clone(), &mock_ops)
            .await;
        assert!(res.is_ok());
        let file_info = res.unwrap();
        assert_eq!(file_info.file_size, file_size);
        assert_eq!(file_info.last_modified, modified_date);
        assert_eq!(file_info.file_name, key);
    }

    #[tokio::test]
    async fn bucket_does_not_exist() {
        let bucket = "jps-test-bucket".to_string();
        let key = "jps-test-key".to_string();
        let mut mock_ops = MockS3ManagerOps::new();
        mock_ops
            .expect_bucket_exists_operation()
            .returning(|_, _| Ok(true))
            .times(1);

        mock_ops
            .expect_get_file_information_operation()
            .returning(move |_, _, _| {
                let meta = ErrorMetadata::builder()
                    .message("an error has occurred")
                    .code("500")
                    .build();
                let not_found = NotFound::builder().message("not found").meta(meta).build();
                let err = HeadObjectError::NotFound(not_found);
                let inner = http::Response::builder()
                    .status(200)
                    .header("Content-Type", "application/json")
                    .body(SdkBody::empty())
                    .unwrap();
                Err(SdkError::service_error(err, Response::new(inner)))
            })
            .times(1);

        let s3_manager_result = S3Manager::new_impl(bucket.clone(), &mock_ops).await;
        let s3_manager = s3_manager_result.ok().unwrap();

        let res = s3_manager
            .get_file_information_impl(&key.clone(), &mock_ops)
            .await;
        assert!(res.is_err());
        let is_not_found = match res.err().unwrap() {
            GetFileInformationError::KeyDoesNotExist(_) => true,
            _ => false,
        };
        assert!(is_not_found);
    }

    #[tokio::test]
    async fn unhandled_error() {
        let bucket = "jps-test-bucket".to_string();
        let key = "jps-test-key".to_string();
        let mut mock_ops = MockS3ManagerOps::new();
        mock_ops
            .expect_bucket_exists_operation()
            .returning(|_, _| Ok(true))
            .times(1);

        mock_ops
            .expect_get_file_information_operation()
            .returning(move |_, _, _| {
                let meta = ErrorMetadata::builder()
                    .message("an error has occurred")
                    .code("500")
                    .build();
                let unhandled = Unhandled::builder().source("not found").meta(meta).build();
                let err = HeadObjectError::Unhandled(unhandled);
                let inner = http::Response::builder()
                    .status(200)
                    .header("Content-Type", "application/json")
                    .body(SdkBody::empty())
                    .unwrap();
                Err(SdkError::service_error(err, Response::new(inner)))
            })
            .times(1);

        let s3_manager_result = S3Manager::new_impl(bucket.clone(), &mock_ops).await;
        let s3_manager = s3_manager_result.ok().unwrap();

        let res = s3_manager
            .get_file_information_impl(&key.clone(), &mock_ops)
            .await;
        assert!(res.is_err());
        let is_unhandled = match res.err().unwrap() {
            GetFileInformationError::UnexpectedError(_) => true,
            _ => false,
        };
        assert!(is_unhandled);
    }
}

#[cfg(test)]
mod get_signed_upload_url {
    use super::*;
    use aws_smithy_http::body::SdkBody;
    use aws_smithy_http::operation::Response;
    use aws_smithy_types::error::metadata::ErrorMetadata;
    use http;

    #[tokio::test]
    async fn is_ok() {
        let bucket = "jps-test-bucket".to_string();
        let key = "jps-test-key".to_string();
        let mut mock_ops = MockS3ManagerOps::new();
        //The underlying call to Request::builder() adds a trailing slash to the uri, so adding
        //when we define it will allow the asserts to pass.
        let uri = "https://www.example.com/".to_string();
        // we need to clone the uri because the mock_ops takes ownership of the uri
        // and we want to use it again in the assertion
        let url = uri.clone();
        mock_ops
            .expect_bucket_exists_operation()
            .returning(|_, _| Ok(true))
            .times(1);

        mock_ops
            .expect_get_upload_url_operation()
            .returning(move |_, _, _, _, _| {
                Ok(Request::builder()
                    .method("PUT")
                    .uri(url.clone())
                    .body(String::from(""))
                    .unwrap())
            })
            .withf(|_, _, _, expires_in, _| {
                // 5 minutes the default
                expires_in.as_secs() == 300
            })
            .times(1);

        let s3_manager_result = S3Manager::new_impl(bucket.clone(), &mock_ops).await;
        let s3_manager = s3_manager_result.ok().unwrap();

        let res = s3_manager
            .get_signed_upload_url_impl(&key, None, None, &mock_ops)
            .await;
        assert!(res.is_ok());
        let url = res.unwrap();
        assert_eq!(url, uri);
    }
    #[tokio::test]
    async fn unhandled_error() {
        let bucket = "jps-test-bucket".to_string();
        let key = "jps-test-key".to_string();
        let mut mock_ops = MockS3ManagerOps::new();
        //The underlying call to Request::builder() adds a trailing slash to the uri, so adding
        //when we define it will allow the asserts to pass.
        mock_ops
            .expect_bucket_exists_operation()
            .returning(|_, _| Ok(true))
            .times(1);

        mock_ops
            .expect_get_upload_url_operation()
            .returning(move |_, _, _, _, _| {
                let meta = ErrorMetadata::builder()
                    .message("an error has occurred")
                    .code("500")
                    .build();
                let err = PutObjectError::generic(meta);
                let inner = http::Response::builder()
                    .status(200)
                    .header("Content-Type", "application/json")
                    .body(SdkBody::empty())
                    .unwrap();
                Err(SdkError::service_error(err, Response::new(inner)))
            })
            .times(1);

        let s3_manager_result = S3Manager::new_impl(bucket.clone(), &mock_ops).await;
        let s3_manager = s3_manager_result.ok().unwrap();

        let res = s3_manager
            .get_signed_upload_url_impl(&key, None, None, &mock_ops)
            .await;
        assert!(res.is_err());
        //It seems like we could just check to see if res.is_err() is true, but this pattern
        //will trip us up if someone adds an error type to GetSignedUploadUrlError.  In effect
        //if we add an error type then our test will pass for any error.  So this will make sure
        //that we are handling all of the error types.
        let is_unhandled = match res.err().unwrap() {
            GetSignedUploadUrlError::UnexpectedError(_) => true,
        };
        assert!(is_unhandled);
    }
}

#[cfg(test)]
mod get_object_stream {
    use super::*;
    use aws_sdk_s3::types::error::{InvalidObjectState, NoSuchKey};
    use aws_smithy_http::body::SdkBody;
    use aws_smithy_http::operation::Response;
    use aws_smithy_types::error::metadata::ErrorMetadata;
    use aws_smithy_types::error::Unhandled;
    use http;

    #[tokio::test]
    async fn is_ok() {
        let bucket = "jps-test-bucket".to_string();
        let key = "jps-test-key".to_string();
        let file_contents = String::from("These are my test file contents");
        let file_contents_clone = file_contents.clone();
        let mut mock_ops = MockS3ManagerOps::new();
        mock_ops
            .expect_bucket_exists_operation()
            .returning(|_, _| Ok(true))
            .times(1);

        mock_ops
            .expect_get_object_stream_operation()
            .returning(move |_, _, _| {
                let mut vec_u8 = Vec::new();
                for byte in file_contents_clone.as_bytes() {
                    vec_u8.push(byte.clone());
                }

                Ok(GetObjectOutput::builder()
                    .body(ByteStream::from(vec_u8))
                    .build())
            })
            .times(1);
        let s3_manager_result = S3Manager::new_impl(bucket.clone(), &mock_ops).await;
        let s3_manager = s3_manager_result.ok().unwrap();

        let res = s3_manager.get_object_stream_impl(&key, &mock_ops).await;
        assert!(res.is_ok());
        let stream = res.unwrap();

        let buf = stream.collect().await.unwrap().to_vec();

        let result = String::from_utf8(buf).unwrap();
        assert_eq!(result, file_contents);
    }

    #[tokio::test]
    async fn is_invalid_state_error() {
        let bucket = "jps-test-bucket".to_string();
        let key = "jps-test-key".to_string();
        let mut mock_ops = MockS3ManagerOps::new();
        mock_ops
            .expect_bucket_exists_operation()
            .returning(|_, _| Ok(true))
            .times(1);

        mock_ops
            .expect_get_object_stream_operation()
            .returning(move |_, _, _| {
                let meta = ErrorMetadata::builder()
                    .message("an error has occurred")
                    .code("500")
                    .build();
                let invalid_state = InvalidObjectState::builder()
                    .message("an error has occurred")
                    .meta(meta)
                    .build();
                let err = GetObjectError::InvalidObjectState(invalid_state);
                let inner = http::Response::builder()
                    .status(200)
                    .header("Content-Type", "application/json")
                    .body(SdkBody::empty())
                    .unwrap();
                Err(SdkError::service_error(err, Response::new(inner)))
            })
            .times(1);
        let s3_manager_result = S3Manager::new_impl(bucket.clone(), &mock_ops).await;
        let s3_manager = s3_manager_result.ok().unwrap();

        let res = s3_manager.get_object_stream_impl(&key, &mock_ops).await;
        assert!(res.is_err());
        let is_invalid_state = match res.err().unwrap() {
            GetObjectStreamError::ObjectUnavailable(_) => true,
            _ => false,
        };
        assert!(is_invalid_state);
    }

    #[tokio::test]
    async fn is_object_not_found_error() {
        let bucket = "jps-test-bucket".to_string();
        let key = "jps-test-key".to_string();
        let mut mock_ops = MockS3ManagerOps::new();
        mock_ops
            .expect_bucket_exists_operation()
            .returning(|_, _| Ok(true))
            .times(1);

        mock_ops
            .expect_get_object_stream_operation()
            .returning(move |_, _, _| {
                let meta = ErrorMetadata::builder()
                    .message("an error has occurred")
                    .code("500")
                    .build();
                let not_found = NoSuchKey::builder()
                    .message("an error has occurred")
                    .meta(meta)
                    .build();
                let err = GetObjectError::NoSuchKey(not_found);
                let inner = http::Response::builder()
                    .status(200)
                    .header("Content-Type", "application/json")
                    .body(SdkBody::empty())
                    .unwrap();
                Err(SdkError::service_error(err, Response::new(inner)))
            })
            .times(1);
        let s3_manager_result = S3Manager::new_impl(bucket.clone(), &mock_ops).await;
        let s3_manager = s3_manager_result.ok().unwrap();

        let res = s3_manager.get_object_stream_impl(&key, &mock_ops).await;
        assert!(res.is_err());
        let is_not_found = match res.err().unwrap() {
            GetObjectStreamError::KeyDoesNotExist(_) => true,
            _ => false,
        };
        assert!(is_not_found);
    }

    #[tokio::test]
    async fn is_unexpected_error() {
        let bucket = "jps-test-bucket".to_string();
        let key = "jps-test-key".to_string();
        let mut mock_ops = MockS3ManagerOps::new();
        mock_ops
            .expect_bucket_exists_operation()
            .returning(|_, _| Ok(true))
            .times(1);

        mock_ops
            .expect_get_object_stream_operation()
            .returning(move |_, _, _| {
                let meta = ErrorMetadata::builder()
                    .message("an error has occurred")
                    .code("500")
                    .build();
                let unhandled = Unhandled::builder()
                    .meta(meta)
                    .source("an error has occurred")
                    .build();
                let err = GetObjectError::Unhandled(unhandled);
                let inner = http::Response::builder()
                    .status(200)
                    .header("Content-Type", "application/json")
                    .body(SdkBody::empty())
                    .unwrap();
                Err(SdkError::service_error(err, Response::new(inner)))
            })
            .times(1);
        let s3_manager_result = S3Manager::new_impl(bucket.clone(), &mock_ops).await;
        let s3_manager = s3_manager_result.ok().unwrap();

        let res = s3_manager.get_object_stream_impl(&key, &mock_ops).await;
        assert!(res.is_err());
        let is_unexpected = match res.err().unwrap() {
            GetObjectStreamError::UnexpectedError(_) => true,
            _ => false,
        };
        assert!(is_unexpected);
    }
}

#[cfg(test)]
mod get_upload_stream {
    use super::*;

    #[tokio::test]
    async fn is_ok() {
        let bucket = "jps-test-bucket".to_string();
        let key = "jps-test-key".to_string();
        let mut mock_ops = MockS3ManagerOps::new();
        mock_ops
            .expect_bucket_exists_operation()
            .returning(|_, _| Ok(true))
            .times(1);

        mock_ops
            .expect_get_upload_stream_operation()
            .returning(|client, _, _| Ok(UploadStream::empty(client.clone())))
            .times(1);
        let s3_manager_result = S3Manager::new_impl(bucket.clone(), &mock_ops).await;
        let s3_manager = s3_manager_result.ok().unwrap();

        let res = s3_manager.get_upload_stream_impl(&key, &mock_ops).await;
        assert!(res.is_ok());
    }

<<<<<<< HEAD
=======
    #[tokio::test]
    async fn is_unexpected_error() {
        let bucket = "jps-test-bucket".to_string();
        let key = "jps-test-key".to_string();
        let mut mock_ops = MockS3ManagerOps::new();
        mock_ops
            .expect_bucket_exists_operation()
            .returning(|_, _| Ok(true))
            .times(1);

        mock_ops
            .expect_get_upload_stream_operation()
            .returning(|_, _, _| {
                Err(UploadStreamConstructorError::UnexpectedError(
                    GlyphxErrorData::new(
                        "an error has occurred".to_string(),
                        Some(json!({"foo": "bar"})),
                        None,
                    ),
                ))
            })
            .times(1);
        let s3_manager_result = S3Manager::new_impl(bucket.clone(), &mock_ops).await;
        let s3_manager = s3_manager_result.ok().unwrap();

        let res = s3_manager.get_upload_stream_impl(&key, &mock_ops).await;
        assert!(res.is_err());
        let is_unexpected = match res.as_ref().err().unwrap() {
            GetUploadStreamError::UnexpectedError(_) => true,
        };
        let log_data = match res.err().unwrap() {
            GetUploadStreamError::UnexpectedError(e) => e,
        };
        assert!(is_unexpected);
    }
}

#[cfg(test)]
mod remove_object {
    use super::*;

    #[tokio::test]
    async fn is_ok() {
        let bucket = "jps-test-bucket".to_string();
        let key = "jps-test-key".to_string();
        let mut mock_ops = MockS3ManagerOps::new();
        mock_ops
            .expect_bucket_exists_operation()
            .returning(|_, _| Ok(true))
            .times(1);

        mock_ops
            .expect_remove_object_operation()
            .returning(|_, _, _| Ok(DeleteObjectOutput::builder().build()))
            .times(1);
        let s3_manager_result = S3Manager::new_impl(bucket.clone(), &mock_ops).await;
        let s3_manager = s3_manager_result.ok().unwrap();

        let res = s3_manager.remove_object_impl(&key, &mock_ops).await;
        assert!(res.is_ok());
    }

>>>>>>> fe71a877
    #[tokio::test]
    async fn is_unexpected_error() {
        let bucket = "jps-test-bucket".to_string();
        let key = "jps-test-key".to_string();
        let mut mock_ops = MockS3ManagerOps::new();
        mock_ops
            .expect_bucket_exists_operation()
            .returning(|_, _| Ok(true))
            .times(1);

        mock_ops
            .expect_get_upload_stream_operation()
            .returning(|_, _, _| {
                Err(UploadStreamConstructorError::UnexpectedError(
                    GlyphxErrorData::new(
                        "an error has occurred".to_string(),
                        Some(json!({"foo": "bar"})),
                        None,
                    ),
                ))
            })
            .times(1);
        let s3_manager_result = S3Manager::new_impl(bucket.clone(), &mock_ops).await;
        let s3_manager = s3_manager_result.ok().unwrap();

        let res = s3_manager.get_upload_stream_impl(&key, &mock_ops).await;
        assert!(res.is_err());
        let is_unexpected = match res.as_ref().err().unwrap() {
            GetUploadStreamError::UnexpectedError(_) => true,
        };
<<<<<<< HEAD
        assert!(is_unexpected);
    }
}

#[cfg(test)]
mod remove_object {
    use super::*;
    use aws_smithy_http::body::SdkBody;
    use aws_smithy_http::operation::Response;
    use aws_smithy_types::error::metadata::ErrorMetadata;
    use aws_smithy_types::error::Unhandled;
    use http;

    #[tokio::test]
    async fn is_ok() {
        let bucket = "jps-test-bucket".to_string();
        let key = "jps-test-key".to_string();
        let mut mock_ops = MockS3ManagerOps::new();
        mock_ops
            .expect_bucket_exists_operation()
            .returning(|_, _| Ok(true))
            .times(1);

        mock_ops
            .expect_remove_object_operation()
            .returning(|_, _, _| Ok(DeleteObjectOutput::builder().build()))
            .times(1);
        let s3_manager_result = S3Manager::new_impl(bucket.clone(), &mock_ops).await;
        let s3_manager = s3_manager_result.ok().unwrap();

        let res = s3_manager.remove_object_impl(&key, &mock_ops).await;
        assert!(res.is_ok());
    }

    #[tokio::test]
    async fn is_unexpected_error() {
        let bucket = "jps-test-bucket".to_string();
        let key = "jps-test-key".to_string();
        let mut mock_ops = MockS3ManagerOps::new();
        mock_ops
            .expect_bucket_exists_operation()
            .returning(|_, _| Ok(true))
            .times(1);

        mock_ops
            .expect_remove_object_operation()
            .returning(|_, _, _| {
                let meta = ErrorMetadata::builder()
                    .message("an error has occurred")
                    .code("500")
                    .build();
                let unhandled = Unhandled::builder()
                    .meta(meta)
                    .source("an error has occurred")
                    .build();
                let err = DeleteObjectError::Unhandled(unhandled);
                let inner = http::Response::builder()
                    .status(200)
                    .header("Content-Type", "application/json")
                    .body(SdkBody::empty())
                    .unwrap();
                Err(SdkError::service_error(err, Response::new(inner)))

            })
            .times(1);
        let s3_manager_result = S3Manager::new_impl(bucket.clone(), &mock_ops).await;
        let s3_manager = s3_manager_result.ok().unwrap();

        let res = s3_manager.remove_object_impl(&key, &mock_ops).await;
        assert!(res.is_err());
        let is_unexpected = match res.as_ref().err().unwrap() {
            RemoveObjectError::UnexpectedError(_) => true,
=======
        let log_data = match res.err().unwrap() {
            GetUploadStreamError::UnexpectedError(e) => e,
>>>>>>> fe71a877
        };
        assert!(is_unexpected);
    }
}<|MERGE_RESOLUTION|>--- conflicted
+++ resolved
@@ -1545,8 +1545,6 @@
         assert!(res.is_ok());
     }
 
-<<<<<<< HEAD
-=======
     #[tokio::test]
     async fn is_unexpected_error() {
         let bucket = "jps-test-bucket".to_string();
@@ -1580,67 +1578,6 @@
         let log_data = match res.err().unwrap() {
             GetUploadStreamError::UnexpectedError(e) => e,
         };
-        assert!(is_unexpected);
-    }
-}
-
-#[cfg(test)]
-mod remove_object {
-    use super::*;
-
-    #[tokio::test]
-    async fn is_ok() {
-        let bucket = "jps-test-bucket".to_string();
-        let key = "jps-test-key".to_string();
-        let mut mock_ops = MockS3ManagerOps::new();
-        mock_ops
-            .expect_bucket_exists_operation()
-            .returning(|_, _| Ok(true))
-            .times(1);
-
-        mock_ops
-            .expect_remove_object_operation()
-            .returning(|_, _, _| Ok(DeleteObjectOutput::builder().build()))
-            .times(1);
-        let s3_manager_result = S3Manager::new_impl(bucket.clone(), &mock_ops).await;
-        let s3_manager = s3_manager_result.ok().unwrap();
-
-        let res = s3_manager.remove_object_impl(&key, &mock_ops).await;
-        assert!(res.is_ok());
-    }
-
->>>>>>> fe71a877
-    #[tokio::test]
-    async fn is_unexpected_error() {
-        let bucket = "jps-test-bucket".to_string();
-        let key = "jps-test-key".to_string();
-        let mut mock_ops = MockS3ManagerOps::new();
-        mock_ops
-            .expect_bucket_exists_operation()
-            .returning(|_, _| Ok(true))
-            .times(1);
-
-        mock_ops
-            .expect_get_upload_stream_operation()
-            .returning(|_, _, _| {
-                Err(UploadStreamConstructorError::UnexpectedError(
-                    GlyphxErrorData::new(
-                        "an error has occurred".to_string(),
-                        Some(json!({"foo": "bar"})),
-                        None,
-                    ),
-                ))
-            })
-            .times(1);
-        let s3_manager_result = S3Manager::new_impl(bucket.clone(), &mock_ops).await;
-        let s3_manager = s3_manager_result.ok().unwrap();
-
-        let res = s3_manager.get_upload_stream_impl(&key, &mock_ops).await;
-        assert!(res.is_err());
-        let is_unexpected = match res.as_ref().err().unwrap() {
-            GetUploadStreamError::UnexpectedError(_) => true,
-        };
-<<<<<<< HEAD
         assert!(is_unexpected);
     }
 }
@@ -1703,7 +1640,6 @@
                     .body(SdkBody::empty())
                     .unwrap();
                 Err(SdkError::service_error(err, Response::new(inner)))
-
             })
             .times(1);
         let s3_manager_result = S3Manager::new_impl(bucket.clone(), &mock_ops).await;
@@ -1713,10 +1649,6 @@
         assert!(res.is_err());
         let is_unexpected = match res.as_ref().err().unwrap() {
             RemoveObjectError::UnexpectedError(_) => true,
-=======
-        let log_data = match res.err().unwrap() {
-            GetUploadStreamError::UnexpectedError(e) => e,
->>>>>>> fe71a877
         };
         assert!(is_unexpected);
     }
