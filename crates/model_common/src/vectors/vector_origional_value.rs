use serde::{Deserialize, Serialize};
<<<<<<< HEAD
use serde_json::{json, Value};
=======
use serde_json::{Value, json};
>>>>>>> b2573ad3

#[derive(Debug, Clone, Serialize, Deserialize)]
pub enum VectorOrigionalValue {
    String(String),
    F64(f64),
    U64(u64),
    Empty,
}
impl VectorOrigionalValue {
    pub fn to_json(&self) -> Value {
        match self {
            VectorOrigionalValue::String(s) => json!(&s),
            VectorOrigionalValue::F64(f) => json!(&f),
            VectorOrigionalValue::U64(u) => json!(&u),
            VectorOrigionalValue::Empty => Value::Null,
        }
    }
<<<<<<< HEAD
    pub fn is_string(&self) -> bool {
        match self {
            Self::String(_) => true,
            _ => false,
        }
    }

    pub fn get_string(&self) -> Option<String> {
        match self {
            Self::String(s) => Some(s.clone()),
            _ => None,
        }
    }
    pub fn is_f64(&self) -> bool {
        match self {
            Self::F64(_) => true,
            _ => false,
        }
    }

    pub fn get_f64(&self) -> Option<f64> {
        match &self {
            Self::F64(v) => Some(*v),
            _ => None,
        }
    }

    pub fn is_u64(&self) -> bool {
        match self {
            Self::U64(_) => true,
            _ => false,
        }
    }

    pub fn get_u64(&self) -> Option<u64> {
        match &self {
            Self::U64(u) => Some(*u),
            _ => None,
        }
    }

    pub fn is_empty(&self) -> bool {
        match self {
            Self::Empty => true,
            _ => false,
        }
    }
=======
    
>>>>>>> b2573ad3
}
impl PartialEq for VectorOrigionalValue {
    fn eq(&self, other: &Self) -> bool {
        match (self, other) {
            (VectorOrigionalValue::String(a), VectorOrigionalValue::String(b)) => a == b,
            (VectorOrigionalValue::F64(a), VectorOrigionalValue::F64(b)) => a == b,
            (VectorOrigionalValue::U64(a), VectorOrigionalValue::U64(b)) => a == b,
            (VectorOrigionalValue::Empty, VectorOrigionalValue::Empty) => true,
            _ => false,
        }
    }
}

impl Eq for VectorOrigionalValue {}

impl PartialOrd for VectorOrigionalValue {
    fn partial_cmp(&self, other: &Self) -> Option<std::cmp::Ordering> {
        match (self, other) {
            (VectorOrigionalValue::String(a), VectorOrigionalValue::String(b)) => a.partial_cmp(b),
            (VectorOrigionalValue::F64(a), VectorOrigionalValue::F64(b)) => a.partial_cmp(b),
            (VectorOrigionalValue::U64(a), VectorOrigionalValue::U64(b)) => a.partial_cmp(b),
            (VectorOrigionalValue::Empty, VectorOrigionalValue::Empty) => {
                Some(std::cmp::Ordering::Equal)
            }
            _ => None,
        }
    }
}

impl Ord for VectorOrigionalValue {
    fn cmp(&self, other: &Self) -> std::cmp::Ordering {
        match (self, other) {
            (VectorOrigionalValue::String(a), VectorOrigionalValue::String(b)) => a.cmp(b),
            (VectorOrigionalValue::F64(a), VectorOrigionalValue::F64(b)) => {
                a.partial_cmp(b).unwrap()
            }
            (VectorOrigionalValue::U64(a), VectorOrigionalValue::U64(b)) => a.cmp(b),
            (VectorOrigionalValue::Empty, VectorOrigionalValue::Empty) => std::cmp::Ordering::Equal,
            _ => std::cmp::Ordering::Less,
        }
    }
}

#[cfg(test)]
mod unit_tests {
    use super::*;

    mod is_str {
        use super::*;

            #[test]
            fn is_true() {
                let value = "I am a string".to_string();
                let orig_value = VectorOrigionalValue::String(value.clone());
                assert!(orig_value.is_string());
                let out_val = orig_value.get_string();
                assert!(out_val.is_some());
                let out_val = out_val.unwrap();
                assert_eq!(out_val, value);
            }

            #[test]
            fn is_false() {
                let value = 63.0;
                let orig_value = VectorOrigionalValue::F64(value);
                assert!(!orig_value.is_string());
                let out_val = orig_value.get_string();
                assert!(out_val.is_none());
            }
    }

    mod is_f64 {
        use super::*;

            #[test]
            fn is_true() {
                let value = 63.0;
                let orig_value = VectorOrigionalValue::F64(value);
                assert!(orig_value.is_f64());
                let out_val = orig_value.get_f64();
                assert!(out_val.is_some());
                let out_val = out_val.unwrap();
                assert_eq!(out_val, value);
            }

            #[test]
            fn is_false() {
                let value = 63;
                let orig_value = VectorOrigionalValue::U64(value);
                assert!(!orig_value.is_f64());
                let out_val = orig_value.get_f64();
                assert!(out_val.is_none());
            }
    }

    mod is_u64 {
        use super::*;

            #[test]
            fn is_true() {
                let value = 63;
                let orig_value = VectorOrigionalValue::U64(value);
                assert!(orig_value.is_u64());
                let out_val = orig_value.get_u64();
                assert!(out_val.is_some());
                let out_val = out_val.unwrap();
                assert_eq!(out_val, value);
            }

            #[test]
            fn is_false() {
                let value = 63.0;
                let orig_value = VectorOrigionalValue::F64(value);
                assert!(!orig_value.is_u64());
                let out_val = orig_value.get_u64();
                assert!(out_val.is_none());
            }
    }

    mod is_empty {
        use super::*;

            #[test]
            fn is_true() {
                let orig_value = VectorOrigionalValue::Empty;
                assert!(orig_value.is_empty());
                let out_val = orig_value.get_u64();
                assert!(out_val.is_none());
            }

            #[test]
            fn is_false() {
                let value = 63.0;
                let orig_value = VectorOrigionalValue::F64(value);
                assert!(!orig_value.is_empty());
            }
    }
}<|MERGE_RESOLUTION|>--- conflicted
+++ resolved
@@ -1,9 +1,6 @@
 use serde::{Deserialize, Serialize};
-<<<<<<< HEAD
 use serde_json::{json, Value};
-=======
-use serde_json::{Value, json};
->>>>>>> b2573ad3
+
 
 #[derive(Debug, Clone, Serialize, Deserialize)]
 pub enum VectorOrigionalValue {
@@ -21,7 +18,7 @@
             VectorOrigionalValue::Empty => Value::Null,
         }
     }
-<<<<<<< HEAD
+
     pub fn is_string(&self) -> bool {
         match self {
             Self::String(_) => true,
@@ -69,9 +66,7 @@
             _ => false,
         }
     }
-=======
-    
->>>>>>> b2573ad3
+
 }
 impl PartialEq for VectorOrigionalValue {
     fn eq(&self, other: &Self) -> bool {
