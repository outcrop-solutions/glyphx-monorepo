--- conflicted
+++ resolved
@@ -1,16 +1,9 @@
 use crate::errors::{MongoDbConnectionConstructionError, MongoDbInitializationError};
 use async_trait::async_trait;
-<<<<<<< HEAD
 use glyphx_core::SecretBoundError;
 use glyphx_core::{GlyphxErrorData, SecretBoundSingleton};
 use mockall::automock;
 use mongodb::error::ErrorKind;
-=======
-use mongodb::error::ErrorKind;
-use crate::errors::MongoDbConnectionConstructionError;
-use glyphx_core::aws::secret_manager::GetSecretsValueError;
-use glyphx_core::SecretBoundError;
->>>>>>> bea70fdd
 
 #[automock]
 #[async_trait]
@@ -40,7 +33,6 @@
 }
 
 impl MongoDbConnection {
-<<<<<<< HEAD
     pub fn get_client(&self) -> Result<&mongodb::Client, MongoDbInitializationError> {
         if self.client.is_none() {
             let error_data = GlyphxErrorData::new(
@@ -65,22 +57,16 @@
         }
         Ok(&self.database.as_ref().unwrap())
     }
-=======
->>>>>>> bea70fdd
     pub async fn new<T>(
         endpoint: String,
         database_name: String,
         username: String,
         password: String,
     ) -> Result<Self, T>
-<<<<<<< HEAD
     where
         T: SecretBoundError + From<ErrorKind>,
     {
-=======
     
-    where T : SecretBoundError + From<ErrorKind> {
->>>>>>> bea70fdd
         let client = Self::new_impl::<T>(endpoint, database_name, username, password).await;
         if client.is_err() {
             let err = client.err().unwrap();
@@ -93,25 +79,16 @@
     //return a Result<Self, MongoDbConnectionConstructionError>.  This way we can test the error
     //mapping in our integration tests.  Then the actual new call will panic.  We know that
     //error.fatal() will panic, calling to_string() on the error so all we will really need to
-<<<<<<< HEAD
     //test is that new panics.
-=======
-    //test is that new panics. 
->>>>>>> bea70fdd
     pub async fn new_impl<T>(
         endpoint: String,
         database_name: String,
         username: String,
         password: String,
-<<<<<<< HEAD
     ) -> Result<Self, T>
     where
         T: SecretBoundError + From<ErrorKind>,
     {
-=======
-    ) -> Result<Self, T> 
-    where T : SecretBoundError + From<ErrorKind> {
->>>>>>> bea70fdd
         let uri = format!(
             "mongodb+srv://{}:{}@{}?retryWrites=true&w=majority",
             username, password, endpoint
@@ -134,11 +111,7 @@
             let err = check_results.err().unwrap();
             let err = *err.kind;
             let err = T::from(err);
-<<<<<<< HEAD
             return Err(err);
-=======
-            return Err(err)
->>>>>>> bea70fdd
         }
         let check_results = check_results.unwrap();
         if check_results.len() == 0 {
