--- conflicted
+++ resolved
@@ -353,11 +353,6 @@
         }
     }
     //Get statistics will return the raw statistics(vector values) for the given axis.
-<<<<<<< HEAD
-
-=======
-    
->>>>>>> da0fe0a8
     #[cfg_attr(target_arch = "wasm32", wasm_bindgen)]
     pub fn get_statistics(&self, axis: &str) -> Result<String, String> {
         if ["x", "y", "x"].contains(&axis) {
@@ -372,11 +367,6 @@
             _ => "x",
         };
         let mut dm = self.data_manager.borrow();
-<<<<<<< HEAD
-
-=======
-      
->>>>>>> da0fe0a8
         let result = dm.get_stats(axis);
         match result {
             Ok(stats) => Ok(serde_json::to_string(&stats).unwrap()),
