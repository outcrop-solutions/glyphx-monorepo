--- conflicted
+++ resolved
@@ -82,11 +82,7 @@
 
     ///Will force a redraw of the model, if the model is running.
     #[cfg_attr(target_arch = "wasm32", wasm_bindgen)]
-<<<<<<< HEAD
     pub fn update_configuration(&self, config: &str, is_running: bool) -> Result<(), String> {
-=======
-    pub fn update_configuration(&self, config: &str, is_running: bool) -> Result<(), String >{
->>>>>>> f4baa5e8
         let value: Value = from_str(config).unwrap();
         let mut configuration = self.configuration.borrow_mut();
         let result = configuration.partial_update(&value);
@@ -266,11 +262,7 @@
         }
 
         let this_window_id = window.id();
-<<<<<<< HEAD
-        // self.is_running = true;
-=======
         //self.is_running = true;
->>>>>>> f4baa5e8
 
         let config = self.configuration.clone();
 
