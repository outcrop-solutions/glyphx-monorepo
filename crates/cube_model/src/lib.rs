mod assets;
mod camera;
mod data;
mod light;
mod model;
mod model_event;

use model::{
    filtering::Query,
    model_configuration::{ColorWheel, ModelConfiguration},
    pipeline::glyphs::glyph_uniform_data::{InterpolationType, Order},
    state::{CameraManager, DataManager, State},
};
use model_event::{ModelEvent, ModelMoveDirection};
use serde_json::{from_str, json, Value};
use std::cell::RefCell;
use std::rc::Rc;
use winit::event::*;
use winit::event_loop::{ControlFlow, EventLoopBuilder, EventLoopProxy};
use winit::window::WindowBuilder;
cfg_if::cfg_if! {
    if #[cfg(target_arch="wasm32")] {
        use wasm_bindgen::prelude::*;
        use winit::window::{Window, WindowId};

        #[wasm_bindgen]
        extern "C" {
            #[wasm_bindgen(js_namespace = console)]
            pub fn log(s: &str);
        }
    }
}

#[allow(dead_code)]
const WEB_ELEMENT_NAME: &str = "glyphx-cube-model";
static mut EVENT_LOOP_PROXY: Option<EventLoopProxy<ModelEvent>> = None;

#[allow(unused_variables)]
fn emit_event(event: &ModelEvent) {
    cfg_if::cfg_if! {
        if #[cfg(target_arch="wasm32")] {
            let window = web_sys::window().unwrap();
            let js_value = serde_wasm_bindgen::to_value(event).unwrap();
            let event = web_sys::CustomEvent::new_with_event_init_dict(
                "model-event",
                web_sys::CustomEventInit::new().detail(&js_value)
            ).unwrap();
            window
                .dispatch_event(&event)
                .expect("Unable to dispatch custom event");
        }
    }
}
#[cfg_attr(target_arch = "wasm32", wasm_bindgen)]
pub struct ModelRunner {
    configuration: Rc<RefCell<ModelConfiguration>>,
    data_manager: Rc<RefCell<DataManager>>,
    camera_manager: Rc<RefCell<CameraManager>>,
    color_wheel: ColorWheel,
    default_x: u8,
    default_y: u8,
    default_z: u8,
    default_min: u8,
    default_max: u8,
    default_background: u8,
}

#[cfg_attr(target_arch = "wasm32", wasm_bindgen)]
impl ModelRunner {
    #[cfg_attr(target_arch = "wasm32", wasm_bindgen(constructor))]
    pub fn new() -> Self {
        ModelRunner {
            configuration: Rc::new(RefCell::new(ModelConfiguration::default())),
            data_manager: Rc::new(RefCell::new(DataManager::new())),
            camera_manager: Rc::new(RefCell::new(CameraManager::new())),
            color_wheel: ColorWheel::new(),
            default_x: 0,
            default_y: 9,
            default_z: 17,
            default_min: 0,
            default_max: 17,
            default_background: 0,
        }
    }

    #[cfg_attr(target_arch = "wasm32", wasm_bindgen)]
    pub fn update_model_filter(&self, filter: &str) -> Result<(), String> {
        let json_value = from_str::<Value>(filter);
        if json_value.is_err() {
            let err = json_value.err().unwrap();
            return Err(format!(
                "An error ocurred while parsing the json: {}",
                err.to_string()
            ));
        }
        let mut json_value = json_value.unwrap();
        //:NOTE You may have seen this in other places in this model, but in WGPU world,
        //The Y and Z axis are flipped.  I tried to not flip them, but things got really confused
        // really fast.  So, in the model, the Y and Z axis are flipped.  This keeps all of the
        // stuff in web land in sync with the way that the application definws the axis.
        // because of this, we will need to flip our filters so that they are correct in the
        // model.
        let true_z: Option<Value> = json_value.get("y").cloned();
        let true_y: Option<Value> = json_value.get("z").cloned();
        if true_z.is_some() {
            json_value["z"] = true_z.unwrap();
        }
        if true_y.is_some() {
            json_value["y"] = true_y.unwrap();
        }
        let filter_query = Query::from_json_value(&json_value);
        if filter_query.is_err() {
            let error = filter_query.err().unwrap().to_string();
            return Err(error);
        }
        let filter_query = filter_query.unwrap();
        unsafe {
            let event = ModelEvent::UpdateModelFilter(filter_query);
            emit_event(&event);
            if EVENT_LOOP_PROXY.is_some() {
                EVENT_LOOP_PROXY
                    .as_ref()
                    .unwrap()
                    .send_event(event)
                    .unwrap();
            }
        }
        Ok(())
    }

    ///Will force a redraw of the model, if the model is running.
    #[cfg_attr(target_arch = "wasm32", wasm_bindgen)]
    pub fn update_configuration(&self, config: &str, is_running: bool) -> Result<(), String> {
        let value: Value = from_str(config).unwrap();
        let mut configuration = self.configuration.borrow_mut();
        let result = configuration.partial_update(&value);
        if result.is_err() {
            return Err(serde_json::to_string(&result.unwrap_err()).unwrap());
        }
        unsafe {
            if is_running {
                let event = ModelEvent::Redraw;
                emit_event(&event);
                if EVENT_LOOP_PROXY.is_some() {
                    EVENT_LOOP_PROXY
                        .as_ref()
                        .unwrap()
                        .send_event(event)
                        .unwrap();
                }
            }
        }
        Ok(())
    }
    #[cfg_attr(target_arch = "wasm32", wasm_bindgen)]
    pub fn toggle_axis_lines(&self) {
        unsafe {
            let event = ModelEvent::ToggleAxisLines;
            emit_event(&event);
            if EVENT_LOOP_PROXY.is_some() {
                EVENT_LOOP_PROXY
                    .as_ref()
                    .unwrap()
                    .send_event(event)
                    .unwrap();
            }
        }
    }

    #[cfg_attr(target_arch = "wasm32", wasm_bindgen)]
    pub fn select_glyph(&self, x_pos: u32, y_pos: u32, multi_select: bool) {
        unsafe {
            let event = ModelEvent::SelectGlyph {
                x_pos: x_pos as f32,
                y_pos: y_pos as f32,
                multi_select,
            };
            emit_event(&event);
            if EVENT_LOOP_PROXY.is_some() {
                EVENT_LOOP_PROXY
                    .as_ref()
                    .unwrap()
                    .send_event(event)
                    .unwrap();
            }
        }
    }
    #[cfg_attr(target_arch = "wasm32", wasm_bindgen)]
    pub fn add_yaw(&self, amount: f32) {
        unsafe {
            let event = ModelEvent::ModelMove(ModelMoveDirection::Yaw(amount));
            emit_event(&event);
            if EVENT_LOOP_PROXY.is_some() {
                EVENT_LOOP_PROXY
                    .as_ref()
                    .unwrap()
                    .send_event(event)
                    .unwrap();
            }
        }
    }

    #[cfg_attr(target_arch = "wasm32", wasm_bindgen)]
    pub fn raise_model(&self, amount: f32) {
        unsafe {
            let event = if amount > 0.0 {
                ModelEvent::ModelMove(ModelMoveDirection::Up(amount))
            } else {
                ModelEvent::ModelMove(ModelMoveDirection::Down(amount * -1.0))
            };
            emit_event(&event);
            if EVENT_LOOP_PROXY.is_some() {
                EVENT_LOOP_PROXY
                    .as_ref()
                    .unwrap()
                    .send_event(event)
                    .unwrap();
            }
        }
    }

    #[cfg_attr(target_arch = "wasm32", wasm_bindgen)]
    pub fn reset_camera(&self) {
        unsafe {
            let event = ModelEvent::ModelMove(ModelMoveDirection::Reset);
            emit_event(&event);
            if EVENT_LOOP_PROXY.is_some() {
                EVENT_LOOP_PROXY
                    .as_ref()
                    .unwrap()
                    .send_event(event)
                    .unwrap();
            }
        }
    }

    ///These are user facing axis not internal
    #[cfg_attr(target_arch = "wasm32", wasm_bindgen)]
    pub fn focus_on_x_axis(&self) {
        unsafe {
            let event = ModelEvent::ModelMove(ModelMoveDirection::X);
            emit_event(&event);
            if EVENT_LOOP_PROXY.is_some() {
                EVENT_LOOP_PROXY
                    .as_ref()
                    .unwrap()
                    .send_event(event)
                    .unwrap();
            }
        }
    }

    ///These are user facing axis not internal
    #[cfg_attr(target_arch = "wasm32", wasm_bindgen)]
    pub fn focus_on_y_axis(&self) {
        unsafe {
            let event = ModelEvent::ModelMove(ModelMoveDirection::Y);
            emit_event(&event);
            if EVENT_LOOP_PROXY.is_some() {
                EVENT_LOOP_PROXY
                    .as_ref()
                    .unwrap()
                    .send_event(event)
                    .unwrap();
            }
        }
    }
    ///These are user facing axis not internal
    #[cfg_attr(target_arch = "wasm32", wasm_bindgen)]
    pub fn focus_on_z_axis(&self) {
        unsafe {
            let event = ModelEvent::ModelMove(ModelMoveDirection::Z);
            emit_event(&event);
            if EVENT_LOOP_PROXY.is_some() {
                EVENT_LOOP_PROXY
                    .as_ref()
                    .unwrap()
                    .send_event(event)
                    .unwrap();
            }
        }
    }
    #[cfg_attr(target_arch = "wasm32", wasm_bindgen)]
    pub fn shift_model(&self, amount: f32) {
        unsafe {
            let event = if amount > 0.0 {
                ModelEvent::ModelMove(ModelMoveDirection::Right(amount))
            } else {
                ModelEvent::ModelMove(ModelMoveDirection::Left(amount * -1.0))
            };
            emit_event(&event);
            if EVENT_LOOP_PROXY.is_some() {
                EVENT_LOOP_PROXY
                    .as_ref()
                    .unwrap()
                    .send_event(event)
                    .unwrap();
            }
        }
    }

    #[cfg_attr(target_arch = "wasm32", wasm_bindgen)]
    pub fn add_pitch(&self, amount: f32) {
        unsafe {
            let event = ModelEvent::ModelMove(ModelMoveDirection::Pitch(amount));
            emit_event(&event);
            if EVENT_LOOP_PROXY.is_some() {
                EVENT_LOOP_PROXY
                    .as_ref()
                    .unwrap()
                    .send_event(event)
                    .unwrap();
            }
        }
    }
    #[cfg_attr(target_arch = "wasm32", wasm_bindgen)]
    pub fn add_distance(&self, amount: f32) {
        unsafe {
            let event = ModelEvent::ModelMove(ModelMoveDirection::Distance(amount));
            emit_event(&event);
            if EVENT_LOOP_PROXY.is_some() {
                EVENT_LOOP_PROXY
                    .as_ref()
                    .unwrap()
                    .send_event(event)
                    .unwrap();
            }
        }
    }

    ///Adding a vector will update internal state but it
    ///will not emit any redraw events.
    #[cfg_attr(target_arch = "wasm32", wasm_bindgen)]
    pub fn add_vector(&self, axis: &str, data: Vec<u8>) -> Result<(), String> {
        let mut dm = self.data_manager.borrow_mut();
        let result = if axis == "x" {
            dm.add_x_vector(data)
        } else {
            dm.add_z_vector(data)
        };
        match result {
            Ok(_) => Ok(()),
            Err(e) => Err(serde_json::to_string(&e).unwrap()),
        }
    }
    //Adding statistics will update internal state but it
    //will not emit any redraw events.
    #[cfg_attr(target_arch = "wasm32", wasm_bindgen)]
    pub fn add_statistics(&self, data: Vec<u8>) -> Result<String, String> {
        let mut dm = self.data_manager.borrow_mut();
        let result = dm.add_stats(data);
        match result {
            Ok(stats) => Ok(format!("{:?}", stats)),
            Err(e) => Err(serde_json::to_string(&e).unwrap()),
        }
    }
    //Get statistics will return the raw statistics(vector values) for the given axis.
<<<<<<< HEAD

=======
>>>>>>> fabede36
    #[cfg_attr(target_arch = "wasm32", wasm_bindgen)]
    pub fn get_statistics(&self, axis: &str) -> Result<String, String> {
        if ["x", "y", "x"].contains(&axis) {
            return Err("Invalid axis.  Must be x, y, or z".to_string());
        }
        //NOTE: You should have seen this before.  Y and Z are flipped in the model, so we need to
        //flip them back to return the correct values to the client.
        let axis = match axis {
            "x" => "x",
            "y" => "z",
            "z" => "y",
            _ => "x",
        };
<<<<<<< HEAD
        let dm = self.data_manager.borrow();

=======
        let mut dm = self.data_manager.borrow();
>>>>>>> fabede36
        let result = dm.get_stats(axis);
        match result {
            Ok(stats) => Ok(serde_json::to_string(&stats).unwrap()),
            Err(e) => Err(serde_json::to_string(&e).unwrap()),
        }
    }

    ///Adding a glyph will update internal state but it
    ///will not emit any redraw events.
    #[cfg_attr(target_arch = "wasm32", wasm_bindgen)]
    pub fn add_glyph(&self, data: Vec<u8>) -> Result<String, String> {
        let mut dm = self.data_manager.borrow_mut();
        let result = dm.add_glyph(data);
        match result {
            Ok(result) => Ok(serde_json::to_string(&result).unwrap()),
            Err(e) => Err(serde_json::to_string(&e).unwrap()),
        }
    }

    #[cfg_attr(target_arch = "wasm32", wasm_bindgen)]
    pub fn get_glyph_count(&self) -> usize {
        let dm = self.data_manager.borrow();
        dm.get_glyph_len()
    }

    #[cfg_attr(target_arch = "wasm32", wasm_bindgen)]
    pub fn get_stats_count(&self) -> usize {
        let dm = self.data_manager.borrow();
        dm.get_stats_len()
    }

    #[cfg_attr(target_arch = "wasm32", wasm_bindgen)]
    pub fn get_x_vector_count(&self) -> usize {
        let dm = self.data_manager.borrow();
        dm.get_vector_len("x")
    }

    #[cfg_attr(target_arch = "wasm32", wasm_bindgen)]
    pub fn get_y_vector_count(&self) -> usize {
        let dm = self.data_manager.borrow();
        dm.get_vector_len("z")
    }
    #[cfg_attr(target_arch = "wasm32", wasm_bindgen)]
    pub fn get_camera_data(&self) -> String {
        let cm = self.camera_manager.as_ref().borrow();
        cm.get_camera_data()
    }

    //apspect ratio is canvas width / canvas height
    #[cfg_attr(target_arch = "wasm32", wasm_bindgen)]
    pub fn set_camera_data(&self, camera_data: String, aspect_ratio: f32) {
        let cm = &mut self.camera_manager.as_ref().borrow_mut();
        cm.set_camera_data(camera_data, aspect_ratio);
        unsafe {
            let event = ModelEvent::Redraw;
            EVENT_LOOP_PROXY
                .as_ref()
                .unwrap()
                .send_event(event)
                .unwrap();
        }
    }

    #[cfg_attr(target_arch = "wasm32", wasm_bindgen)]
    pub fn set_selected_glyphs(&self, selected_glyphs: Vec<u32>) {
        unsafe {
            let event = ModelEvent::SelectGlyphs(selected_glyphs);
            EVENT_LOOP_PROXY
                .as_ref()
                .unwrap()
                .send_event(event)
                .unwrap();
        }
    }

    fn init_logger(&self) {
        cfg_if::cfg_if! {
        if #[cfg(target_arch = "wasm32")] {
              std::panic::set_hook(Box::new(console_error_panic_hook::hook));
              console_log::init_with_level(log::Level::Warn).expect("Couldn't initialize logger");

          } else {
              env_logger::init();
          }
        }
    }
    #[cfg(target_arch = "wasm32")]
    fn configure_canvas(&self, window: &Window, width: u32, height: u32) {
        // Winit prevents sizing with CSS, so we have to set
        // the size manually when on web.
        use winit::dpi::PhysicalSize;
        window.set_inner_size(PhysicalSize::new(width, height));

        use winit::platform::web::WindowExtWebSys;
        web_sys::window()
            .and_then(|win| win.document())
            .and_then(|doc| {
                let dst = doc.get_element_by_id(WEB_ELEMENT_NAME)?;
                let canvas = web_sys::Element::from(window.canvas());
                canvas.set_attribute("id", "cube_model").ok()?;
                dst.append_child(&canvas).ok()?;
                Some(())
            })
            .expect("Couldn't append canvas to document body.");
    }

    #[cfg_attr(target_arch = "wasm32", wasm_bindgen)]
    pub async fn run(&self, width: u32, height: u32) {
        self.init_logger();

        let el = EventLoopBuilder::<ModelEvent>::with_user_event().build();
        let window = WindowBuilder::new()
            .with_inner_size(winit::dpi::LogicalSize { width, height })
            .build(&el)
            .unwrap();

        cfg_if::cfg_if! {
        if #[cfg(target_arch="wasm32")] {
            self.configure_canvas(&window, width, height);
        }

        }

        let this_window_id = window.id();
        //self.is_running = true;

        let config = self.configuration.clone();
        let cm = self.camera_manager.clone();
        let mut state = State::new(
            window,
            self.configuration.clone(),
            self.data_manager.clone(),
            cm,
        )
        .await;
        let mut x_color_index = self.default_x as isize;
        let mut y_color_index = self.default_y as isize;
        let mut z_color_index = self.default_z as isize;
        let mut min_color_index = self.default_min as isize;
        let mut max_color_index = self.default_max as isize;
        let mut background_color_index = self.default_background as isize;
        let mut shift_pressed = false;
        let mut alt_pressed = false;
        let mut ctrl_pressed = false;

        let mut filter_on = false;

        let color_wheel = self.color_wheel.clone();
        unsafe {
            EVENT_LOOP_PROXY = Some(el.create_proxy());
        }

        el.run(move |event, _, control_flow| {
            match event {
                Event::UserEvent(ModelEvent::Redraw) => {
                    state.update_config();
                    match state.render() {
                        Ok(_) => {}
                        // Reconfigure the surface if lost
                        Err(wgpu::SurfaceError::Lost) => {
                            let size = state.size().clone();
                            state.resize(size)
                        }
                        // The system is out of memory, we should probably quit
                        Err(wgpu::SurfaceError::OutOfMemory) => *control_flow = ControlFlow::Exit,
                        // All other errors (Outdated, Timeout) should be resolved by the next frame
                        Err(e) => eprintln!("{:?}", e),
                    }
                }
                Event::UserEvent(ModelEvent::ToggleAxisLines) => {
                    state.toggle_axis_visibility();
                }
                Event::UserEvent(ModelEvent::ModelMove(ModelMoveDirection::Pitch(amount))) => {
                    state.move_camera("pitch", amount);
                }
                Event::UserEvent(ModelEvent::ModelMove(ModelMoveDirection::Yaw(amount))) => {
                    state.move_camera("yaw", amount);
                }
                Event::UserEvent(ModelEvent::ModelMove(ModelMoveDirection::Distance(amount))) => {
                    state.move_camera("distance", amount);
                }
                Event::UserEvent(ModelEvent::ModelMove(ModelMoveDirection::Up(amount))) => {
                    state.move_camera("up", amount);
                }
                Event::UserEvent(ModelEvent::ModelMove(ModelMoveDirection::Down(amount))) => {
                    state.move_camera("down", amount);
                }
                Event::UserEvent(ModelEvent::ModelMove(ModelMoveDirection::Left(amount))) => {
                    state.move_camera("left", amount);
                }
                Event::UserEvent(ModelEvent::ModelMove(ModelMoveDirection::Right(amount))) => {
                    state.move_camera("right", amount);
                }
                Event::UserEvent(ModelEvent::ModelMove(ModelMoveDirection::X)) => {
                    state.move_camera("x_axis", 0.0);
                }
                Event::UserEvent(ModelEvent::ModelMove(ModelMoveDirection::Z)) => {
                    state.move_camera("z_axis", 0.0);
                }
                Event::UserEvent(ModelEvent::ModelMove(ModelMoveDirection::Y)) => {
                    state.move_camera("y_axis", 0.0);
                }
                Event::UserEvent(ModelEvent::ModelMove(ModelMoveDirection::Reset)) => {
                    state.reset_camera();
                }
                Event::UserEvent(ModelEvent::SelectGlyph {
                    x_pos,
                    y_pos,
                    multi_select,
                }) => {
                    let res = state.hit_detection(x_pos as u32, y_pos as u32, multi_select);
                    let values = res.iter().map(|v| v.to_json()).collect::<Vec<Value>>();
                    emit_event(&ModelEvent::SelectedGlyphs(values));
                }

                Event::UserEvent(ModelEvent::SelectGlyphs(selected_glyphs)) => {
                    let glyphs = state.update_selected_glyphs(selected_glyphs);
                    let values = glyphs.iter().map(|v| v.to_json()).collect::<Vec<Value>>();
                    emit_event(&ModelEvent::SelectedGlyphs(values));

                    unsafe {
                        let event = ModelEvent::Redraw;
                        EVENT_LOOP_PROXY
                            .as_ref()
                            .unwrap()
                            .send_event(event)
                            .unwrap();
                    }
                }

                Event::UserEvent(ModelEvent::UpdateModelFilter(model_filter)) => {
                    state.update_model_filter(model_filter);
                    state.update_config();
                    //Once our state is updated we need to force a redraw
                    unsafe {
                        let event = ModelEvent::Redraw;
                        EVENT_LOOP_PROXY
                            .as_ref()
                            .unwrap()
                            .send_event(event)
                            .unwrap();
                    }
                }

                Event::DeviceEvent {
                    device_id: _,
                    event,
                } => {
                    state.input(&event, shift_pressed);
                }
                Event::WindowEvent {
                    ref event,
                    window_id,
                } if window_id == this_window_id => {
                    match event {
                        WindowEvent::CursorMoved { position, .. } => {
                            state.update_cursor_position(position.clone());
                        }
                        WindowEvent::CloseRequested
                        | WindowEvent::KeyboardInput {
                            input:
                                KeyboardInput {
                                    state: ElementState::Pressed,
                                    virtual_keycode: Some(VirtualKeyCode::Escape),
                                    ..
                                },
                            ..
                        } => *control_flow = ControlFlow::Exit,

                        WindowEvent::ModifiersChanged(modifier_state) => {
                            shift_pressed = modifier_state.shift();
                            alt_pressed = modifier_state.alt();
                            ctrl_pressed = modifier_state.ctrl();
                        }

                        WindowEvent::KeyboardInput {
                            input:
                                KeyboardInput {
                                    state: ElementState::Pressed,
                                    virtual_keycode: Some(VirtualKeyCode::R),
                                    ..
                                },
                            ..
                        } => {
                            let mut cf = config.borrow_mut();
                            let modifier = if shift_pressed {
                                if alt_pressed {
                                    0.99
                                } else {
                                    0.9
                                }
                            } else {
                                if alt_pressed {
                                    1.01
                                } else {
                                    1.1
                                }
                            };
                            cf.grid_cylinder_radius = cf.grid_cylinder_radius * modifier;
                            unsafe {
                                let event = ModelEvent::Redraw;
                                EVENT_LOOP_PROXY
                                    .as_ref()
                                    .unwrap()
                                    .send_event(event)
                                    .unwrap();
                            }
                        }
                        WindowEvent::KeyboardInput {
                            input:
                                KeyboardInput {
                                    state: ElementState::Pressed,
                                    virtual_keycode: Some(VirtualKeyCode::A),
                                    ..
                                },
                            ..
                        } => {
                            if ctrl_pressed {
                                state.toggle_axis_visibility();
                            } else {
                                let mut cf = config.borrow_mut();
                                let modifier = if shift_pressed {
                                    if alt_pressed {
                                        0.99
                                    } else {
                                        0.9
                                    }
                                } else {
                                    if alt_pressed {
                                        1.01
                                    } else {
                                        1.1
                                    }
                                };
                                cf.grid_cylinder_length = cf.grid_cylinder_length * modifier;
                                unsafe {
                                    let event = ModelEvent::Redraw;
                                    EVENT_LOOP_PROXY
                                        .as_ref()
                                        .unwrap()
                                        .send_event(event)
                                        .unwrap();
                                }
                            }
                        }
                        WindowEvent::KeyboardInput {
                            input:
                                KeyboardInput {
                                    state: ElementState::Pressed,
                                    virtual_keycode: Some(VirtualKeyCode::C),
                                    ..
                                },
                            ..
                        } => {
                            let mut cf = config.borrow_mut();
                            if ctrl_pressed && !shift_pressed && !alt_pressed {
                                state.reset_camera();
                            } else if alt_pressed && ctrl_pressed && !shift_pressed {
                                state.run_compute_pipeline();
                            } else if !ctrl_pressed {
                                let modifier = if shift_pressed {
                                    if alt_pressed {
                                        0.99
                                    } else {
                                        0.9
                                    }
                                } else {
                                    if alt_pressed {
                                        1.01
                                    } else {
                                        1.1
                                    }
                                };
                                cf.grid_cone_length = cf.grid_cone_length * modifier;
                            }
                            unsafe {
                                let event = ModelEvent::Redraw;
                                EVENT_LOOP_PROXY
                                    .as_ref()
                                    .unwrap()
                                    .send_event(event)
                                    .unwrap();
                            }
                        }
                        WindowEvent::KeyboardInput {
                            input:
                                KeyboardInput {
                                    state: ElementState::Pressed,
                                    virtual_keycode: Some(VirtualKeyCode::K),
                                    ..
                                },
                            ..
                        } => {
                            let mut cf = config.borrow_mut();
                            let modifier = if shift_pressed {
                                if alt_pressed {
                                    0.99
                                } else {
                                    0.9
                                }
                            } else {
                                if alt_pressed {
                                    1.01
                                } else {
                                    1.1
                                }
                            };
                            cf.grid_cone_radius = cf.grid_cone_radius * modifier;
                            unsafe {
                                let event = ModelEvent::Redraw;
                                EVENT_LOOP_PROXY
                                    .as_ref()
                                    .unwrap()
                                    .send_event(event)
                                    .unwrap();
                            }
                        }

                        WindowEvent::KeyboardInput {
                            input:
                                KeyboardInput {
                                    state: ElementState::Pressed,
                                    virtual_keycode: Some(VirtualKeyCode::H),
                                    ..
                                },
                            ..
                        } => {
                            let mut cf = config.borrow_mut();
                            let modifier = if shift_pressed {
                                if alt_pressed {
                                    0.99
                                } else {
                                    0.9
                                }
                            } else {
                                if alt_pressed {
                                    1.01
                                } else {
                                    1.1
                                }
                            };
                            cf.z_height_ratio = cf.z_height_ratio * modifier;
                            unsafe {
                                let event = ModelEvent::Redraw;
                                EVENT_LOOP_PROXY
                                    .as_ref()
                                    .unwrap()
                                    .send_event(event)
                                    .unwrap();
                            }
                        }

                        WindowEvent::KeyboardInput {
                            input:
                                KeyboardInput {
                                    state: ElementState::Pressed,
                                    virtual_keycode: Some(VirtualKeyCode::O),
                                    ..
                                },
                            ..
                        } => {
                            let mut cf = config.borrow_mut();
                            let modifier = if shift_pressed {
                                if alt_pressed {
                                    0.99
                                } else {
                                    0.9
                                }
                            } else {
                                if alt_pressed {
                                    1.01
                                } else {
                                    1.1
                                }
                            };
                            cf.glyph_offset = cf.glyph_offset * modifier;
                            unsafe {
                                let event = ModelEvent::Redraw;
                                EVENT_LOOP_PROXY
                                    .as_ref()
                                    .unwrap()
                                    .send_event(event)
                                    .unwrap();
                            }
                        }

                        WindowEvent::KeyboardInput {
                            input:
                                KeyboardInput {
                                    state: ElementState::Pressed,
                                    virtual_keycode: Some(VirtualKeyCode::E),
                                    ..
                                },
                            ..
                        } => {
                            let mut cf = config.borrow_mut();
                            let modifier = if shift_pressed {
                                if alt_pressed {
                                    0.99
                                } else {
                                    0.9
                                }
                            } else {
                                if alt_pressed {
                                    1.01
                                } else {
                                    1.1
                                }
                            };
                            cf.min_glyph_height = cf.min_glyph_height * modifier;
                            unsafe {
                                let event = ModelEvent::Redraw;
                                EVENT_LOOP_PROXY
                                    .as_ref()
                                    .unwrap()
                                    .send_event(event)
                                    .unwrap();
                            }
                        }

                        WindowEvent::KeyboardInput {
                            input:
                                KeyboardInput {
                                    state: ElementState::Pressed,
                                    virtual_keycode: Some(VirtualKeyCode::F),
                                    ..
                                },
                            ..
                        } => {
                            if ctrl_pressed {
                                if filter_on {
                                    state.update_model_filter(Query::default());
                                } else {
                                    let json_value = json!({
                                    "x": {
                                       "include" : {
                                          "sub_type": {
                                              "name": "Value",
                                              "type": "Number",
                                              "value": 5.0
                                          },
                                          "operator": {
                                              "name": "GreaterThan"
                                          }
                                       }}});
                                    let query = Query::from_json_value(&json_value);
                                    assert!(query.is_ok());
                                    let query = query.unwrap();
                                    state.update_model_filter(query);
                                }
                                filter_on = !filter_on;
                            } else {
                                {
                                    let mut cf = config.borrow_mut();
                                    cf.color_flip = !cf.color_flip;
                                }
                            }
                            unsafe {
                                let event = ModelEvent::Redraw;
                                EVENT_LOOP_PROXY
                                    .as_ref()
                                    .unwrap()
                                    .send_event(event)
                                    .unwrap();
                            }
                        }
                        WindowEvent::KeyboardInput {
                            input:
                                KeyboardInput {
                                    state: ElementState::Pressed,
                                    virtual_keycode: Some(VirtualKeyCode::S),
                                    ..
                                },
                            ..
                        } => {
                            let mut cf = config.borrow_mut();
                            if ctrl_pressed {
                                state.update_selected_glyphs(vec![1, 3, 5, 7, 9]);
                            } else {
                                let modifier = if shift_pressed {
                                    if alt_pressed {
                                        0.99
                                    } else {
                                        0.9
                                    }
                                } else {
                                    if alt_pressed {
                                        1.01
                                    } else {
                                        1.1
                                    }
                                };
                                cf.glyph_size = cf.glyph_size * modifier;
                            }
                            unsafe {
                                let event = ModelEvent::Redraw;
                                EVENT_LOOP_PROXY
                                    .as_ref()
                                    .unwrap()
                                    .send_event(event)
                                    .unwrap();
                            }
                        }

                        WindowEvent::KeyboardInput {
                            input:
                                KeyboardInput {
                                    state: ElementState::Pressed,
                                    virtual_keycode: Some(VirtualKeyCode::W),
                                    ..
                                },
                            ..
                        } => {
                            let mut cf = config.borrow_mut();
                            if shift_pressed {
                                cf.light_color = [255.0, 255.0, 255.0, 1.0];
                            } else {
                                cf.light_color = [255.0, 0.0, 0.0, 1.0];
                            }
                            unsafe {
                                let event = ModelEvent::Redraw;
                                EVENT_LOOP_PROXY
                                    .as_ref()
                                    .unwrap()
                                    .send_event(event)
                                    .unwrap();
                            }
                        }

                        WindowEvent::KeyboardInput {
                            input:
                                KeyboardInput {
                                    state: ElementState::Pressed,
                                    virtual_keycode: Some(VirtualKeyCode::L),
                                    ..
                                },
                            ..
                        } => {
                            let mut cf = config.borrow_mut();
                            let modifier = if shift_pressed {
                                if alt_pressed {
                                    0.99
                                } else {
                                    0.9
                                }
                            } else {
                                if alt_pressed {
                                    1.01
                                } else {
                                    1.1
                                }
                            };
                            cf.light_location = [
                                cf.light_location[0] * modifier,
                                cf.light_location[1] * modifier,
                                cf.light_location[2] * modifier,
                            ];
                            unsafe {
                                let event = ModelEvent::Redraw;
                                EVENT_LOOP_PROXY
                                    .as_ref()
                                    .unwrap()
                                    .send_event(event)
                                    .unwrap();
                            }
                        }

                        WindowEvent::KeyboardInput {
                            input:
                                KeyboardInput {
                                    state: ElementState::Pressed,
                                    virtual_keycode: Some(VirtualKeyCode::I),
                                    ..
                                },
                            ..
                        } => {
                            let mut cf = config.borrow_mut();
                            let modifier = if shift_pressed {
                                if alt_pressed {
                                    0.99
                                } else {
                                    0.9
                                }
                            } else {
                                if alt_pressed {
                                    1.01
                                } else {
                                    1.1
                                }
                            };
                            cf.light_intensity = cf.light_intensity * modifier;
                            unsafe {
                                let event = ModelEvent::Redraw;
                                EVENT_LOOP_PROXY
                                    .as_ref()
                                    .unwrap()
                                    .send_event(event)
                                    .unwrap();
                            }
                        }
                        WindowEvent::KeyboardInput {
                            input:
                                KeyboardInput {
                                    state: ElementState::Pressed,
                                    virtual_keycode: Some(VirtualKeyCode::X),
                                    ..
                                },
                            ..
                        } => {
                            if alt_pressed && !ctrl_pressed && !shift_pressed {
                                {
                                    let mut cf = config.borrow_mut();
                                    cf.x_interpolation =
                                        if cf.x_interpolation == InterpolationType::Linear {
                                            InterpolationType::Log
                                        } else {
                                            InterpolationType::Linear
                                        };
                                }
                                state.update_config();
                            } else if alt_pressed && ctrl_pressed && !shift_pressed {
                                {
                                    let mut cf = config.borrow_mut();
                                    cf.x_order = if cf.x_order == Order::Ascending {
                                        Order::Descending
                                    } else {
                                        Order::Ascending
                                    };
                                }
                                state.update_config();
                            } else if ctrl_pressed && !shift_pressed {
                                state.move_camera("x_axis", 0.0);
                            } else if !ctrl_pressed {
                                let mut cf = config.borrow_mut();
                                if shift_pressed {
                                    x_color_index -= 1;
                                } else {
                                    x_color_index += 1;
                                }
                                let x_color = color_wheel.get_color(x_color_index);
                                cf.x_axis_color = x_color;

                                unsafe {
                                    let event = ModelEvent::Redraw;
                                    EVENT_LOOP_PROXY
                                        .as_ref()
                                        .unwrap()
                                        .send_event(event)
                                        .unwrap();
                                }
                            }
                        }
                        WindowEvent::KeyboardInput {
                            input:
                                KeyboardInput {
                                    state: ElementState::Pressed,
                                    virtual_keycode: Some(VirtualKeyCode::Y),
                                    ..
                                },
                            ..
                        } => {
                            if alt_pressed && !ctrl_pressed && !shift_pressed {
                                {
                                    let mut cf = config.borrow_mut();
                                    cf.y_interpolation =
                                        if cf.y_interpolation == InterpolationType::Linear {
                                            InterpolationType::Log
                                        } else {
                                            InterpolationType::Linear
                                        };
                                }
                                state.update_config();
                            } else if alt_pressed && ctrl_pressed && !shift_pressed {
                                {
                                    let mut cf = config.borrow_mut();
                                    cf.y_order = if cf.y_order == Order::Ascending {
                                        Order::Descending
                                    } else {
                                        Order::Ascending
                                    };
                                }

                                state.update_config();
                            } else if ctrl_pressed && !shift_pressed && !alt_pressed {
                                state.move_camera("y_axis", 0.0);
                            } else if !ctrl_pressed {
                                let mut cf = config.borrow_mut();
                                if shift_pressed {
                                    y_color_index -= 1;
                                } else {
                                    y_color_index += 1;
                                }
                                let y_color = color_wheel.get_color(y_color_index);
                                cf.y_axis_color = y_color;
                                unsafe {
                                    let event = ModelEvent::Redraw;
                                    EVENT_LOOP_PROXY
                                        .as_ref()
                                        .unwrap()
                                        .send_event(event)
                                        .unwrap();
                                }
                            }
                        }
                        WindowEvent::KeyboardInput {
                            input:
                                KeyboardInput {
                                    state: ElementState::Pressed,
                                    virtual_keycode: Some(VirtualKeyCode::Z),
                                    ..
                                },
                            ..
                        } => {
                            if alt_pressed && !ctrl_pressed && !shift_pressed {
                                {
                                    let mut cf = config.borrow_mut();
                                    cf.z_interpolation =
                                        if cf.z_interpolation == InterpolationType::Linear {
                                            InterpolationType::Log
                                        } else {
                                            InterpolationType::Linear
                                        };
                                }
                                state.update_config();
                            } else if alt_pressed && ctrl_pressed && !shift_pressed {
                                {
                                    let mut cf = config.borrow_mut();
                                    cf.z_order = if cf.z_order == Order::Ascending {
                                        Order::Descending
                                    } else {
                                        Order::Ascending
                                    };
                                }
                                state.update_config();
                            } else if ctrl_pressed && !shift_pressed && !alt_pressed {
                                state.move_camera("z_axis", 0.0);
                            } else if !ctrl_pressed {
                                let mut cf = config.borrow_mut();
                                if shift_pressed {
                                    z_color_index -= 1;
                                } else {
                                    z_color_index += 1;
                                }
                                let z_color = color_wheel.get_color(z_color_index);
                                cf.z_axis_color = z_color;
                                unsafe {
                                    let event = ModelEvent::Redraw;
                                    EVENT_LOOP_PROXY
                                        .as_ref()
                                        .unwrap()
                                        .send_event(event)
                                        .unwrap();
                                }
                            }
                        }

                        WindowEvent::KeyboardInput {
                            input:
                                KeyboardInput {
                                    state: ElementState::Pressed,
                                    virtual_keycode: Some(VirtualKeyCode::M),
                                    ..
                                },
                            ..
                        } => {
                            let mut cf = config.borrow_mut();
                            if shift_pressed {
                                max_color_index -= 1;
                            } else {
                                max_color_index += 1;
                            }
                            let color = color_wheel.get_color(max_color_index);
                            cf.max_color = color;
                            unsafe {
                                let event = ModelEvent::Redraw;
                                EVENT_LOOP_PROXY
                                    .as_ref()
                                    .unwrap()
                                    .send_event(event)
                                    .unwrap();
                            }
                        }

                        WindowEvent::KeyboardInput {
                            input:
                                KeyboardInput {
                                    state: ElementState::Pressed,
                                    virtual_keycode: Some(VirtualKeyCode::N),
                                    ..
                                },
                            ..
                        } => {
                            let mut cf = config.borrow_mut();
                            if shift_pressed {
                                min_color_index -= 1;
                            } else {
                                min_color_index += 1;
                            }
                            let color = color_wheel.get_color(min_color_index);
                            cf.min_color = color;
                            unsafe {
                                let event = ModelEvent::Redraw;
                                EVENT_LOOP_PROXY
                                    .as_ref()
                                    .unwrap()
                                    .send_event(event)
                                    .unwrap();
                            }
                        }

                        WindowEvent::KeyboardInput {
                            input:
                                KeyboardInput {
                                    state: ElementState::Pressed,
                                    virtual_keycode: Some(VirtualKeyCode::B),
                                    ..
                                },
                            ..
                        } => {
                            let mut cf = config.borrow_mut();
                            if shift_pressed {
                                background_color_index -= 1;
                            } else {
                                background_color_index += 1;
                            }
                            let color = color_wheel.get_color(background_color_index);
                            cf.background_color = color;
                            unsafe {
                                let event = ModelEvent::Redraw;
                                EVENT_LOOP_PROXY
                                    .as_ref()
                                    .unwrap()
                                    .send_event(event)
                                    .unwrap();
                            }
                        }

                        WindowEvent::KeyboardInput {
                            input:
                                KeyboardInput {
                                    state: ElementState::Pressed,
                                    virtual_keycode: Some(VirtualKeyCode::G),
                                    ..
                                },
                            ..
                        } => {
                            let mut cf = config.borrow_mut();
                            let modifier = if shift_pressed {
                                if alt_pressed {
                                    0.99
                                } else {
                                    0.9
                                }
                            } else {
                                if alt_pressed {
                                    1.01
                                } else {
                                    1.1
                                }
                            };
                            cf.model_origin = [
                                cf.model_origin[0] * modifier,
                                cf.model_origin[1] * modifier,
                                cf.model_origin[2] * modifier,
                            ];
                            unsafe {
                                let event = ModelEvent::Redraw;
                                EVENT_LOOP_PROXY
                                    .as_ref()
                                    .unwrap()
                                    .send_event(event)
                                    .unwrap();
                            }
                        }

                        WindowEvent::KeyboardInput {
                            input:
                                KeyboardInput {
                                    state: ElementState::Pressed,
                                    virtual_keycode: Some(VirtualKeyCode::Up),
                                    ..
                                },
                            ..
                        } => unsafe {
                            let event = ModelEvent::ModelMove(ModelMoveDirection::Up(1.0));
                            EVENT_LOOP_PROXY
                                .as_ref()
                                .unwrap()
                                .send_event(event)
                                .unwrap();
                        },

                        WindowEvent::KeyboardInput {
                            input:
                                KeyboardInput {
                                    state: ElementState::Pressed,
                                    virtual_keycode: Some(VirtualKeyCode::Down),
                                    ..
                                },
                            ..
                        } => unsafe {
                            let event = ModelEvent::ModelMove(ModelMoveDirection::Down(1.0));
                            EVENT_LOOP_PROXY
                                .as_ref()
                                .unwrap()
                                .send_event(event)
                                .unwrap();
                        },

                        WindowEvent::KeyboardInput {
                            input:
                                KeyboardInput {
                                    state: ElementState::Pressed,
                                    virtual_keycode: Some(VirtualKeyCode::Left),
                                    ..
                                },
                            ..
                        } => unsafe {
                            let event = ModelEvent::ModelMove(ModelMoveDirection::Left(1.0));
                            EVENT_LOOP_PROXY
                                .as_ref()
                                .unwrap()
                                .send_event(event)
                                .unwrap();
                        },

                        WindowEvent::KeyboardInput {
                            input:
                                KeyboardInput {
                                    state: ElementState::Pressed,
                                    virtual_keycode: Some(VirtualKeyCode::Right),
                                    ..
                                },
                            ..
                        } => unsafe {
                            let event = ModelEvent::ModelMove(ModelMoveDirection::Right(1.0));
                            EVENT_LOOP_PROXY
                                .as_ref()
                                .unwrap()
                                .send_event(event)
                                .unwrap();
                        },
                        WindowEvent::Resized(physical_size) => {
                            state.resize(*physical_size);
                        }

                        WindowEvent::ScaleFactorChanged { new_inner_size, .. } => {
                            // new_inner_size is &&mut so we have to dereference it twice
                            state.resize(**new_inner_size);
                        }
                        _ => {}
                    }
                }
                Event::RedrawRequested(window_id) if window_id == state.get_window_id() => {
                    state.update_from_client();
                    match state.render() {
                        Ok(_) => {}
                        // Reconfigure the surface if lost
                        Err(wgpu::SurfaceError::Lost) => {
                            let size = state.size().clone();
                            state.resize(size)
                        }
                        // The system is out of memory, we should probably quit
                        Err(wgpu::SurfaceError::OutOfMemory) => *control_flow = ControlFlow::Exit,
                        // All other errors (Outdated, Timeout) should be resolved by the next frame
                        Err(e) => eprintln!("{:?}", e),
                    }
                }
                Event::MainEventsCleared => {
                    // RedrawRequested will only trigger once, unless we manually
                    // request it.
                    state.request_window_redraw();
                }

                _ => {}
            }
        });
    }
}<|MERGE_RESOLUTION|>--- conflicted
+++ resolved
@@ -355,10 +355,6 @@
         }
     }
     //Get statistics will return the raw statistics(vector values) for the given axis.
-<<<<<<< HEAD
-
-=======
->>>>>>> fabede36
     #[cfg_attr(target_arch = "wasm32", wasm_bindgen)]
     pub fn get_statistics(&self, axis: &str) -> Result<String, String> {
         if ["x", "y", "x"].contains(&axis) {
@@ -372,12 +368,8 @@
             "z" => "y",
             _ => "x",
         };
-<<<<<<< HEAD
         let dm = self.data_manager.borrow();
 
-=======
-        let mut dm = self.data_manager.borrow();
->>>>>>> fabede36
         let result = dm.get_stats(axis);
         match result {
             Ok(stats) => Ok(serde_json::to_string(&stats).unwrap()),
