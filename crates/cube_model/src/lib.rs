mod assets;
mod camera;
mod data;
mod light;
mod model;
mod model_event;

<<<<<<< HEAD
use model::{
    model_configuration::{ColorWheel, ModelConfiguration},
    state::{CameraData, CameraManager, DataManager, State},
};
=======
use model::model_configuration::{ColorWheel, ModelConfiguration};
use model::state::DataManager;
use model::state::State;
>>>>>>> a9ab8d4c
use model_common::Stats;
use model_event::{ModelEvent, ModelMoveDirection};
use serde_json::{from_str, json, Value};
use std::cell::RefCell;
use std::rc::Rc;
use winit::event::*;
use winit::event_loop::{ControlFlow, EventLoopBuilder, EventLoopProxy};
use winit::window::WindowBuilder;
cfg_if::cfg_if! {
    if #[cfg(target_arch="wasm32")] {
        use wasm_bindgen::prelude::*;
        use winit::window::{Window, WindowId};

        #[wasm_bindgen]
        extern "C" {
            #[wasm_bindgen(js_namespace = console)]
            pub fn log(s: &str);
        }
    }
}

const WEB_ELEMENT_NAME: &str = "glyphx-cube-model";
static mut EVENT_LOOP_PROXY: Option<EventLoopProxy<ModelEvent>> = None;

#[cfg_attr(target_arch = "wasm32", wasm_bindgen)]
pub struct ModelRunner {
    configuration: Rc<RefCell<ModelConfiguration>>,
    data_manager: Rc<RefCell<DataManager>>,
    camera_manager: Rc<RefCell<CameraManager>>,
    is_running: bool,
    color_wheel: ColorWheel,
    default_x: u8,
    default_y: u8,
    default_z: u8,
    default_min: u8,
    default_max: u8,
    default_background: u8,
}

#[cfg_attr(target_arch = "wasm32", wasm_bindgen)]
impl ModelRunner {
    #[cfg_attr(target_arch = "wasm32", wasm_bindgen(constructor))]
    pub fn new() -> Self {
        ModelRunner {
            configuration: Rc::new(RefCell::new(ModelConfiguration::default())),
            data_manager: Rc::new(RefCell::new(DataManager::new())),
            camera_manager: Rc::new(RefCell::new(CameraManager::new())),
            is_running: false,
            color_wheel: ColorWheel::new(),
            default_x: 0,
            default_y: 9,
            default_z: 17,
            default_min: 0,
            default_max: 17,
            default_background: 0,
        }
    }

    fn emit_event(&self, event: &ModelEvent) {
        cfg_if::cfg_if! {
            if #[cfg(target_arch="wasm32")] {
                let window = web_sys::window().unwrap();
                let js_value = serde_wasm_bindgen::to_value(event).unwrap();
                let event = web_sys::CustomEvent::new_with_event_init_dict(
                    "model-event",
                    web_sys::CustomEventInit::new().detail(&js_value)
                ).unwrap();
                window
                    .dispatch_event(&event)
                    .expect("Unable to dispatch custom event");
            }
        }
    }

    ///Will force a redraw of the model, if the model is running.
    #[cfg_attr(target_arch = "wasm32", wasm_bindgen)]
    pub fn update_configuration(&self, config: &str, is_running: bool) -> Result<(), String> {
        let value: Value = from_str(config).unwrap();
        let mut configuration = self.configuration.borrow_mut();
        let result = configuration.partial_update(&value);
        if result.is_err() {
            return Err(serde_json::to_string(&result.unwrap_err()).unwrap());
        }
        unsafe {
            if is_running {
                let event = ModelEvent::Redraw;
                self.emit_event(&event);
                if EVENT_LOOP_PROXY.is_some() {
                    EVENT_LOOP_PROXY
                        .as_ref()
                        .unwrap()
                        .send_event(event)
                        .unwrap();
                }
            }
        }
        Ok(())
    }
    #[cfg_attr(target_arch = "wasm32", wasm_bindgen)]
    pub fn toggle_axis_lines(&self) {
        unsafe {
            let event = ModelEvent::ToggleAxisLines;
            self.emit_event(&event);
            if EVENT_LOOP_PROXY.is_some() {
                EVENT_LOOP_PROXY
                    .as_ref()
                    .unwrap()
                    .send_event(event)
                    .unwrap();
            }
        }
    }

    #[cfg_attr(target_arch = "wasm32", wasm_bindgen)]
    pub fn add_yaw(&self, amount: f32) {
        unsafe {
            let event = ModelEvent::ModelMove(ModelMoveDirection::Yaw(amount));
            self.emit_event(&event);
            if EVENT_LOOP_PROXY.is_some() {
                EVENT_LOOP_PROXY
                    .as_ref()
                    .unwrap()
                    .send_event(event)
                    .unwrap();
            }
        }
    }

    #[cfg_attr(target_arch = "wasm32", wasm_bindgen)]
    pub fn raise_model(&self, amount: f32) {
        unsafe {
            let event = if amount > 0.0 {
                ModelEvent::ModelMove(ModelMoveDirection::Up(amount))
            } else {
                ModelEvent::ModelMove(ModelMoveDirection::Down(amount * -1.0))
            };
            self.emit_event(&event);
            if EVENT_LOOP_PROXY.is_some() {
                EVENT_LOOP_PROXY
                    .as_ref()
                    .unwrap()
                    .send_event(event)
                    .unwrap();
            }
        }
    }

    #[cfg_attr(target_arch = "wasm32", wasm_bindgen)]
    pub fn reset_camera(&self) {
        unsafe {
            let event = ModelEvent::ModelMove(ModelMoveDirection::Reset);
            self.emit_event(&event);
            if EVENT_LOOP_PROXY.is_some() {
                EVENT_LOOP_PROXY
                    .as_ref()
                    .unwrap()
                    .send_event(event)
                    .unwrap();
            }
        }
    }

    ///These are user facing axis not internal
    #[cfg_attr(target_arch = "wasm32", wasm_bindgen)]
    pub fn focus_on_x_axis(&self) {
        unsafe {
            let event = ModelEvent::ModelMove(ModelMoveDirection::X);
            self.emit_event(&event);
            if EVENT_LOOP_PROXY.is_some() {
                EVENT_LOOP_PROXY
                    .as_ref()
                    .unwrap()
                    .send_event(event)
                    .unwrap();
            }
        }
    }

    ///These are user facing axis not internal
    #[cfg_attr(target_arch = "wasm32", wasm_bindgen)]
    pub fn focus_on_y_axis(&self) {
        unsafe {
            let event = ModelEvent::ModelMove(ModelMoveDirection::Y);
            self.emit_event(&event);
            if EVENT_LOOP_PROXY.is_some() {
                EVENT_LOOP_PROXY
                    .as_ref()
                    .unwrap()
                    .send_event(event)
                    .unwrap();
            }
        }
    }
    ///These are user facing axis not internal
    #[cfg_attr(target_arch = "wasm32", wasm_bindgen)]
    pub fn focus_on_z_axis(&self) {
        unsafe {
            let event = ModelEvent::ModelMove(ModelMoveDirection::Z);
            self.emit_event(&event);
            if EVENT_LOOP_PROXY.is_some() {
                EVENT_LOOP_PROXY
                    .as_ref()
                    .unwrap()
                    .send_event(event)
                    .unwrap();
            }
        }
    }
    #[cfg_attr(target_arch = "wasm32", wasm_bindgen)]
    pub fn shift_model(&self, amount: f32) {
        unsafe {
            let event = if amount > 0.0 {
                ModelEvent::ModelMove(ModelMoveDirection::Right(amount))
            } else {
                ModelEvent::ModelMove(ModelMoveDirection::Left(amount * -1.0))
            };
            self.emit_event(&event);
            if EVENT_LOOP_PROXY.is_some() {
                EVENT_LOOP_PROXY
                    .as_ref()
                    .unwrap()
                    .send_event(event)
                    .unwrap();
            }
        }
    }

    #[cfg_attr(target_arch = "wasm32", wasm_bindgen)]
    pub fn add_pitch(&self, amount: f32) {
        unsafe {
            let event = ModelEvent::ModelMove(ModelMoveDirection::Pitch(amount));
            self.emit_event(&event);
            if EVENT_LOOP_PROXY.is_some() {
                EVENT_LOOP_PROXY
                    .as_ref()
                    .unwrap()
                    .send_event(event)
                    .unwrap();
            }
        }
    }
    #[cfg_attr(target_arch = "wasm32", wasm_bindgen)]
    pub fn add_distance(&self, amount: f32) {
        unsafe {
            let event = ModelEvent::ModelMove(ModelMoveDirection::Distance(amount));
            self.emit_event(&event);
            if EVENT_LOOP_PROXY.is_some() {
                EVENT_LOOP_PROXY
                    .as_ref()
                    .unwrap()
                    .send_event(event)
                    .unwrap();
            }
        }
    }

    ///Adding a vector will update internal state but it
    ///will not emit any redraw events.
    #[cfg_attr(target_arch = "wasm32", wasm_bindgen)]
<<<<<<< HEAD
    pub fn add_vector(&self, axis: &str, data: Vec<u8>) -> Result<(), String> {
=======
    pub async fn add_vector(&self, axis: &str, data: Vec<u8>) -> Result<(), String> {
>>>>>>> a9ab8d4c
        let mut dm = self.data_manager.borrow_mut();
        let result = if axis == "x" {
            dm.add_x_vector(data)
        } else {
            dm.add_z_vector(data)
        };
        match result {
            Ok(_) => Ok(()),
            Err(e) => Err(serde_json::to_string(&e).unwrap()),
        }
    }
    //Adding statistics will update internal state but it
    //will not emit any redraw events.
    #[cfg_attr(target_arch = "wasm32", wasm_bindgen)]
<<<<<<< HEAD
    pub fn add_statistics(&self, data: Vec<u8>) -> Result<Stats, String> {
=======
    pub fn add_statistics(&self, data: Vec<u8>) -> Result<String, String> {
>>>>>>> a9ab8d4c
        let mut dm = self.data_manager.borrow_mut();
        let result = dm.add_stats(data);
        match result {
            Ok(stats) => Ok(format!("{:?}", stats)),
            Err(e) => Err(serde_json::to_string(&e).unwrap()),
        }
    }

    ///Adding a glyph will update internal state but it
    ///will not emit any redraw events.
    #[cfg_attr(target_arch = "wasm32", wasm_bindgen)]
<<<<<<< HEAD
    pub fn add_glyph(&self, data: Vec<u8>) -> Result<(), String> {
=======
    pub async fn add_glyph(&self, data: Vec<u8>) -> Result<(), String> {
>>>>>>> a9ab8d4c
        let mut dm = self.data_manager.borrow_mut();
        let result = dm.add_glyph(data);
        match result {
            Ok(_) => Ok(()),
            Err(e) => Err(serde_json::to_string(&e).unwrap()),
        }
    }

    #[cfg_attr(target_arch = "wasm32", wasm_bindgen)]
    pub fn get_glyph_count(&self) -> usize {
        let dm = self.data_manager.borrow();
        dm.get_glyph_len()
    }

    #[cfg_attr(target_arch = "wasm32", wasm_bindgen)]
    pub fn get_stats_count(&self) -> usize {
        let dm = self.data_manager.borrow();
        dm.get_stats_len()
    }

    #[cfg_attr(target_arch = "wasm32", wasm_bindgen)]
    pub fn get_x_vector_count(&self) -> usize {
        let dm = self.data_manager.borrow();
        dm.get_vector_len("x")
    }

    #[cfg_attr(target_arch = "wasm32", wasm_bindgen)]
    pub fn get_y_vector_count(&self) -> usize {
        let dm = self.data_manager.borrow();
        dm.get_vector_len("z")
    }
    #[cfg_attr(target_arch = "wasm32", wasm_bindgen)]
    pub fn get_camera_data(&self) -> CameraData {
        let cm = self.camera_manager.as_ref().borrow();
        cm.get_camera_data()
    }

    //apspect ratio is canvas width / canvas height  
    #[cfg_attr(target_arch = "wasm32", wasm_bindgen)]
    pub fn set_camera_data(&self, camera_data: CameraData, aspect_ratio: f32) {
        let cm = &mut self.camera_manager.as_ref().borrow_mut();
        cm.set_camera_data(camera_data, aspect_ratio);
        unsafe {
            let event = ModelEvent::Redraw;
            EVENT_LOOP_PROXY
                .as_ref()
                .unwrap()
                .send_event(event)
                .unwrap();
        }
    }

    fn init_logger(&self) {
        cfg_if::cfg_if! {
        if #[cfg(target_arch = "wasm32")] {
              std::panic::set_hook(Box::new(console_error_panic_hook::hook));
              console_log::init_with_level(log::Level::Warn).expect("Couldn't initialize logger");
          } else {
              env_logger::init();
          }
        }
    }
    #[cfg(target_arch = "wasm32")]
    fn configure_canvas(&self, window: &Window) {
        // Winit prevents sizing with CSS, so we have to set
        // the size manually when on web.
        use winit::dpi::PhysicalSize;
        window.set_inner_size(PhysicalSize::new(1500, 1000));

        use winit::platform::web::WindowExtWebSys;
        web_sys::window()
            .and_then(|win| win.document())
            .and_then(|doc| {
                let dst = doc.get_element_by_id(WEB_ELEMENT_NAME)?;
                let canvas = web_sys::Element::from(window.canvas());
                canvas.set_attribute("id", "cube_model").ok()?;
                dst.append_child(&canvas).ok()?;
                Some(())
            })
            .expect("Couldn't append canvas to document body.");
    }

    #[cfg_attr(target_arch = "wasm32", wasm_bindgen)]
    pub async fn run(&self) {
        self.init_logger();

        let el = EventLoopBuilder::<ModelEvent>::with_user_event().build();
        let window = WindowBuilder::new()
            .with_inner_size(winit::dpi::LogicalSize {
                width: 1500,
                height: 1000,
            })
            .build(&el)
            .unwrap();

        cfg_if::cfg_if! {
        if #[cfg(target_arch="wasm32")] {
            self.configure_canvas(&window);
        }

        }

        let this_window_id = window.id();
        //self.is_running = true;

        let config = self.configuration.clone();
        let cm = self.camera_manager.clone();
        let mut state = State::new(
            window,
            self.configuration.clone(),
            self.data_manager.clone(),
            cm,
        )
        .await;
        let mut x_color_index = self.default_x as isize;
        let mut y_color_index = self.default_y as isize;
        let mut z_color_index = self.default_z as isize;
        let mut min_color_index = self.default_min as isize;
        let mut max_color_index = self.default_min as isize;
        let mut background_color_index = self.default_background as isize;
        let color_wheel = self.color_wheel.clone();
        unsafe {
            EVENT_LOOP_PROXY = Some(el.create_proxy());
        }
        el.run(move |event, _, control_flow| {
            match event {
                Event::UserEvent(ModelEvent::Redraw) => {
                    state.update_config();
                    match state.render() {
                        Ok(_) => {}
                        // Reconfigure the surface if lost
                        Err(wgpu::SurfaceError::Lost) => {
                            let size = state.size().clone();
                            state.resize(size)
                        }
                        // The system is out of memory, we should probably quit
                        Err(wgpu::SurfaceError::OutOfMemory) => *control_flow = ControlFlow::Exit,
                        // All other errors (Outdated, Timeout) should be resolved by the next frame
                        Err(e) => eprintln!("{:?}", e),
                    }
                }
                Event::UserEvent(ModelEvent::ToggleAxisLines) => {
                    state.toggle_axis_visibility();
                }
                Event::UserEvent(ModelEvent::ModelMove(ModelMoveDirection::Pitch(amount))) => {
                    state.move_camera("pitch", amount);
                }
                Event::UserEvent(ModelEvent::ModelMove(ModelMoveDirection::Yaw(amount))) => {
                    state.move_camera("yaw", amount);
                }
                Event::UserEvent(ModelEvent::ModelMove(ModelMoveDirection::Distance(amount))) => {
                    state.move_camera("distance", amount);
                }
                Event::UserEvent(ModelEvent::ModelMove(ModelMoveDirection::Up(amount))) => {
                    state.move_camera("up", amount);
                }
                Event::UserEvent(ModelEvent::ModelMove(ModelMoveDirection::Down(amount))) => {
                    state.move_camera("down", amount);
                }
                Event::UserEvent(ModelEvent::ModelMove(ModelMoveDirection::Left(amount))) => {
                    state.move_camera("left", amount);
                }
                Event::UserEvent(ModelEvent::ModelMove(ModelMoveDirection::Right(amount))) => {
                    state.move_camera("right", amount);
                }
                Event::UserEvent(ModelEvent::ModelMove(ModelMoveDirection::X)) => {
                    state.move_camera("x_axis", 0.0);
                }
                Event::UserEvent(ModelEvent::ModelMove(ModelMoveDirection::Z)) => {
                    state.move_camera("z_axis", 0.0);
                }
                Event::UserEvent(ModelEvent::ModelMove(ModelMoveDirection::Y)) => {
                    state.move_camera("y_axis", 0.0);
                }
                Event::UserEvent(ModelEvent::ModelMove(ModelMoveDirection::Reset)) => {
                    state.reset_camera_from_client();
                }
                Event::DeviceEvent {
                    device_id: _,
                    event,
                } => {
                    state.input(&event);
                }
                Event::WindowEvent {
                    ref event,
                    window_id,
                } if window_id == this_window_id => {
                    match event {
                        WindowEvent::CloseRequested
                        | WindowEvent::KeyboardInput {
                            input:
                                KeyboardInput {
                                    state: ElementState::Pressed,
                                    virtual_keycode: Some(VirtualKeyCode::Escape),
                                    ..
                                },
                            ..
                        } => *control_flow = ControlFlow::Exit,

                        WindowEvent::KeyboardInput {
                            input:
                                KeyboardInput {
                                    state: ElementState::Pressed,
                                    virtual_keycode: Some(VirtualKeyCode::R),
                                    modifiers,
                                    ..
                                },
                            ..
                        } => {
                            let mut cf = config.borrow_mut();
                            let modifier = if modifiers.shift() {
                                if modifiers.alt() {
                                    0.99
                                } else {
                                    0.9
                                }
                            } else {
                                if modifiers.alt() {
                                    1.01
                                } else {
                                    1.1
                                }
                            };
                            cf.grid_cylinder_radius = cf.grid_cylinder_radius * modifier;
                            unsafe {
                                let event = ModelEvent::Redraw;
                                EVENT_LOOP_PROXY
                                    .as_ref()
                                    .unwrap()
                                    .send_event(event)
                                    .unwrap();
                            }
                        }
                        WindowEvent::KeyboardInput {
                            input:
                                KeyboardInput {
                                    state: ElementState::Pressed,
                                    virtual_keycode: Some(VirtualKeyCode::A),
                                    modifiers,
                                    ..
                                },
                            ..
                        } => {
                            if modifiers.ctrl() {
                                state.toggle_axis_visibility();
                            } else {
                                let mut cf = config.borrow_mut();
                                let modifier = if modifiers.shift() {
                                    if modifiers.alt() {
                                        0.99
                                    } else {
                                        0.9
                                    }
                                } else {
                                    if modifiers.alt() {
                                        1.01
                                    } else {
                                        1.1
                                    }
                                };
                                cf.grid_cylinder_length = cf.grid_cylinder_length * modifier;
                                unsafe {
                                    let event = ModelEvent::Redraw;
                                    EVENT_LOOP_PROXY
                                        .as_ref()
                                        .unwrap()
                                        .send_event(event)
                                        .unwrap();
                                }
                            }
                        }
                        WindowEvent::KeyboardInput {
                            input:
                                KeyboardInput {
                                    state: ElementState::Pressed,
                                    virtual_keycode: Some(VirtualKeyCode::C),
                                    modifiers,
                                    ..
                                },
                            ..
                        } => {
                            let mut cf = config.borrow_mut();
                            if modifiers.ctrl() {
                                state.reset_camera_from_client();
                            } else {
                                let modifier = if modifiers.shift() {
                                    if modifiers.alt() {
                                        0.99
                                    } else {
                                        0.9
                                    }
                                } else {
                                    if modifiers.alt() {
                                        1.01
                                    } else {
                                        1.1
                                    }
                                };
                                cf.grid_cone_length = cf.grid_cone_length * modifier;
                            }
                            unsafe {
                                let event = ModelEvent::Redraw;
                                EVENT_LOOP_PROXY
                                    .as_ref()
                                    .unwrap()
                                    .send_event(event)
                                    .unwrap();
                            }
                        }
                        WindowEvent::KeyboardInput {
                            input:
                                KeyboardInput {
                                    state: ElementState::Pressed,
                                    virtual_keycode: Some(VirtualKeyCode::K),
                                    modifiers,
                                    ..
                                },
                            ..
                        } => {
                            let mut cf = config.borrow_mut();
                            let modifier = if modifiers.shift() {
                                if modifiers.alt() {
                                    0.99
                                } else {
                                    0.9
                                }
                            } else {
                                if modifiers.alt() {
                                    1.01
                                } else {
                                    1.1
                                }
                            };
                            cf.grid_cone_radius = cf.grid_cone_radius * modifier;
                            unsafe {
                                let event = ModelEvent::Redraw;
                                EVENT_LOOP_PROXY
                                    .as_ref()
                                    .unwrap()
                                    .send_event(event)
                                    .unwrap();
                            }
                        }

                        WindowEvent::KeyboardInput {
                            input:
                                KeyboardInput {
                                    state: ElementState::Pressed,
                                    virtual_keycode: Some(VirtualKeyCode::H),
                                    modifiers,
                                    ..
                                },
                            ..
                        } => {
                            let mut cf = config.borrow_mut();
                            let modifier = if modifiers.shift() {
                                if modifiers.alt() {
                                    0.99
                                } else {
                                    0.9
                                }
                            } else {
                                if modifiers.alt() {
                                    1.01
                                } else {
                                    1.1
                                }
                            };
                            cf.z_height_ratio = cf.z_height_ratio * modifier;
                            unsafe {
                                let event = ModelEvent::Redraw;
                                EVENT_LOOP_PROXY
                                    .as_ref()
                                    .unwrap()
                                    .send_event(event)
                                    .unwrap();
                            }
                        }

                        WindowEvent::KeyboardInput {
                            input:
                                KeyboardInput {
                                    state: ElementState::Pressed,
                                    virtual_keycode: Some(VirtualKeyCode::O),
                                    modifiers,
                                    ..
                                },
                            ..
                        } => {
                            let mut cf = config.borrow_mut();
                            let modifier = if modifiers.shift() {
                                if modifiers.alt() {
                                    0.99
                                } else {
                                    0.9
                                }
                            } else {
                                if modifiers.alt() {
                                    1.01
                                } else {
                                    1.1
                                }
                            };
                            cf.glyph_offset = cf.glyph_offset * modifier;
                            unsafe {
                                let event = ModelEvent::Redraw;
                                EVENT_LOOP_PROXY
                                    .as_ref()
                                    .unwrap()
                                    .send_event(event)
                                    .unwrap();
                            }
                        }

                        WindowEvent::KeyboardInput {
                            input:
                                KeyboardInput {
                                    state: ElementState::Pressed,
                                    virtual_keycode: Some(VirtualKeyCode::E),
                                    modifiers,
                                    ..
                                },
                            ..
                        } => {
                            let mut cf = config.borrow_mut();
                            let modifier = if modifiers.shift() {
                                if modifiers.alt() {
                                    0.99
                                } else {
                                    0.9
                                }
                            } else {
                                if modifiers.alt() {
                                    1.01
                                } else {
                                    1.1
                                }
                            };
                            cf.min_glyph_height = cf.min_glyph_height * modifier;
                            unsafe {
                                let event = ModelEvent::Redraw;
                                EVENT_LOOP_PROXY
                                    .as_ref()
                                    .unwrap()
                                    .send_event(event)
                                    .unwrap();
                            }
                        }

                        WindowEvent::KeyboardInput {
                            input:
                                KeyboardInput {
                                    state: ElementState::Pressed,
                                    virtual_keycode: Some(VirtualKeyCode::S),
                                    modifiers,
                                    ..
                                },
                            ..
                        } => {
                            let mut cf = config.borrow_mut();
                            let modifier = if modifiers.shift() {
                                if modifiers.alt() {
                                    0.99
                                } else {
                                    0.9
                                }
                            } else {
                                if modifiers.alt() {
                                    1.01
                                } else {
                                    1.1
                                }
                            };
                            cf.glyph_size = cf.glyph_size * modifier;
                            unsafe {
                                let event = ModelEvent::Redraw;
                                EVENT_LOOP_PROXY
                                    .as_ref()
                                    .unwrap()
                                    .send_event(event)
                                    .unwrap();
                            }
                        }

                        WindowEvent::KeyboardInput {
                            input:
                                KeyboardInput {
                                    state: ElementState::Pressed,
                                    virtual_keycode: Some(VirtualKeyCode::W),
                                    modifiers,
                                    ..
                                },
                            ..
                        } => {
                            let mut cf = config.borrow_mut();
                            if modifiers.shift() {
                                cf.light_color = [255.0, 255.0, 255.0, 1.0];
                            } else {
                                cf.light_color = [255.0, 0.0, 0.0, 1.0];
                            }
                            unsafe {
                                let event = ModelEvent::Redraw;
                                EVENT_LOOP_PROXY
                                    .as_ref()
                                    .unwrap()
                                    .send_event(event)
                                    .unwrap();
                            }
                        }

                        WindowEvent::KeyboardInput {
                            input:
                                KeyboardInput {
                                    state: ElementState::Pressed,
                                    virtual_keycode: Some(VirtualKeyCode::L),
                                    modifiers,
                                    ..
                                },
                            ..
                        } => {
                            let mut cf = config.borrow_mut();
                            let modifier = if modifiers.shift() {
                                if modifiers.alt() {
                                    0.99
                                } else {
                                    0.9
                                }
                            } else {
                                if modifiers.alt() {
                                    1.01
                                } else {
                                    1.1
                                }
                            };
                            cf.light_location = [
                                cf.light_location[0] * modifier,
                                cf.light_location[1] * modifier,
                                cf.light_location[2] * modifier,
                            ];
                            unsafe {
                                let event = ModelEvent::Redraw;
                                EVENT_LOOP_PROXY
                                    .as_ref()
                                    .unwrap()
                                    .send_event(event)
                                    .unwrap();
                            }
                        }

                        WindowEvent::KeyboardInput {
                            input:
                                KeyboardInput {
                                    state: ElementState::Pressed,
                                    virtual_keycode: Some(VirtualKeyCode::I),
                                    modifiers,
                                    ..
                                },
                            ..
                        } => {
                            let mut cf = config.borrow_mut();
                            let modifier = if modifiers.shift() {
                                if modifiers.alt() {
                                    0.99
                                } else {
                                    0.9
                                }
                            } else {
                                if modifiers.alt() {
                                    1.01
                                } else {
                                    1.1
                                }
                            };
                            cf.light_intensity = cf.light_intensity * modifier;
                            unsafe {
                                let event = ModelEvent::Redraw;
                                EVENT_LOOP_PROXY
                                    .as_ref()
                                    .unwrap()
                                    .send_event(event)
                                    .unwrap();
                            }
                        }
                        WindowEvent::KeyboardInput {
                            input:
                                KeyboardInput {
                                    state: ElementState::Pressed,
                                    virtual_keycode: Some(VirtualKeyCode::X),
                                    modifiers,
                                    ..
                                },
                            ..
                        } => {
                            if modifiers.ctrl() {
                                state.move_camera("x_axis", 0.0);
                            } else {
                                let mut cf = config.borrow_mut();
                                if modifiers.shift() {
                                    x_color_index -= 1;
                                } else {
                                    x_color_index += 1;
                                }
                                let x_color = color_wheel.get_color(x_color_index);
                                cf.x_axis_color = x_color;

                                unsafe {
                                    let event = ModelEvent::Redraw;
                                    EVENT_LOOP_PROXY
                                        .as_ref()
                                        .unwrap()
                                        .send_event(event)
                                        .unwrap();
                                }
                            }
                        }
                        WindowEvent::KeyboardInput {
                            input:
                                KeyboardInput {
                                    state: ElementState::Pressed,
                                    virtual_keycode: Some(VirtualKeyCode::Y),
                                    modifiers,
                                    ..
                                },
                            ..
                        } => {
                            if modifiers.ctrl() {
                                state.move_camera("y_axis", 0.0);
                            } else {
                                let mut cf = config.borrow_mut();
                                if modifiers.shift() {
                                    y_color_index -= 1;
                                } else {
                                    y_color_index += 1;
                                }
                                let y_color = color_wheel.get_color(y_color_index);
                                cf.y_axis_color = y_color;
                                unsafe {
                                    let event = ModelEvent::Redraw;
                                    EVENT_LOOP_PROXY
                                        .as_ref()
                                        .unwrap()
                                        .send_event(event)
                                        .unwrap();
                                }
                            }
                        }
                        WindowEvent::KeyboardInput {
                            input:
                                KeyboardInput {
                                    state: ElementState::Pressed,
                                    virtual_keycode: Some(VirtualKeyCode::Z),
                                    modifiers,
                                    ..
                                },
                            ..
                        } => {
                            if modifiers.ctrl() {
                                state.move_camera("z_axis", 0.0);
                            } else {
                                let mut cf = config.borrow_mut();
                                if modifiers.shift() {
                                    z_color_index -= 1;
                                } else {
                                    z_color_index += 1;
                                }
                                let z_color = color_wheel.get_color(z_color_index);
                                cf.z_axis_color = z_color;
                                unsafe {
                                    let event = ModelEvent::Redraw;
                                    EVENT_LOOP_PROXY
                                        .as_ref()
                                        .unwrap()
                                        .send_event(event)
                                        .unwrap();
                                }
                            }
                        }

                        WindowEvent::KeyboardInput {
                            input:
                                KeyboardInput {
                                    state: ElementState::Pressed,
                                    virtual_keycode: Some(VirtualKeyCode::M),
                                    modifiers,
                                    ..
                                },
                            ..
                        } => {
                            let mut cf = config.borrow_mut();
                            if modifiers.shift() {
                                max_color_index -= 1;
                            } else {
                                max_color_index += 1;
                            }
                            let color = color_wheel.get_color(max_color_index);
                            cf.max_color = color;
                            unsafe {
                                let event = ModelEvent::Redraw;
                                EVENT_LOOP_PROXY
                                    .as_ref()
                                    .unwrap()
                                    .send_event(event)
                                    .unwrap();
                            }
                        }

                        WindowEvent::KeyboardInput {
                            input:
                                KeyboardInput {
                                    state: ElementState::Pressed,
                                    virtual_keycode: Some(VirtualKeyCode::N),
                                    modifiers,
                                    ..
                                },
                            ..
                        } => {
                            let mut cf = config.borrow_mut();
                            if modifiers.shift() {
                                min_color_index -= 1;
                            } else {
                                min_color_index += 1;
                            }
                            let color = color_wheel.get_color(min_color_index);
                            cf.min_color = color;
                            unsafe {
                                let event = ModelEvent::Redraw;
                                EVENT_LOOP_PROXY
                                    .as_ref()
                                    .unwrap()
                                    .send_event(event)
                                    .unwrap();
                            }
                        }

                        WindowEvent::KeyboardInput {
                            input:
                                KeyboardInput {
                                    state: ElementState::Pressed,
                                    virtual_keycode: Some(VirtualKeyCode::B),
                                    modifiers,
                                    ..
                                },
                            ..
                        } => {
                            let mut cf = config.borrow_mut();
                            if modifiers.shift() {
                                background_color_index -= 1;
                            } else {
                                background_color_index += 1;
                            }
                            let color = color_wheel.get_color(background_color_index);
                            cf.background_color = color;
                            unsafe {
                                let event = ModelEvent::Redraw;
                                EVENT_LOOP_PROXY
                                    .as_ref()
                                    .unwrap()
                                    .send_event(event)
                                    .unwrap();
                            }
                        }

                        WindowEvent::KeyboardInput {
                            input:
                                KeyboardInput {
                                    state: ElementState::Pressed,
                                    virtual_keycode: Some(VirtualKeyCode::G),
                                    modifiers,
                                    ..
                                },
                            ..
                        } => {
                            let mut cf = config.borrow_mut();
                            let modifier = if modifiers.shift() {
                                if modifiers.alt() {
                                    0.99
                                } else {
                                    0.9
                                }
                            } else {
                                if modifiers.alt() {
                                    1.01
                                } else {
                                    1.1
                                }
                            };
                            cf.model_origin = [
                                cf.model_origin[0] * modifier,
                                cf.model_origin[1] * modifier,
                                cf.model_origin[2] * modifier,
                            ];
                            unsafe {
                                let event = ModelEvent::Redraw;
                                EVENT_LOOP_PROXY
                                    .as_ref()
                                    .unwrap()
                                    .send_event(event)
                                    .unwrap();
                            }
                        }

                        WindowEvent::KeyboardInput {
                            input:
                                KeyboardInput {
                                    state: ElementState::Pressed,
                                    virtual_keycode: Some(VirtualKeyCode::Up),
                                    ..
                                },
                            ..
                        } => unsafe {
                            let event = ModelEvent::ModelMove(ModelMoveDirection::Up(1.0));
                            EVENT_LOOP_PROXY
                                .as_ref()
                                .unwrap()
                                .send_event(event)
                                .unwrap();
                        },

                        WindowEvent::KeyboardInput {
                            input:
                                KeyboardInput {
                                    state: ElementState::Pressed,
                                    virtual_keycode: Some(VirtualKeyCode::Down),
                                    ..
                                },
                            ..
                        } => unsafe {
                            let event = ModelEvent::ModelMove(ModelMoveDirection::Down(1.0));
                            EVENT_LOOP_PROXY
                                .as_ref()
                                .unwrap()
                                .send_event(event)
                                .unwrap();
                        },

                        WindowEvent::KeyboardInput {
                            input:
                                KeyboardInput {
                                    state: ElementState::Pressed,
                                    virtual_keycode: Some(VirtualKeyCode::Left),
                                    ..
                                },
                            ..
                        } => unsafe {
                            let event = ModelEvent::ModelMove(ModelMoveDirection::Left(1.0));
                            EVENT_LOOP_PROXY
                                .as_ref()
                                .unwrap()
                                .send_event(event)
                                .unwrap();
                        },

                        WindowEvent::KeyboardInput {
                            input:
                                KeyboardInput {
                                    state: ElementState::Pressed,
                                    virtual_keycode: Some(VirtualKeyCode::Right),
                                    ..
                                },
                            ..
                        } => unsafe {
                            let event = ModelEvent::ModelMove(ModelMoveDirection::Right(1.0));
                            EVENT_LOOP_PROXY
                                .as_ref()
                                .unwrap()
                                .send_event(event)
                                .unwrap();
                        },
                        WindowEvent::Resized(physical_size) => {
                            state.resize(*physical_size);
                        }

                        WindowEvent::ScaleFactorChanged { new_inner_size, .. } => {
                            // new_inner_size is &&mut so we have to dereference it twice
                            state.resize(**new_inner_size);
                        }
                        _ => {}
                    }
                }
                Event::RedrawRequested(window_id) if window_id == state.window().id() => {
                    state.update_from_client();
                    match state.render() {
                        Ok(_) => {}
                        // Reconfigure the surface if lost
                        Err(wgpu::SurfaceError::Lost) => {
                            let size = state.size().clone();
                            state.resize(size)
                        }
                        // The system is out of memory, we should probably quit
                        Err(wgpu::SurfaceError::OutOfMemory) => *control_flow = ControlFlow::Exit,
                        // All other errors (Outdated, Timeout) should be resolved by the next frame
                        Err(e) => eprintln!("{:?}", e),
                    }
                }
                Event::MainEventsCleared => {
                    // RedrawRequested will only trigger once, unless we manually
                    // request it.
                    state.window().request_redraw();
                }

                _ => {}
            }
        });
    }
}<|MERGE_RESOLUTION|>--- conflicted
+++ resolved
@@ -5,16 +5,10 @@
 mod model;
 mod model_event;
 
-<<<<<<< HEAD
 use model::{
     model_configuration::{ColorWheel, ModelConfiguration},
     state::{CameraData, CameraManager, DataManager, State},
 };
-=======
-use model::model_configuration::{ColorWheel, ModelConfiguration};
-use model::state::DataManager;
-use model::state::State;
->>>>>>> a9ab8d4c
 use model_common::Stats;
 use model_event::{ModelEvent, ModelMoveDirection};
 use serde_json::{from_str, json, Value};
@@ -274,11 +268,7 @@
     ///Adding a vector will update internal state but it
     ///will not emit any redraw events.
     #[cfg_attr(target_arch = "wasm32", wasm_bindgen)]
-<<<<<<< HEAD
     pub fn add_vector(&self, axis: &str, data: Vec<u8>) -> Result<(), String> {
-=======
-    pub async fn add_vector(&self, axis: &str, data: Vec<u8>) -> Result<(), String> {
->>>>>>> a9ab8d4c
         let mut dm = self.data_manager.borrow_mut();
         let result = if axis == "x" {
             dm.add_x_vector(data)
@@ -293,11 +283,7 @@
     //Adding statistics will update internal state but it
     //will not emit any redraw events.
     #[cfg_attr(target_arch = "wasm32", wasm_bindgen)]
-<<<<<<< HEAD
     pub fn add_statistics(&self, data: Vec<u8>) -> Result<Stats, String> {
-=======
-    pub fn add_statistics(&self, data: Vec<u8>) -> Result<String, String> {
->>>>>>> a9ab8d4c
         let mut dm = self.data_manager.borrow_mut();
         let result = dm.add_stats(data);
         match result {
@@ -309,11 +295,7 @@
     ///Adding a glyph will update internal state but it
     ///will not emit any redraw events.
     #[cfg_attr(target_arch = "wasm32", wasm_bindgen)]
-<<<<<<< HEAD
     pub fn add_glyph(&self, data: Vec<u8>) -> Result<(), String> {
-=======
-    pub async fn add_glyph(&self, data: Vec<u8>) -> Result<(), String> {
->>>>>>> a9ab8d4c
         let mut dm = self.data_manager.borrow_mut();
         let result = dm.add_glyph(data);
         match result {
