--- conflicted
+++ resolved
@@ -102,7 +102,6 @@
     pub fn get_glyph_description(&self, glyph_id: u32) -> Option<SelectedGlyph> {
         self.glyph_manager.get_glyph_description(glyph_id)
     }
-<<<<<<< HEAD
 
     pub fn get_x_vectors(&self) -> Rc<RefCell<ModelVectors>> {
         self.x_vectors.clone()
@@ -111,8 +110,7 @@
     pub fn get_z_vectors(&self) -> Rc<RefCell<ModelVectors>> {
         self.z_vectors.clone()
     }
-=======
->>>>>>> b2573ad3
+
 }
 
 #[cfg(test)]
