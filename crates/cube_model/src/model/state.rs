--- conflicted
+++ resolved
@@ -1,8 +1,4 @@
-<<<<<<< HEAD
 use crate::camera::{camera_controller::CameraController, uniform_buffer::CameraUniform, orbit_camera::OrbitCamera};
-=======
-use crate::camera::{camera_controller::CameraController, uniform_buffer::CameraUniform, Camera};
->>>>>>> 7b2f15d7
 use crate::model::color_table_uniform::ColorTableUniform;
 use crate::model::model_configuration::ModelConfiguration;
 use crate::model::pipeline::glyphs::glyph_instance_data::GlyphInstanceData;
@@ -10,21 +6,14 @@
 use smaa::*;
 use std::rc::Rc;
 use wgpu::util::DeviceExt;
-<<<<<<< HEAD
 use wgpu::{Device, Queue, Surface, SurfaceConfiguration, TextureViewDescriptor };
-=======
-use wgpu::{Device, Queue, Surface, SurfaceConfiguration, TextureViewDescriptor};
->>>>>>> 7b2f15d7
 use winit::dpi::PhysicalSize;
 use winit::event::{WindowEvent, DeviceEvent};
 use winit::window::Window;
 
 use rand::Rng;
 use super::pipeline::glyphs::glyph_instance_data;
-<<<<<<< HEAD
 use glam::Vec3;
-=======
->>>>>>> 7b2f15d7
 
 pub struct State {
     surface: wgpu::Surface,
@@ -33,11 +22,7 @@
     config: wgpu::SurfaceConfiguration,
     size: winit::dpi::PhysicalSize<u32>,
     window: Window,
-<<<<<<< HEAD
     camera: OrbitCamera,
-=======
-    camera: Camera,
->>>>>>> 7b2f15d7
     camera_buffer: wgpu::Buffer,
     camera_uniform: CameraUniform,
     camera_controller: CameraController,
@@ -193,11 +178,7 @@
             0,
             bytemuck::cast_slice(&[self.glyph_uniform_data]),
         );
-<<<<<<< HEAD
-    
-=======
-
->>>>>>> 7b2f15d7
+
         let output = self.surface.get_current_texture()?;
         let view = output
             .texture
@@ -206,7 +187,6 @@
         let smaa_frame = self
             .smaa_target
             .start_frame(&self.device, &self.queue, &view);
-<<<<<<< HEAD
 
         let mut encoder = self
             .device
@@ -235,8 +215,6 @@
         drop(screen_clear_render_pass);
         let screen_clear_commands = encoder.finish();
 
-=======
->>>>>>> 7b2f15d7
         let mut encoder = self
             .device
             .create_command_encoder(&wgpu::CommandEncoderDescriptor {
@@ -247,10 +225,7 @@
             .run_pipeline(&mut encoder, &smaa_frame, &background_color);
 
         let axis_commands = encoder.finish();
-<<<<<<< HEAD
-=======
-
->>>>>>> 7b2f15d7
+
         let mut encoder = self
             .device
             .create_command_encoder(&wgpu::CommandEncoderDescriptor {
@@ -262,11 +237,7 @@
 
         let glyph_commands = encoder.finish();
 
-<<<<<<< HEAD
         self.queue.submit([screen_clear_commands, axis_commands, glyph_commands]);
-=======
-        self.queue.submit([axis_commands, glyph_commands]);
->>>>>>> 7b2f15d7
 
         smaa_frame.resolve();
         output.present();
@@ -526,7 +497,6 @@
             glyphs::glyph_instance_data::GlyphUniformData {
                 min_x: 0.0,
                 max_x: 100.0,
-<<<<<<< HEAD
                 min_interp_x: -5.0,
                 max_interp_x: 5.0,
 
@@ -534,16 +504,6 @@
                 max_y: 50.0,
                 min_interp_y: -5.0,
                 max_interp_y: 5.0,
-=======
-                min_interp_x: -1.0,
-                max_interp_x: 1.0,
-
-                min_y: 0.0,
-                max_y: 50.0,
-                min_interp_y: -1.0,
-                max_interp_y: 1.0,
->>>>>>> 7b2f15d7
-
 
                 min_z: 0.0,
                 max_z: 9.0,
