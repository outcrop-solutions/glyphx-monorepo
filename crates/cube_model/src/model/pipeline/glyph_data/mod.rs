use crate::{
    assets::{rectangular_prism::create_rectangular_prism, shape_vertex::ShapeVertex},
    model::{
<<<<<<< HEAD
        filtering::Query, model_configuration::ModelConfiguration,
=======
        filtering::Query, 
>>>>>>> 456c94b5
        model_configuration::ModelConfiguration,
        state::DataManager,
    },
};
use bytemuck::{Pod, Zeroable};

use std::cell::RefCell;
use std::rc::Rc;
use wgpu::util::DeviceExt;
use wgpu::{BindGroup, Buffer, ComputePipeline, Device, ShaderModule};

#[repr(C)]
#[derive(Copy, Clone, Debug, Pod, Zeroable)]
pub struct Vertex {
    pub position: [f32; 3],
    //we don't need color here.  It is interpolated in the gpu
}

pub struct VertexData {
    pub vertices: Vec<ShapeVertex>,
}

pub struct GlyphData {
    device: Rc<RefCell<Device>>,
    compute_pipeline: ComputePipeline,
    vertex_buffer: Buffer,
    vertex_bind_group: BindGroup,
    vertex_data: VertexData,
    vertex_count: usize,
    instance_buffer: Buffer,
    instance_bind_group: BindGroup,
    instance_count: usize,
    output_buffer: Buffer,
    output_bind_group: BindGroup,
    output_size: usize,
    model_configuration: Rc<RefCell<ModelConfiguration>>,
    glyph_uniform_bind_group: BindGroup,
    data_manager: Rc<RefCell<DataManager>>,
    shader: ShaderModule,
}

impl GlyphData {
    pub fn new(
        glyph_uniform_buffer: &Buffer,
        device: Rc<RefCell<Device>>,
        model_configuration: Rc<RefCell<ModelConfiguration>>,
        data_manager: Rc<RefCell<DataManager>>,
    ) -> GlyphData {
        let d_clone = device.clone();
        let d = d_clone.as_ref().borrow();

        let shader = d.create_shader_module(wgpu::include_wgsl!("shader.wgsl").into());

        let mut vertex_data = VertexData {
            vertices: Vec::new(),
        };

        Self::build_verticies(&mut vertex_data.vertices, &model_configuration.borrow());
        let vertex_buffer = Self::configure_vertex_buffer(&d, &vertex_data);
        let vertex_count = vertex_data.vertices.len();

        let dm = data_manager.clone();
        let dm = dm.borrow();

        let glyph_filter = Query::default();
        let (instance_buffer, instance_count) =
            Self::configure_instance_buffer(&d, &glyph_filter, &dm);


        let (output_buffer, output_size) =
            Self::configure_output_buffer(&d, vertex_data.vertices.len(), instance_count);

        let (
            compute_pipeline,
            vertex_bind_group,
            instance_bind_group,
            glyph_uniform_bind_group,
            output_bind_group,
        ) = Self::configure_compute_pipeline(
            &d,
            &vertex_buffer,
            &instance_buffer,
            glyph_uniform_buffer,
            &output_buffer,
            &shader,
        );

        GlyphData {
            device,
            compute_pipeline,
            vertex_buffer,
            vertex_bind_group,
            vertex_data,
            vertex_count,
            instance_buffer,
            instance_bind_group,
            instance_count,
            output_buffer,
            output_bind_group,
            output_size,
            model_configuration,
            glyph_uniform_bind_group,
            data_manager,
            shader,
        }
    }


    pub fn update_vertices(&mut self, glyph_uniform_buffer: &Buffer, instance_filter: &Query) {

        let mut vertex_data = VertexData {
            vertices: Vec::new(),
        };
        let d = &self.device.borrow();

        Self::build_verticies(
            &mut vertex_data.vertices,
            &self.model_configuration.borrow(),
        );
        self.vertex_buffer = Self::configure_vertex_buffer(&d, &vertex_data);
        self.vertex_count = vertex_data.vertices.len();

        let dm = self.data_manager.clone();
        let dm = dm.borrow();
        let (instance_buffer, instance_count) =
            Self::configure_instance_buffer(&d, instance_filter, &dm);

        let (output_buffer, output_size) =
            Self::configure_output_buffer(&d, vertex_data.vertices.len(), instance_count);


        let (
            compute_pipeline,
            vertex_bind_group,
            instance_bind_group,
            glyph_uniform_bind_group,
            output_bind_group,
        ) = Self::configure_compute_pipeline(
            &d,
            &self.vertex_buffer,

            &instance_buffer,
            glyph_uniform_buffer,
            &output_buffer,

            &self.shader,
        );
        self.compute_pipeline = compute_pipeline;
        self.vertex_bind_group = vertex_bind_group;

        self.instance_buffer = instance_buffer;
        self.instance_count = instance_count;
        self.instance_bind_group = instance_bind_group;
        self.glyph_uniform_bind_group = glyph_uniform_bind_group;
        self.output_bind_group = output_bind_group;
        self.output_buffer = output_buffer;
        self.output_size = output_size;

    }

    pub fn build_verticies(
        verticies: &mut Vec<ShapeVertex>,
        model_configuration: &ModelConfiguration,
    ) {
        //Our x/y size
        let glyph_size = model_configuration.glyph_size;

        //Our z size is based on the height of the grid with a little bit of padding so that
        //the top does not but up against the z axis line
        let length = (model_configuration.grid_cylinder_length
            * model_configuration.z_height_ratio)
            + model_configuration.grid_cone_length;

        let shape_vertices = create_rectangular_prism(glyph_size, length);
        //now we want to move this to the model origin from it's current position at 0,0,0.
        let x_offset = model_configuration.model_origin[0] + model_configuration.glyph_offset;
        let z_offset = model_configuration.model_origin[2] + model_configuration.glyph_offset;
        let y_offset = model_configuration.model_origin[1];

        let mut i = 0;
        while i < shape_vertices.len() {
            let vertex = shape_vertices[i];
            verticies.push(ShapeVertex {
                position_vertex: [
                    vertex.position_vertex[0] + x_offset,
                    vertex.position_vertex[1] + y_offset,
                    vertex.position_vertex[2] + z_offset,
                ],
                normal: [
                    vertex.normal[0] + x_offset,
                    vertex.normal[1] + y_offset,
                    vertex.normal[2] + z_offset,
                ],
                color: vertex.color,
            });
            i += 1;
        }
    }

    fn configure_instance_buffer(
        device: &Device,
        instance_filter: &Query,
        data_manager: &DataManager,
    ) -> (Buffer, usize) {
        let glyph_data = data_manager.get_raw_glyphs();
        let x_vectors = data_manager.get_x_vectors();
        let x_vectors = x_vectors.as_ref().borrow();
        let z_vectors = data_manager.get_z_vectors();
        let z_vectors = z_vectors.as_ref().borrow();
        let x_stats = data_manager.get_stats("x").unwrap();
        let y_stats = data_manager.get_stats("y").unwrap();
        let z_stats = data_manager.get_stats("z").unwrap();
        let glyph_data = instance_filter.run(
            glyph_data, &x_vectors, &z_vectors, &x_stats, &y_stats, &z_stats,
        );

        let instance_count = glyph_data.len();
        (
            device.create_buffer_init(&wgpu::util::BufferInitDescriptor {
                label: Some("Instance Buffer"),
                contents: bytemuck::cast_slice(glyph_data.as_slice()),
                usage: wgpu::BufferUsages::STORAGE,
            }),
            instance_count,
        )
    }

    fn configure_vertex_buffer(device: &Device, vertex_data: &VertexData) -> Buffer {
        device.create_buffer_init(&wgpu::util::BufferInitDescriptor {
            label: Some("Vertex Buffer"),
            contents: bytemuck::cast_slice(vertex_data.vertices.as_slice()),
            usage: wgpu::BufferUsages::STORAGE,
        })
    }

    fn configure_output_buffer(
        device: &Device,
        vertex_data_length: usize,
        glyph_data_length: usize,
    ) -> (Buffer, usize) {
        let x_size = vertex_data_length;
        let y_size = glyph_data_length;
        let output_size = (x_size * y_size * std::mem::size_of::<InstanceOutput>()) as usize;
        (
            device.create_buffer(&wgpu::BufferDescriptor {
                label: Some("Output Buffer"),
                size: output_size as u64,
                usage: wgpu::BufferUsages::STORAGE | wgpu::BufferUsages::COPY_SRC,
                mapped_at_creation: false,
            }),
            output_size,
        )
    }

    //OK we have to push the buffers(vectors and glyphs) into uniforms and then reference them
    //using indexes in the shader.  This is because we can't pass a vector into a shader.

    fn configure_compute_pipeline(
        device: &Device,
        vertex_buffer: &Buffer,
        instance_buffer: &Buffer,
        uniform_buffer: &Buffer,
        output_buffer: &Buffer,
        shader: &ShaderModule,
    ) -> (ComputePipeline, BindGroup, BindGroup, BindGroup, BindGroup) {
        let compute_pipeline = device.create_compute_pipeline(&wgpu::ComputePipelineDescriptor {
            label: Some("Glyph Render Pipeline"),
            layout: None,
            module: shader,
            entry_point: "main",
        });

        let vertex_bind_group_layout = compute_pipeline.get_bind_group_layout(0);
        let vertex_bind_group = device.create_bind_group(&wgpu::BindGroupDescriptor {
            layout: &vertex_bind_group_layout,
            entries: &[wgpu::BindGroupEntry {
                binding: 0,
                resource: vertex_buffer.as_entire_binding(),
            }],
            label: Some("vertex_bind_group"),
        });

        let instance_bind_group_layout = compute_pipeline.get_bind_group_layout(1);
        let instance_bind_group = device.create_bind_group(&wgpu::BindGroupDescriptor {
            layout: &instance_bind_group_layout,
            entries: &[wgpu::BindGroupEntry {
                binding: 0,
                resource: instance_buffer.as_entire_binding(),
            }],
            label: Some("instance_bind_group"),
        });

        let uniform_bind_group_layout = compute_pipeline.get_bind_group_layout(2);
        let uniform_bind_group = device.create_bind_group(&wgpu::BindGroupDescriptor {
            layout: &uniform_bind_group_layout,
            entries: &[wgpu::BindGroupEntry {
                binding: 0,
                resource: uniform_buffer.as_entire_binding(),
            }],
            label: Some("instance_bind_group"),
        });

        let output_bind_group_layout = compute_pipeline.get_bind_group_layout(3);
        let output_bind_group = device.create_bind_group(&wgpu::BindGroupDescriptor {
            layout: &output_bind_group_layout,
            entries: &[wgpu::BindGroupEntry {
                binding: 0,
                resource: output_buffer.as_entire_binding(),
            }],
            label: Some("output_bind_group"),
        });
        (
            compute_pipeline,
            vertex_bind_group,
            instance_bind_group,
            uniform_bind_group,
            output_bind_group,
        )
    }

    pub fn run_pipeline<'a>(&'a self, encoder: &'a mut wgpu::CommandEncoder) -> Buffer {
        let d = self.device.borrow();
        let staging_buffer = d.create_buffer(&wgpu::BufferDescriptor {
            label: Some("Staging Buffer"),
            size: self.output_size as u64,
            usage: wgpu::BufferUsages::MAP_READ | wgpu::BufferUsages::COPY_DST,
            mapped_at_creation: false,
        });
        {
            let mut compute_pass = encoder.begin_compute_pass(&wgpu::ComputePassDescriptor {
                label: Some("Glyph Data Pass"),
            });
            compute_pass.set_pipeline(&self.compute_pipeline);
            compute_pass.set_bind_group(0, &self.vertex_bind_group, &[]);
            compute_pass.set_bind_group(1, &self.instance_bind_group, &[]);
            compute_pass.set_bind_group(2, &self.glyph_uniform_bind_group, &[]);
            compute_pass.set_bind_group(3, &self.output_bind_group, &[]);
            compute_pass.dispatch_workgroups(
                self.vertex_count as u32,
                self.instance_count as u32,
                1,
            );
        }
        encoder.copy_buffer_to_buffer(
            &self.output_buffer,
            0,
            &staging_buffer,
            0,
            self.output_size as u64,
        );
        staging_buffer
    }
}
#[repr(C)]
#[derive(Copy, Clone, Debug, Pod, Zeroable)]
pub struct InstanceOutput {
    pub glyph_id: u32,
    pub vertex_data: ShapeVertex,
    pub x_rank: u32,
    pub z_rank: u32,
    pub x_id: u32,
    pub z_id: u32,
    pub flags: u32,
}<|MERGE_RESOLUTION|>--- conflicted
+++ resolved
@@ -1,11 +1,7 @@
 use crate::{
     assets::{rectangular_prism::create_rectangular_prism, shape_vertex::ShapeVertex},
     model::{
-<<<<<<< HEAD
-        filtering::Query, model_configuration::ModelConfiguration,
-=======
         filtering::Query, 
->>>>>>> 456c94b5
         model_configuration::ModelConfiguration,
         state::DataManager,
     },
