--- conflicted
+++ resolved
@@ -151,13 +151,8 @@
     var out: VertexOutput;
     out.world_position = vec3<f32>(x_pos, y_vec, z_pos);
 //move the normals based on instance buffer
-<<<<<<< HEAD
     out.world_normal = vec3<f32>(model.normal);
     out.color_code = u32(floor(color));
-=======
-    out.world_normal = vec3<f32>(model.normal[0] + x_offset, model.normal[1], model.normal[2] + z_offset);
-    out.color_code = u32(color);
->>>>>>> 11642ac9
     out.clip_position = camera.view_proj * vec4<f32>(out.world_position[0], out.world_position[1], out.world_position[2], 1.0);
     return out;
 }
@@ -168,15 +163,9 @@
 fn fs_main(in: VertexOutput) -> @location(0) vec4<f32> {
    // return vec4<f32>(0.0,0.0,0.0, 1.0);
     let color = color_table_buffer.color_table[in.color_code];
-<<<<<<< HEAD
-=======
-   // We don't need (or want) much ambient light, so 0.1 is fine
->>>>>>> 11642ac9
     let ambient_strength = light.light_intensity;
     let ambient_color = light.light_color * ambient_strength;
 
-    //return vec4<f32>(color);
-    //return vec4<f32>(1.0, 0.0, 0.0, 1.0);
     let light_dir = normalize(light.light_pos - in.world_position);
     let view_dir = normalize(camera.view_pos.xyz - in.world_position);
     let half_dir = normalize(view_dir + light_dir);
@@ -188,14 +177,9 @@
     let specular_color = specular_strength * light.light_color;
 
     let result = (ambient_color + diffuse_color + specular_color) * color.xyz;
-<<<<<<< HEAD
     //TODO: The light needs some work as it relates to the glyphs.  It is making them all yellow
     //return vec4<f32>(result, 1.0);
       return vec4<f32>(color);
 
-=======
-
-    return vec4<f32>(result, 1.0);
->>>>>>> 11642ac9
 }
  