mod accumulated_field_definition;
mod accumulated_field_definition_errors;
mod date_field_definition;
mod date_field_definition_errors;
mod field_definition_collection;
mod field_definition_errors;
mod standard_field_definition;
mod standard_field_definition_errors;
<<<<<<< HEAD
use std::os::linux::raw;

=======
>>>>>>> 836cac5e
pub use accumulated_field_definition::{
    AccumulatedFieldDefinition, AccumulatorFieldDefinition, AccumulatorType,
};
pub use accumulated_field_definition_errors::FromJsonError as AccumulatedFieldDefinitionFromJsonError;
pub use date_field_definition::{DateFieldDefinition, DateGrouping};
pub use date_field_definition_errors::FromJsonError as DateFieldDefinitionFromJsonError;
pub use field_definition_collection::FieldDefinitionCollection;
pub use field_definition_errors::*;
pub use standard_field_definition::StandardFieldDefinition;
pub use standard_field_definition_errors::FromJsonError as StandardFieldDefinitionFromJsonError;

use crate::types::vectorizer_parameters::helper_functions::json_has_field;

use crate::types::vectorizer_parameters::FieldDefinitionType;
use crate::types::FieldType;
use glyphx_core::GlyphxErrorData;
use serde_json::{json, Value};
use serde::{Serialize, Deserialize};

#[derive(Debug, Clone, Serialize, Deserialize)]
pub enum FieldDefinition {
    Standard {
        field_display_name: String,
        field_data_type: FieldType,
        field_definition: StandardFieldDefinition,
        field_query: String,
<<<<<<< HEAD
        raw_query: String,
=======
>>>>>>> 836cac5e
    },
    //    Formula(FormulaFieldDefinition),
    Date {
        field_display_name: String,
        field_data_type: FieldType,
        field_definition: DateFieldDefinition,
        field_query: String,
<<<<<<< HEAD
        raw_query: String,
=======
>>>>>>> 836cac5e
    },
    Accumulated {
        field_display_name: String,
        field_data_type: FieldType,
        field_definition: AccumulatorFieldDefinition,
        field_query: String,
<<<<<<< HEAD
        raw_query: String,
=======
>>>>>>> 836cac5e
    },
    Unknown(),
}

impl FieldDefinition {
    pub fn from_json(input: &Value) -> Result<FieldDefinition, FromJsonError> {
        let validation_result = Self::validate_outer_json(input);
        if validation_result.is_err() {
            return Err(validation_result.err().unwrap());
        }

        let field_display_name = input["fieldDisplayName"].as_str().unwrap().to_string();
        let field_data_type = Self::get_field_data_type(input);
        if field_data_type.is_err() {
            return Err(field_data_type.err().unwrap());
        }
        let field_data_type = field_data_type.unwrap();
        let field_definition = &input["fieldDefinition"];
        let field_definition_type = Self::get_field_definition_type(input);

        if field_definition_type.is_err() {
            return Err(field_definition_type.err().unwrap());
        }
        let field_definition_type = field_definition_type.unwrap();

        match field_definition_type {
            FieldDefinitionType::Standard => {
                Self::build_standard_field(field_display_name, field_data_type, field_definition)
            }
            FieldDefinitionType::Date => {
                Self::build_date_field(field_display_name, field_data_type, field_definition)
            }
            FieldDefinitionType::ACCUMULATED => {
                Self::build_accumulated_field(field_display_name, field_data_type, field_definition)
            }
            _ => Ok(FieldDefinition::Unknown()),
        }
    }

    fn build_accumulated_field(
        field_display_name: String,
        field_data_type: FieldType,
        field_definition: &Value,
    ) -> Result<FieldDefinition, FromJsonError> {
        let accumulated_field_definition = AccumulatorFieldDefinition::from_json(field_definition);
        if accumulated_field_definition.is_err() {
            let err = accumulated_field_definition.err().unwrap();
            let err = FromJsonError::from_accumulated_field_from_json_error(err);
            return Err(err);
        }
        let accumulated_field_definition = accumulated_field_definition.unwrap();
<<<<<<< HEAD
        let (field_query, raw_query) = accumulated_field_definition.get_query(&field_display_name);
=======
        let field_query = accumulated_field_definition.get_query(&field_display_name);
>>>>>>> 836cac5e
        Ok(FieldDefinition::Accumulated {
            field_display_name,
            field_data_type,
            field_definition: accumulated_field_definition,
            field_query,
<<<<<<< HEAD
            raw_query,
=======
>>>>>>> 836cac5e
        })
    }
    fn build_date_field(
        field_display_name: String,
        field_data_type: FieldType,
        field_definition: &Value,
    ) -> Result<FieldDefinition, FromJsonError> {
        let date_field_definition = DateFieldDefinition::from_json(field_definition);
        if date_field_definition.is_err() {
            let err = date_field_definition.err().unwrap();
            let err = FromJsonError::from_date_field_from_json_error(err);
            return Err(err);
        }
        let date_field_definition = date_field_definition.unwrap();
<<<<<<< HEAD
        let (field_query, raw_query) = date_field_definition.get_query(&field_display_name);
=======
        let field_query = date_field_definition.get_query(&field_display_name);
>>>>>>> 836cac5e

        Ok(FieldDefinition::Date {
            field_display_name,
            field_data_type,
            field_definition: date_field_definition,
            field_query,
<<<<<<< HEAD
            raw_query,
=======
>>>>>>> 836cac5e
        })
    }

    fn build_standard_field(
        field_display_name: String,
        field_data_type: FieldType,
        field_definition: &Value,
    ) -> Result<FieldDefinition, FromJsonError> {
        let standard_field_definition = StandardFieldDefinition::from_json(field_definition);
    
        if standard_field_definition.is_err() {
            let err = standard_field_definition.err().unwrap();
            let err = FromJsonError::from_standard_field_from_json_error(err);
            return Err(err);
        }

        let standard_field_definition = standard_field_definition.unwrap();
<<<<<<< HEAD
        let (field_query, raw_query) = standard_field_definition.get_query(&field_display_name);
=======
        let field_query = standard_field_definition.get_query(&field_display_name);
>>>>>>> 836cac5e
        Ok(FieldDefinition::Standard {
            field_display_name,
            field_data_type,
            field_definition: standard_field_definition,
            field_query,
<<<<<<< HEAD
            raw_query,
=======
>>>>>>> 836cac5e
        })
    }

    fn get_field_data_type(input: &Value) -> Result<FieldType, FromJsonError> {
        let field_name = input["fieldDisplayName"].as_str().unwrap().to_string();
        let raw_field_data_type = input["fieldDataType"].as_u64().unwrap() as usize;
        let field_data_type = FieldType::from_numeric_value(raw_field_data_type);
        match field_data_type {
            FieldType::Unknown => {
                let description = format!("Invalid field data type: {}", raw_field_data_type);
                let data = json!( {
                "field": field_name,
                "field_type": raw_field_data_type
                });
                let err = FromJsonError::InvalidFieldType(GlyphxErrorData::new(
                    description,
                    Some(data),
                    None,
                ));
                return Err(err);
            }

            _ => Ok(field_data_type),
        }
    }

    fn get_field_definition_type(input: &Value) -> Result<FieldDefinitionType, FromJsonError> {
        let s = input.to_string();
        let field_display_name = input["fieldDisplayName"].as_str().unwrap().to_string();
        let raw_field_definition_type = input["fieldDefinition"]["fieldType"].as_str().unwrap();
        let field_definition_type = FieldDefinitionType::from_string(raw_field_definition_type);

        if field_definition_type.is_none() {
            let description = format!(
                "Invalid field definition type: {}",
                raw_field_definition_type
            );
            let data = json!( {
                "field": field_display_name,
                "field_definition_type": raw_field_definition_type
            });
            let err = FromJsonError::InvalidFieldDefinitionType(GlyphxErrorData::new(
                description,
                Some(data),
                None,
            ));
            return Err(err);
        }
        Ok(field_definition_type.unwrap())
    }

    fn validate_outer_json(input: &Value) -> Result<(), FromJsonError> {
        let has_field_display_name = json_has_field(input, "fieldDisplayName");

        if has_field_display_name.is_err() {
            let err = has_field_display_name.err().unwrap();
            let err = FromJsonError::from_json_has_field_error(err);
            return Err(err);
        }

        let has_field_data_type = json_has_field(input, "fieldDataType");
        if has_field_data_type.is_err() {
            let err = has_field_data_type.err().unwrap();
            let err = FromJsonError::from_json_has_field_error(err);
            return Err(err);
        }

        let has_field_definition = json_has_field(input, "fieldDefinition");
        if has_field_definition.is_err() {
            let err = has_field_definition.err().unwrap();
            let err = FromJsonError::from_json_has_field_error(err);
            return Err(err);
        }

        Ok(())
    }
    pub fn is_standard(&self) -> bool {
        match self {
            FieldDefinition::Standard { .. } => true,
            _ => false,
        }
    }

    pub fn is_date(&self) -> bool {
        match self {
            FieldDefinition::Date { .. } => true,
            _ => false,
        }
    }

    pub fn is_accumulated(&self) -> bool {
        match self {
            FieldDefinition::Accumulated { .. } => true,
            _ => false,
        }
    }

    pub fn get_field_display_name(&self) -> &str {
        match self {
            FieldDefinition::Standard {
                field_display_name, ..
            } => field_display_name.as_str(),
            FieldDefinition::Date {
                field_display_name, ..
            } => field_display_name.as_str(),
            FieldDefinition::Accumulated {
                field_display_name, ..
            } => field_display_name.as_str(),
            _ => "",
        }
    }
    pub fn get_field_query(&self) -> &str {
        match self {
            FieldDefinition::Standard {
                field_query, ..
            } => field_query.as_str(),
            FieldDefinition::Date {
                field_query, ..
            } => field_query.as_str(),
            FieldDefinition::Accumulated {
                field_query, ..
            } => field_query.as_str(),
            _ => "",
        }
    }

    pub fn get_raw_query(&self) -> &str {
        match self {
            FieldDefinition::Standard {
                raw_query, ..
            } => raw_query.as_str(),
            FieldDefinition::Date {
                raw_query, ..
            } => raw_query.as_str(),
            FieldDefinition::Accumulated {
                raw_query, ..
            } => raw_query.as_str(),
            _ => "",
        }
    }
    pub fn get_standard_field_definition(&self) -> Option<&StandardFieldDefinition> {
        match self {
            FieldDefinition::Standard {
                field_definition, ..
            } => Some(field_definition),
            _ => None,
        }
    }

    pub fn get_date_field_definition(&self) -> Option<&DateFieldDefinition> {
        match self {
            FieldDefinition::Date {
                field_definition, ..
            } => Some(field_definition),
            _ => None,
        }
    }

    pub fn get_accumulator_field_definition(&self) -> Option<&AccumulatorFieldDefinition> {
        match self {
            FieldDefinition::Accumulated {
                field_definition, ..
            } => Some(field_definition),
            _ => None,
        }
    }

<<<<<<< HEAD
    pub fn get_query_parts(&self) -> (String, String, String) {
        let field_value;
        let field_name;
        let raw_field_query;
=======
    pub fn get_query_parts(&self) -> (String, String) {
        //Field_value
        //Field_name
        let field_value;
        let field_name;
>>>>>>> 836cac5e
        match self {
            FieldDefinition::Standard {
                field_definition,
                field_display_name,
                ..
            } => {
                field_name = field_display_name.clone();
<<<<<<< HEAD
                (field_value, raw_field_query) = field_definition.get_query(&field_name);
=======
                field_value = field_definition.get_query(&field_name);
>>>>>>> 836cac5e
            }
            FieldDefinition::Date {
                field_definition,
                field_display_name,
                ..
            } => {
                field_name = field_display_name.clone();
<<<<<<< HEAD
                (field_value, raw_field_query) = field_definition.get_query(&field_name);
=======
                field_value = field_definition.get_query(&field_name);
>>>>>>> 836cac5e
            }
            FieldDefinition::Accumulated {
                field_definition,
                field_display_name,
                ..
            } => {
                field_name = field_display_name.clone();
<<<<<<< HEAD
                (field_value, raw_field_query) = field_definition.get_query(&field_name);
=======
                field_value = field_definition.get_query(&field_name);
>>>>>>> 836cac5e
            }

            _ => {
                panic!("Unexpected field definition");
            }
        }
<<<<<<< HEAD
        (field_name, field_value, raw_field_query)
=======
        (field_name, field_value)
>>>>>>> 836cac5e
    }
}

#[cfg(test)]
mod is_standard {
    use super::*;
    use crate::types::field_definition_type::FieldDefinitionType;
    #[test]
    fn is_standard() {
        let field_definition = FieldDefinition::Standard {
            field_display_name: "test".to_string(),
            field_data_type: FieldType::String,
            field_definition: StandardFieldDefinition {
                field_type: FieldDefinitionType::Standard,
                field_name: "test".to_string(),
            },
            field_query: String::from(r#""test" as "test""#),
<<<<<<< HEAD
            raw_query: String::from(r#""test""#),
=======
>>>>>>> 836cac5e
        };
        assert!(field_definition.is_standard());
    }

    #[test]
    fn not_standard() {
        let field_definition = FieldDefinition::Date {
            field_display_name: "test".to_string(),
            field_data_type: FieldType::String,
            field_definition: DateFieldDefinition {
                field_type: FieldDefinitionType::Date,
                field_name: "test".to_string(),
                date_grouping: DateGrouping::DayOfMonth,
            },
            field_query: String::from(r#""test" as "test""#),
<<<<<<< HEAD
            raw_query: String::from(r#""test""#),
=======
>>>>>>> 836cac5e
        };
        assert!(!field_definition.is_standard());
    }
}

#[cfg(test)]
mod is_date {
    use super::*;
    use crate::types::field_definition_type::FieldDefinitionType;
    #[test]
    fn is_date() {
        let field_definition = FieldDefinition::Date {
            field_display_name: "test".to_string(),
            field_data_type: FieldType::String,
            field_definition: DateFieldDefinition {
                field_type: FieldDefinitionType::Date,
                field_name: "test".to_string(),
                date_grouping: DateGrouping::DayOfMonth,
            },
            field_query: String::from(r#""test" as "test""#),
<<<<<<< HEAD
            raw_query: String::from(r#""test""#),
=======
>>>>>>> 836cac5e
        };
        assert!(field_definition.is_date());
    }

    #[test]
    fn not_date() {
        let field_definition = FieldDefinition::Standard {
            field_display_name: "test".to_string(),
            field_data_type: FieldType::String,
            field_definition: StandardFieldDefinition {
                field_type: FieldDefinitionType::Standard,
                field_name: "test".to_string(),
            },
            field_query: String::from(r#""test" as "test""#),
<<<<<<< HEAD
            raw_query: String::from(r#""test""#),
=======
>>>>>>> 836cac5e
        };
        assert!(!field_definition.is_date());
    }
}

#[cfg(test)]
mod is_accumulated {
    use super::*;
    use crate::types::field_definition_type::FieldDefinitionType;
    #[test]
    fn is_accumulated() {
        let field_definition = FieldDefinition::Accumulated {
            field_display_name: "test".to_string(),
            field_data_type: FieldType::String,
            field_definition: AccumulatorFieldDefinition {
                accumulator_type: AccumulatorType::SUM,
                field_type: FieldDefinitionType::ACCUMULATED,
                accumulated_field_definition: AccumulatedFieldDefinition::Standard(
                    StandardFieldDefinition {
                        field_type: FieldDefinitionType::Standard,
                        field_name: "test".to_string(),
                    },
                ),
            },
            field_query: String::from(r#""test" as "test""#),
<<<<<<< HEAD
            raw_query: String::from(r#""test""#),
=======
>>>>>>> 836cac5e
        };
        assert!(field_definition.is_accumulated());
    }

    #[test]
    fn not_accumulated() {
        let field_definition = FieldDefinition::Standard {
            field_display_name: "test".to_string(),
            field_data_type: FieldType::String,
            field_definition: StandardFieldDefinition {
                field_type: FieldDefinitionType::Standard,
                field_name: "test".to_string(),
            },
            field_query: String::from(r#""test" as "test""#),
<<<<<<< HEAD
            raw_query: String::from(r#""test""#),
=======
>>>>>>> 836cac5e
        };
        assert!(!field_definition.is_accumulated());
    }
}

#[cfg(test)]
mod get_field_display_name {
    use super::*;
    use crate::types::field_definition_type::FieldDefinitionType;
    #[test]
    fn standard() {
        let field_definition = FieldDefinition::Standard {
            field_display_name: "test".to_string(),
            field_data_type: FieldType::String,
            field_definition: StandardFieldDefinition {
                field_type: FieldDefinitionType::Standard,
                field_name: "test".to_string(),
            },
            field_query: String::from(r#""test" as "test""#),
<<<<<<< HEAD
            raw_query: String::from(r#""test""#),
=======
>>>>>>> 836cac5e
        };
        assert_eq!(field_definition.get_field_display_name(), "test");
    }

    #[test]
    fn date() {
        let field_definition = FieldDefinition::Date {
            field_display_name: "test".to_string(),
            field_data_type: FieldType::String,
            field_definition: DateFieldDefinition {
                field_type: FieldDefinitionType::Date,
                field_name: "test".to_string(),
                date_grouping: DateGrouping::DayOfMonth,
            },
            field_query: String::from(r#""test" as "test""#),
<<<<<<< HEAD
            raw_query: String::from(r#""test""#),
=======
>>>>>>> 836cac5e
        };
        assert_eq!(field_definition.get_field_display_name(), "test");
    }

    #[test]
    fn accumulated() {
        let field_definition = FieldDefinition::Accumulated {
            field_display_name: "test".to_string(),
            field_data_type: FieldType::String,
            field_definition: AccumulatorFieldDefinition {
                accumulator_type: AccumulatorType::SUM,
                field_type: FieldDefinitionType::ACCUMULATED,
                accumulated_field_definition: AccumulatedFieldDefinition::Standard(
                    StandardFieldDefinition {
                        field_type: FieldDefinitionType::Standard,
                        field_name: "test".to_string(),
                    },
                ),
            },
            field_query: String::from(r#""test" as "test""#),
<<<<<<< HEAD
            raw_query: String::from(r#""test""#),
=======
>>>>>>> 836cac5e
        };
        assert_eq!(field_definition.get_field_display_name(), "test");
    }

    #[test]
    fn unknown() {
        let field_definition = FieldDefinition::Unknown();
        assert_eq!(field_definition.get_field_display_name(), "");
    }
}

#[cfg(test)]
mod get_field_query {
    use super::*;
    use crate::types::field_definition_type::FieldDefinitionType;
    #[test]
    fn standard() {
        let field_query = String::from(r#""test" as "test""#);
        let field_definition = FieldDefinition::Standard {
            field_display_name: "test".to_string(),
            field_data_type: FieldType::String,
            field_definition: StandardFieldDefinition {
                field_type: FieldDefinitionType::Standard,
                field_name: "test".to_string(),
            },
            field_query : field_query.clone(),
<<<<<<< HEAD
            raw_query: String::from(r#""test""#),
=======
>>>>>>> 836cac5e
        };
        assert_eq!(field_definition.get_field_query(), field_query);
    }

    #[test]
    fn date() {
        let field_query = String::from(r#""test" as "test""#);
        let field_definition = FieldDefinition::Date {
            field_display_name: "test".to_string(),
            field_data_type: FieldType::String,
            field_definition: DateFieldDefinition {
                field_type: FieldDefinitionType::Date,
                field_name: "test".to_string(),
                date_grouping: DateGrouping::DayOfMonth,
            },
            field_query : field_query.clone(),
<<<<<<< HEAD
            raw_query: String::from(r#""test""#),
=======
>>>>>>> 836cac5e
        };
        assert_eq!(field_definition.get_field_query(), field_query);
    }

    #[test]
    fn accumulated() {
        let field_query = String::from(r#""test" as "test""#);
        let field_definition = FieldDefinition::Accumulated {
            field_display_name: "test".to_string(),
            field_data_type: FieldType::String,
            field_definition: AccumulatorFieldDefinition {
                accumulator_type: AccumulatorType::SUM,
                field_type: FieldDefinitionType::ACCUMULATED,
                accumulated_field_definition: AccumulatedFieldDefinition::Standard(
                    StandardFieldDefinition {
                        field_type: FieldDefinitionType::Standard,
                        field_name: "test".to_string(),
                    },
                ),
            },
            field_query : field_query.clone(),
<<<<<<< HEAD
            raw_query: String::from(r#""test""#),
=======
>>>>>>> 836cac5e
        };
        assert_eq!(field_definition.get_field_query(), field_query);
    }

    #[test]
    fn unknown() {
        let field_definition = FieldDefinition::Unknown();
<<<<<<< HEAD
        assert_eq!(field_definition.get_field_query(), "");
    }
}

#[cfg(test)]
mod get_raw_query {
    use super::*;
    use crate::types::field_definition_type::FieldDefinitionType;
    #[test]
    fn standard() {
        let raw_query = String::from(r#""test""#);
        let field_definition = FieldDefinition::Standard {
            field_display_name: "test".to_string(),
            field_data_type: FieldType::String,
            field_definition: StandardFieldDefinition {
                field_type: FieldDefinitionType::Standard,
                field_name: "test".to_string(),
            },
            field_query : String::from(r#""test" as "test""#),
            raw_query: raw_query.clone(),
        };
        assert_eq!(field_definition.get_raw_query(), raw_query);
    }

    #[test]
    fn date() {
        let raw_query = String::from(r#""test""#);
        let field_definition = FieldDefinition::Date {
            field_display_name: "test".to_string(),
            field_data_type: FieldType::String,
            field_definition: DateFieldDefinition {
                field_type: FieldDefinitionType::Date,
                field_name: "test".to_string(),
                date_grouping: DateGrouping::DayOfMonth,
            },
            field_query : String::from(r#""test" as "test""#),
            raw_query: raw_query.clone(),
        };
        assert_eq!(field_definition.get_raw_query(), raw_query);
    }

    #[test]
    fn accumulated() {
        let raw_query = String::from(r#""test""#);
        let field_definition = FieldDefinition::Accumulated {
            field_display_name: "test".to_string(),
            field_data_type: FieldType::String,
            field_definition: AccumulatorFieldDefinition {
                accumulator_type: AccumulatorType::SUM,
                field_type: FieldDefinitionType::ACCUMULATED,
                accumulated_field_definition: AccumulatedFieldDefinition::Standard(
                    StandardFieldDefinition {
                        field_type: FieldDefinitionType::Standard,
                        field_name: "test".to_string(),
                    },
                ),
            },
            field_query : String::from(r#""test" as "test""#),
            raw_query: raw_query.clone(),
        };
        assert_eq!(field_definition.get_raw_query(), raw_query);
    }

    #[test]
    fn unknown() {
        let field_definition = FieldDefinition::Unknown();
        assert_eq!(field_definition.get_raw_query(), "");
=======
        assert_eq!(field_definition.get_field_display_name(), "");
>>>>>>> 836cac5e
    }
}

#[cfg(test)]
mod get_standard_field_definition {
    use super::*;
    use crate::types::field_definition_type::FieldDefinitionType;
    #[test]
    fn standard() {
        let field_definition = FieldDefinition::Standard {
            field_display_name: "test".to_string(),
            field_data_type: FieldType::String,
            field_definition: StandardFieldDefinition {
                field_type: FieldDefinitionType::Standard,
                field_name: "test".to_string(),
            },
            field_query: String::from(r#""test" as "test""#),
<<<<<<< HEAD
            raw_query: String::from(r#""test""#),
=======
>>>>>>> 836cac5e
        };
        let result = field_definition.get_standard_field_definition();
        assert!(result.is_some());
        let result = result.unwrap();
        assert_eq!(result.field_name, "test");
    }

    #[test]
    fn date() {
        let field_definition = FieldDefinition::Date {
            field_display_name: "test".to_string(),
            field_data_type: FieldType::String,
            field_definition: DateFieldDefinition {
                field_type: FieldDefinitionType::Date,
                field_name: "test".to_string(),
                date_grouping: DateGrouping::DayOfMonth,
            },
            field_query: String::from(r#""test" as "test""#),
<<<<<<< HEAD
            raw_query: String::from(r#""test""#),
=======
>>>>>>> 836cac5e
        };
        let result = field_definition.get_standard_field_definition();
        assert!(result.is_none());
    }

    #[test]
    fn accumulated() {
        let field_definition = FieldDefinition::Accumulated {
            field_display_name: "test".to_string(),
            field_data_type: FieldType::String,
            field_definition: AccumulatorFieldDefinition {
                accumulator_type: AccumulatorType::SUM,
                field_type: FieldDefinitionType::ACCUMULATED,
                accumulated_field_definition: AccumulatedFieldDefinition::Standard(
                    StandardFieldDefinition {
                        field_type: FieldDefinitionType::Standard,
                        field_name: "test".to_string(),
                    },
                ),
            },
            field_query: String::from(r#""test" as "test""#),
<<<<<<< HEAD
            raw_query: String::from(r#""test""#),
=======
>>>>>>> 836cac5e
        };
        let result = field_definition.get_standard_field_definition();
        assert!(result.is_none());
    }

    #[test]
    fn unknown() {
        let field_definition = FieldDefinition::Unknown();
        let result = field_definition.get_standard_field_definition();
        assert!(result.is_none());
    }
}

#[cfg(test)]
mod get_date_field_definition {
    use super::*;
    use crate::types::field_definition_type::FieldDefinitionType;
    #[test]
    fn date() {
        let field_definition = FieldDefinition::Date {
            field_display_name: "test".to_string(),
            field_data_type: FieldType::String,
            field_definition: DateFieldDefinition {
                field_type: FieldDefinitionType::Date,
                field_name: "test".to_string(),
                date_grouping: DateGrouping::DayOfMonth,
            },
            field_query: String::from(r#""test" as "test""#),
<<<<<<< HEAD
            raw_query: String::from(r#""test""#),
=======
>>>>>>> 836cac5e
        };
        let result = field_definition.get_date_field_definition();
        assert!(result.is_some());
        let result = result.unwrap();
        assert_eq!(result.field_name, "test");
    }

    #[test]
    fn standard() {
        let field_definition = FieldDefinition::Standard {
            field_display_name: "test".to_string(),
            field_data_type: FieldType::String,
            field_definition: StandardFieldDefinition {
                field_type: FieldDefinitionType::Standard,
                field_name: "test".to_string(),
            },
            field_query: String::from(r#""test" as "test""#),
<<<<<<< HEAD
            raw_query: String::from(r#""test""#),
=======
>>>>>>> 836cac5e
        };
        let result = field_definition.get_date_field_definition();
        assert!(result.is_none());
    }

    #[test]
    fn accumulated() {
        let field_definition = FieldDefinition::Accumulated {
            field_display_name: "test".to_string(),
            field_data_type: FieldType::String,
            field_definition: AccumulatorFieldDefinition {
                accumulator_type: AccumulatorType::SUM,
                field_type: FieldDefinitionType::ACCUMULATED,
                accumulated_field_definition: AccumulatedFieldDefinition::Standard(
                    StandardFieldDefinition {
                        field_type: FieldDefinitionType::Standard,
                        field_name: "test".to_string(),
                    },
                ),
            },
            field_query: String::from(r#""test" as "test""#),
<<<<<<< HEAD
            raw_query: String::from(r#""test""#),
=======
>>>>>>> 836cac5e
        };
        let result = field_definition.get_date_field_definition();
        assert!(result.is_none());
    }

    #[test]
    fn unknown() {
        let field_definition = FieldDefinition::Unknown();
        let result = field_definition.get_date_field_definition();
        assert!(result.is_none());
    }
}

#[cfg(test)]
mod get_accumulator_field_definition {
    use super::*;
    use crate::types::field_definition_type::FieldDefinitionType;

    #[test]
    fn accumulated() {
        let field_definition = FieldDefinition::Accumulated {
            field_display_name: "test".to_string(),
            field_data_type: FieldType::String,
            field_definition: AccumulatorFieldDefinition {
                accumulator_type: AccumulatorType::SUM,
                field_type: FieldDefinitionType::ACCUMULATED,
                accumulated_field_definition: AccumulatedFieldDefinition::Standard(
                    StandardFieldDefinition {
                        field_type: FieldDefinitionType::Standard,
                        field_name: "test".to_string(),
                    },
                ),
            },
            field_query: String::from(r#""test" as "test""#),
<<<<<<< HEAD
            raw_query: String::from(r#""test""#),
=======
>>>>>>> 836cac5e
        };
        let result = field_definition.get_accumulator_field_definition();
        assert!(result.is_some());
        let result = result.unwrap();
        match result.accumulator_type {
            AccumulatorType::SUM => assert!(true),
            _ => assert!(false),
        }
    }
    #[test]
    fn date() {
        let field_definition = FieldDefinition::Date {
            field_display_name: "test".to_string(),
            field_data_type: FieldType::String,
            field_definition: DateFieldDefinition {
                field_type: FieldDefinitionType::Date,
                field_name: "test".to_string(),
                date_grouping: DateGrouping::DayOfMonth,
            },
            field_query: String::from(r#""test" as "test""#),
<<<<<<< HEAD
            raw_query: String::from(r#""test""#),
=======
>>>>>>> 836cac5e
        };
        let result = field_definition.get_accumulator_field_definition();
        assert!(result.is_none());
    }

    #[test]
    fn standard() {
        let field_definition = FieldDefinition::Standard {
            field_display_name: "test".to_string(),
            field_data_type: FieldType::String,
            field_definition: StandardFieldDefinition {
                field_type: FieldDefinitionType::Standard,
                field_name: "test".to_string(),
            },
            field_query: String::from(r#""test" as "test""#),
<<<<<<< HEAD
            raw_query: String::from(r#""test""#),
=======
>>>>>>> 836cac5e
        };
        let result = field_definition.get_accumulator_field_definition();
        assert!(result.is_none());
    }

    #[test]
    fn unknown() {
        let field_definition = FieldDefinition::Unknown();
        let result = field_definition.get_accumulator_field_definition();
        assert!(result.is_none());
    }
}

#[cfg(test)]
mod validate_outer_json {
    use super::*;
    use crate::types::field_definition_type::FieldDefinitionType;
    use serde_json::json;

    #[test]
    fn valid() {
        let input = json!({
            "fieldDisplayName": "test",
            "fieldDataType": "string",
            "fieldDefinition": {
                "fieldType": "standard",
                "fieldName": "test"
            }
        });
        let result = FieldDefinition::validate_outer_json(&input);
        assert!(result.is_ok());
    }

    #[test]
    fn missing_field_display_name() {
        let input = json!({
            "fieldDataType": "string",
            "fieldDefinition": {
                "fieldType": "standard",
                "fieldName": "test"
            }
        });
        let result = FieldDefinition::validate_outer_json(&input);
        assert!(result.is_err());
        let result = result.err().unwrap();
        match result {
            FromJsonError::FieldNotDefined(data) => {
                let d = data.data.unwrap();
                assert_eq!(d["field"], "fieldDisplayName");
            }
            _ => {
                panic!("Unexpected result");
            }
        }
    }

    #[test]
    fn missing_field_data_type() {
        let input = json!({
            "fieldDisplayName": "test",
            "fieldDefinition": {
                "fieldType": "standard",
                "fieldName": "test"
            }
        });
        let result = FieldDefinition::validate_outer_json(&input);
        assert!(result.is_err());
        let result = result.err().unwrap();
        match result {
            FromJsonError::FieldNotDefined(data) => {
                let d = data.data.unwrap();
                assert_eq!(d["field"], "fieldDataType");
            }
            _ => {
                panic!("Unexpected result");
            }
        }
    }

    #[test]
    fn missing_field_definition() {
        let input = json!({
            "fieldDisplayName": "test",
            "fieldDataType": "string"
        });
        let result = FieldDefinition::validate_outer_json(&input);
        assert!(result.is_err());
        let result = result.err().unwrap();
        match result {
            FromJsonError::FieldNotDefined(data) => {
                let d = data.data.unwrap();
                assert_eq!(d["field"], "fieldDefinition");
            }
            _ => {
                panic!("Unexpected result");
            }
        }
    }
}

#[cfg(test)]
mod from_json {
    use super::*;
    use crate::types::field_definition_type::FieldDefinitionType;
    use serde_json::json;

    #[test]
    fn standard_field() {
        let input = json!({
            "fieldDisplayName": "test",
            "fieldDataType": 1,
            "fieldDefinition": {
                "fieldType": "standard",
                "fieldName": "test"
            }
        });
        let result = FieldDefinition::from_json(&input);
        assert!(result.is_ok());
        let result = result.unwrap();
        match result {
            FieldDefinition::Standard {
                field_display_name,
                field_data_type,
                field_definition,
                field_query,
<<<<<<< HEAD
                raw_query,
=======
>>>>>>> 836cac5e
            } => {
                assert_eq!(field_display_name, "test");
                match field_data_type {
                    FieldType::String => assert!(true),
                    _ => assert!(false),
                }
                assert_eq!(field_definition.field_name, "test");
                match field_definition.field_type {
                    FieldDefinitionType::Standard => assert!(true),
                    _ => assert!(false),
                }
            }
            _ => {
                panic!("Unexpected result");
            }
        }
    }

    #[test]
    fn standard_field_is_error() {
        let input = json!({
            "fieldDisplayName": "test",
            "fieldDataType": 1,
            "fieldDefinition": {
                "fieldType": "standard",
            }
        });
        let result = FieldDefinition::from_json(&input);
        assert!(result.is_err());
        let result = result.err().unwrap();
        match result {
            FromJsonError::StandardFieldDefinitionError(data) => {
                let d = data.data.unwrap();
                assert_eq!(d["field"], "fieldName");
            }
            _ => {
                panic!("Unexpected result");
            }
        }
    }

    #[test]
    fn date_field() {
        let input = json!({
            "fieldDisplayName": "test",
            "fieldDataType": 1,
            "fieldDefinition": {
                "fieldType": "date",
                "fieldName": "test",
                "dateGrouping": "day_of_month"
            }
        });
        let result = FieldDefinition::from_json(&input);
        assert!(result.is_ok());
        let result = result.unwrap();
        match result {
            FieldDefinition::Date {
                field_display_name,
                field_data_type,
                field_definition,
                field_query,
<<<<<<< HEAD
                raw_query,
=======
>>>>>>> 836cac5e
            } => {
                assert_eq!(field_display_name, "test");
                match field_data_type {
                    FieldType::String => assert!(true),
                    _ => assert!(false),
                }
                assert_eq!(field_definition.field_name, "test");
                match field_definition.field_type {
                    FieldDefinitionType::Date => assert!(true),
                    _ => assert!(false),
                }
                match field_definition.date_grouping {
                    DateGrouping::DayOfMonth => assert!(true),
                    _ => assert!(false),
                }
            }
            _ => {
                panic!("Unexpected result");
            }
        }
    }

    #[test]
    fn date_field_is_error() {
        let input = json!({
            "fieldDisplayName": "test",
            "fieldDataType": 1,
            "fieldDefinition": {
                "fieldType": "date",
                "fieldName": "test",
            }
        });
        let result = FieldDefinition::from_json(&input);
        assert!(result.is_err());
        let result = result.err().unwrap();
        match result {
            FromJsonError::DateFieldDefinitionError(data) => {
                let d = data.data.unwrap();
                assert_eq!(d["field"], "dateGrouping");
            }
            _ => {
                panic!("Unexpected result");
            }
        }
    }

    #[test]
    fn accumulator_field() {
        let input = json!({
            "fieldDisplayName": "test",
            "fieldDataType": 1,
            "fieldDefinition": {
                "fieldType": "accumulated",
                "accumulator": "sum",
                "accumulatedFieldDefinition": {
                    "fieldType": "standard",
                    "fieldName": "test"
                }
            }
        });
        let result = FieldDefinition::from_json(&input);
        assert!(result.is_ok());
        let result = result.unwrap();
        match result {
            FieldDefinition::Accumulated {
                field_display_name,
                field_data_type,
                field_definition,
                field_query,
<<<<<<< HEAD
                raw_query,
=======
>>>>>>> 836cac5e
            } => {
                assert_eq!(field_display_name, "test");
                match field_data_type {
                    FieldType::String => assert!(true),
                    _ => assert!(false),
                }
                match field_definition.accumulator_type {
                    AccumulatorType::SUM => assert!(true),
                    _ => assert!(false),
                }
                match field_definition.field_type {
                    FieldDefinitionType::ACCUMULATED => assert!(true),
                    _ => assert!(false),
                }
                match field_definition.accumulated_field_definition {
                    AccumulatedFieldDefinition::Standard(standard_field_definition) => {
                        assert_eq!(standard_field_definition.field_name, "test");
                        match standard_field_definition.field_type {
                            FieldDefinitionType::Standard => assert!(true),
                            _ => assert!(false),
                        }
                    }
                    _ => {
                        panic!("Unexpected result");
                    }
                }
            }
            _ => {
                panic!("Unexpected result");
            }
        }
    }

    #[test]
    fn accumulator_field_is_error() {
        let input = json!({
            "fieldDisplayName": "test",
            "fieldDataType": 1,
            "fieldDefinition": {
                "fieldType": "accumulated",
                "accumulator": "sum",
            }
        });
        let result = FieldDefinition::from_json(&input);
        assert!(result.is_err());
        let result = result.err().unwrap();
        match result {
            FromJsonError::AccumulatorFieldDefinitionError(data) => {
                let d = data.data.unwrap();
                assert_eq!(d["field"], "accumulatedFieldDefinition");
            }
            _ => {
                panic!("Unexpected result");
            }
        }
    }

    #[test]
    fn outer_validation_error() {
        let input = json!({
            "fieldDataType": "string",
            "fieldDefinition": {
                "fieldType": "standard",
            }
        });
        let result = FieldDefinition::from_json(&input);
        assert!(result.is_err());
        let result = result.err().unwrap();
        match result {
            FromJsonError::FieldNotDefined(data) => {
                let d = data.data.unwrap();
                assert_eq!(d["field"], "fieldDisplayName");
            }
            _ => {
                panic!("Unexpected result");
            }
        }
    }

    #[test]
    fn field_data_type_is_error() {
        let input = json!({
            "fieldDisplayName": "test",
            "fieldDataType": 999,
            "fieldDefinition": {
                "fieldType": "standard",
                "fieldName": "test"
            }
        });
        let result = FieldDefinition::from_json(&input);
        assert!(result.is_err());
        let result = result.err().unwrap();
        match result {
            FromJsonError::InvalidFieldType(data) => {
                let d = data.data.unwrap();
                assert_eq!(d["field"], "test");
            }
            _ => {
                panic!("Unexpected result");
            }
        }
    }

    #[test]
    fn field_definition_type_is_error() {
        let input = json!({
            "fieldDisplayName": "test",
            "fieldDataType": 1,
            "fieldDefinition": {
                "fieldType": "invalid",
                "fieldName": "test"
            }
        });
        let result = FieldDefinition::from_json(&input);
        assert!(result.is_err());
        let result = result.err().unwrap();
        match result {
            FromJsonError::InvalidFieldDefinitionType(data) => {
                let d = data.data.unwrap();
                assert_eq!(d["field"], "test");
                assert_eq!(d["field_definition_type"], "invalid");
            }
            _ => {
                panic!("Unexpected result");
            }
        }
    }
}

#[cfg(test)]
mod get_field_definition_type {
    use super::*;
    use crate::types::field_definition_type::FieldDefinitionType;
    use serde_json::json;

    #[test]
    fn valid() {
        let input = json!({
            "fieldDisplayName": "test",
            "fieldDataType": "string",
            "fieldDefinition": {
                "fieldType": "standard",
                "fieldName": "test"
            }
        });
        let result = FieldDefinition::get_field_definition_type(&input);
        assert!(result.is_ok());
        let result = result.unwrap();
        match result {
            FieldDefinitionType::Standard => assert!(true),
            _ => assert!(false),
        }
    }

    #[test]
    fn invalid() {
        let input = json!({
            "fieldDisplayName": "test",
            "fieldDataType": "string",
            "fieldDefinition": {
                "fieldType": "invalid",
                "fieldName": "test"
            }
        });
        let result = FieldDefinition::get_field_definition_type(&input);
        assert!(result.is_err());
        let result = result.err().unwrap();
        match result {
            FromJsonError::InvalidFieldDefinitionType(data) => {
                let d = data.data.unwrap();
                assert_eq!(d["field"], "test");
            }
            _ => {
                panic!("Unexpected result");
            }
        }
    }
}

#[cfg(test)]
mod get_field_data_type {
    use super::*;
    use serde_json::json;

    #[test]
    fn valid() {
        let input = json!({
            "fieldDisplayName": "test",
            "fieldDataType": 1,
            "fieldDefinition": {
                "fieldType": "standard",
                "fieldName": "test"
            }
        });
        let result = FieldDefinition::get_field_data_type(&input);
        assert!(result.is_ok());
        let result = result.unwrap();
        match result {
            FieldType::String => assert!(true),
            _ => assert!(false),
        }
    }

    #[test]
    fn invalid() {
        let input = json!({
            "fieldDisplayName": "test",
            "fieldDataType": 999,
            "fieldDefinition": {
                "fieldType": "standard",
                "fieldName": "test"
            }
        });
        let result = FieldDefinition::get_field_data_type(&input);
        assert!(result.is_err());
        let result = result.err().unwrap();
        match result {
            FromJsonError::InvalidFieldType(data) => {
                let d = data.data.unwrap();
                assert_eq!(d["field"], "test");
            }
            _ => {
                panic!("Unexpected result");
            }
        }
    }
}
#[cfg(test)]
mod get_query_parts {
    use super::*;
    use crate::types::field_definition_type::FieldDefinitionType;
    use serde_json::json;

    #[test]
    fn standard_field() {
        let display_name = "some_standard";
        let internal_field_name = "test";
        let input = json!({
            "fieldDisplayName": display_name,
            "fieldDataType": 1,
            "fieldDefinition": {
                "fieldType": "standard",
                "fieldName": internal_field_name
            }
        });
        let result = FieldDefinition::from_json(&input);
        assert!(result.is_ok());
        let result = result.unwrap();
<<<<<<< HEAD
        let (field_name, field_value, raw_query) = result.get_query_parts();
        assert_eq!(field_name, display_name);
        let expected_value = format!(r#""{}" as "{}""#, internal_field_name, display_name);
        assert_eq!(field_value, expected_value);

        let raw_expected_value = format!(r#""{}""#, internal_field_name);
        assert_eq!(raw_query, raw_expected_value);
=======
        let (field_name, field_value) = result.get_query_parts();
        assert_eq!(field_name, display_name);
        let expected_value = format!(r#""{}" as "{}""#, internal_field_name, display_name);
        assert_eq!(field_value, expected_value);
>>>>>>> 836cac5e
    }

    #[test]
    fn date_field() {
        let display_name = "some_date";
        let internal_field_name = "test";
        let input = json!({
            "fieldDisplayName": display_name,
            "fieldDataType": 1,
            "fieldDefinition": {
                "fieldType": "date",
                "fieldName": internal_field_name,
                "dateGrouping": "day_of_month"
            }
        });
        let result = FieldDefinition::from_json(&input);
        assert!(result.is_ok());
        let result = result.unwrap();
<<<<<<< HEAD
        let (field_name, field_value, raw_query) = result.get_query_parts();
=======
        let (field_name, field_value) = result.get_query_parts();
>>>>>>> 836cac5e
        assert_eq!(field_name, display_name);
        let expected_value = format!(
            r#"day(from_unixtime("{}"/1000)) as "{}""#,
            internal_field_name, display_name
        );
        assert_eq!(field_value, expected_value);
<<<<<<< HEAD

        let raw_expected_value = format!(
            r#"day(from_unixtime("{}"/1000))"#,
            internal_field_name
        );
        assert_eq!(raw_query, raw_expected_value);
=======
>>>>>>> 836cac5e
    }

    #[test]
    fn accumulator_field_standard() {
        let display_name = "some_accumulator";
        let internal_field_name = "test";
        let input = json!({
            "fieldDisplayName": display_name,
            "fieldDataType": 1,
            "fieldDefinition": {
                "fieldType": "accumulated",
                "accumulator": "sum",
                "accumulatedFieldDefinition": {
                    "fieldType": "standard",
                    "fieldName": internal_field_name
                }
            }
        });
        let result = FieldDefinition::from_json(&input);
        assert!(result.is_ok());
        let result = result.unwrap();
<<<<<<< HEAD
        let (field_name, field_value, raw_query) = result.get_query_parts();
        assert_eq!(field_name, display_name);
        let expected_value = format!(r#"SUM("{}") as "{}""#, internal_field_name, display_name);
        assert_eq!(field_value, expected_value);

        let raw_expected_value = format!(r#"SUM("{}")"#, internal_field_name);
        assert_eq!(raw_query, raw_expected_value);
=======
        let (field_name, field_value) = result.get_query_parts();
        assert_eq!(field_name, display_name);
        let expected_value = format!(r#"SUM("{}") as "{}""#, internal_field_name, display_name);
        assert_eq!(field_value, expected_value);
>>>>>>> 836cac5e
    }

    #[test]
    fn accumulator_field_date() {
        let display_name = "some_accumulator";
        let internal_field_name = "test";
        let input = json!({
            "fieldDisplayName": display_name,
            "fieldDataType": 1,
            "fieldDefinition": {
                "fieldType": "accumulated",
                "accumulator": "sum",
                "accumulatedFieldDefinition": {
                    "fieldType": "date",
                    "fieldName": internal_field_name,
                    "dateGrouping": "day_of_month"
                }
            }
        });
        let result = FieldDefinition::from_json(&input);
        assert!(result.is_ok());
        let result = result.unwrap();
<<<<<<< HEAD
        let (field_name, field_value, raw_query) = result.get_query_parts();
        assert_eq!(field_name, display_name);
        let expected_value = format!(r#"SUM(day(from_unixtime("{}"/1000))) as "{}""#, internal_field_name, display_name);
        assert_eq!(field_value, expected_value);

        let raw_expected_value = format!(r#"SUM(day(from_unixtime("{}"/1000)))"#, internal_field_name);
        assert_eq!(raw_query, raw_expected_value);
=======
        let (field_name, field_value) = result.get_query_parts();
        assert_eq!(field_name, display_name);
        let expected_value = format!(r#"SUM(day(from_unixtime("{}"/1000))) as "{}""#, internal_field_name, display_name);
        assert_eq!(field_value, expected_value);
>>>>>>> 836cac5e
    }
}<|MERGE_RESOLUTION|>--- conflicted
+++ resolved
@@ -6,11 +6,8 @@
 mod field_definition_errors;
 mod standard_field_definition;
 mod standard_field_definition_errors;
-<<<<<<< HEAD
 use std::os::linux::raw;
 
-=======
->>>>>>> 836cac5e
 pub use accumulated_field_definition::{
     AccumulatedFieldDefinition, AccumulatorFieldDefinition, AccumulatorType,
 };
@@ -37,10 +34,7 @@
         field_data_type: FieldType,
         field_definition: StandardFieldDefinition,
         field_query: String,
-<<<<<<< HEAD
         raw_query: String,
-=======
->>>>>>> 836cac5e
     },
     //    Formula(FormulaFieldDefinition),
     Date {
@@ -48,20 +42,14 @@
         field_data_type: FieldType,
         field_definition: DateFieldDefinition,
         field_query: String,
-<<<<<<< HEAD
         raw_query: String,
-=======
->>>>>>> 836cac5e
     },
     Accumulated {
         field_display_name: String,
         field_data_type: FieldType,
         field_definition: AccumulatorFieldDefinition,
         field_query: String,
-<<<<<<< HEAD
         raw_query: String,
-=======
->>>>>>> 836cac5e
     },
     Unknown(),
 }
@@ -113,20 +101,13 @@
             return Err(err);
         }
         let accumulated_field_definition = accumulated_field_definition.unwrap();
-<<<<<<< HEAD
         let (field_query, raw_query) = accumulated_field_definition.get_query(&field_display_name);
-=======
-        let field_query = accumulated_field_definition.get_query(&field_display_name);
->>>>>>> 836cac5e
         Ok(FieldDefinition::Accumulated {
             field_display_name,
             field_data_type,
             field_definition: accumulated_field_definition,
             field_query,
-<<<<<<< HEAD
             raw_query,
-=======
->>>>>>> 836cac5e
         })
     }
     fn build_date_field(
@@ -141,21 +122,15 @@
             return Err(err);
         }
         let date_field_definition = date_field_definition.unwrap();
-<<<<<<< HEAD
         let (field_query, raw_query) = date_field_definition.get_query(&field_display_name);
-=======
         let field_query = date_field_definition.get_query(&field_display_name);
->>>>>>> 836cac5e
 
         Ok(FieldDefinition::Date {
             field_display_name,
             field_data_type,
             field_definition: date_field_definition,
             field_query,
-<<<<<<< HEAD
             raw_query,
-=======
->>>>>>> 836cac5e
         })
     }
 
@@ -173,20 +148,14 @@
         }
 
         let standard_field_definition = standard_field_definition.unwrap();
-<<<<<<< HEAD
         let (field_query, raw_query) = standard_field_definition.get_query(&field_display_name);
-=======
         let field_query = standard_field_definition.get_query(&field_display_name);
->>>>>>> 836cac5e
         Ok(FieldDefinition::Standard {
             field_display_name,
             field_data_type,
             field_definition: standard_field_definition,
             field_query,
-<<<<<<< HEAD
             raw_query,
-=======
->>>>>>> 836cac5e
         })
     }
 
@@ -354,18 +323,10 @@
         }
     }
 
-<<<<<<< HEAD
     pub fn get_query_parts(&self) -> (String, String, String) {
         let field_value;
         let field_name;
         let raw_field_query;
-=======
-    pub fn get_query_parts(&self) -> (String, String) {
-        //Field_value
-        //Field_name
-        let field_value;
-        let field_name;
->>>>>>> 836cac5e
         match self {
             FieldDefinition::Standard {
                 field_definition,
@@ -373,11 +334,7 @@
                 ..
             } => {
                 field_name = field_display_name.clone();
-<<<<<<< HEAD
                 (field_value, raw_field_query) = field_definition.get_query(&field_name);
-=======
-                field_value = field_definition.get_query(&field_name);
->>>>>>> 836cac5e
             }
             FieldDefinition::Date {
                 field_definition,
@@ -385,11 +342,7 @@
                 ..
             } => {
                 field_name = field_display_name.clone();
-<<<<<<< HEAD
                 (field_value, raw_field_query) = field_definition.get_query(&field_name);
-=======
-                field_value = field_definition.get_query(&field_name);
->>>>>>> 836cac5e
             }
             FieldDefinition::Accumulated {
                 field_definition,
@@ -397,22 +350,14 @@
                 ..
             } => {
                 field_name = field_display_name.clone();
-<<<<<<< HEAD
                 (field_value, raw_field_query) = field_definition.get_query(&field_name);
-=======
-                field_value = field_definition.get_query(&field_name);
->>>>>>> 836cac5e
             }
 
             _ => {
                 panic!("Unexpected field definition");
             }
         }
-<<<<<<< HEAD
         (field_name, field_value, raw_field_query)
-=======
-        (field_name, field_value)
->>>>>>> 836cac5e
     }
 }
 
@@ -430,10 +375,7 @@
                 field_name: "test".to_string(),
             },
             field_query: String::from(r#""test" as "test""#),
-<<<<<<< HEAD
-            raw_query: String::from(r#""test""#),
-=======
->>>>>>> 836cac5e
+            raw_query: String::from(r#""test""#),
         };
         assert!(field_definition.is_standard());
     }
@@ -449,10 +391,7 @@
                 date_grouping: DateGrouping::DayOfMonth,
             },
             field_query: String::from(r#""test" as "test""#),
-<<<<<<< HEAD
-            raw_query: String::from(r#""test""#),
-=======
->>>>>>> 836cac5e
+            raw_query: String::from(r#""test""#),
         };
         assert!(!field_definition.is_standard());
     }
@@ -473,10 +412,7 @@
                 date_grouping: DateGrouping::DayOfMonth,
             },
             field_query: String::from(r#""test" as "test""#),
-<<<<<<< HEAD
-            raw_query: String::from(r#""test""#),
-=======
->>>>>>> 836cac5e
+            raw_query: String::from(r#""test""#),
         };
         assert!(field_definition.is_date());
     }
@@ -491,10 +427,7 @@
                 field_name: "test".to_string(),
             },
             field_query: String::from(r#""test" as "test""#),
-<<<<<<< HEAD
-            raw_query: String::from(r#""test""#),
-=======
->>>>>>> 836cac5e
+            raw_query: String::from(r#""test""#),
         };
         assert!(!field_definition.is_date());
     }
@@ -520,10 +453,7 @@
                 ),
             },
             field_query: String::from(r#""test" as "test""#),
-<<<<<<< HEAD
-            raw_query: String::from(r#""test""#),
-=======
->>>>>>> 836cac5e
+            raw_query: String::from(r#""test""#),
         };
         assert!(field_definition.is_accumulated());
     }
@@ -538,10 +468,7 @@
                 field_name: "test".to_string(),
             },
             field_query: String::from(r#""test" as "test""#),
-<<<<<<< HEAD
-            raw_query: String::from(r#""test""#),
-=======
->>>>>>> 836cac5e
+            raw_query: String::from(r#""test""#),
         };
         assert!(!field_definition.is_accumulated());
     }
@@ -561,10 +488,7 @@
                 field_name: "test".to_string(),
             },
             field_query: String::from(r#""test" as "test""#),
-<<<<<<< HEAD
-            raw_query: String::from(r#""test""#),
-=======
->>>>>>> 836cac5e
+            raw_query: String::from(r#""test""#),
         };
         assert_eq!(field_definition.get_field_display_name(), "test");
     }
@@ -580,10 +504,7 @@
                 date_grouping: DateGrouping::DayOfMonth,
             },
             field_query: String::from(r#""test" as "test""#),
-<<<<<<< HEAD
-            raw_query: String::from(r#""test""#),
-=======
->>>>>>> 836cac5e
+            raw_query: String::from(r#""test""#),
         };
         assert_eq!(field_definition.get_field_display_name(), "test");
     }
@@ -604,10 +525,7 @@
                 ),
             },
             field_query: String::from(r#""test" as "test""#),
-<<<<<<< HEAD
-            raw_query: String::from(r#""test""#),
-=======
->>>>>>> 836cac5e
+            raw_query: String::from(r#""test""#),
         };
         assert_eq!(field_definition.get_field_display_name(), "test");
     }
@@ -634,10 +552,7 @@
                 field_name: "test".to_string(),
             },
             field_query : field_query.clone(),
-<<<<<<< HEAD
-            raw_query: String::from(r#""test""#),
-=======
->>>>>>> 836cac5e
+            raw_query: String::from(r#""test""#),
         };
         assert_eq!(field_definition.get_field_query(), field_query);
     }
@@ -654,10 +569,7 @@
                 date_grouping: DateGrouping::DayOfMonth,
             },
             field_query : field_query.clone(),
-<<<<<<< HEAD
-            raw_query: String::from(r#""test""#),
-=======
->>>>>>> 836cac5e
+            raw_query: String::from(r#""test""#),
         };
         assert_eq!(field_definition.get_field_query(), field_query);
     }
@@ -679,10 +591,7 @@
                 ),
             },
             field_query : field_query.clone(),
-<<<<<<< HEAD
-            raw_query: String::from(r#""test""#),
-=======
->>>>>>> 836cac5e
+            raw_query: String::from(r#""test""#),
         };
         assert_eq!(field_definition.get_field_query(), field_query);
     }
@@ -690,7 +599,6 @@
     #[test]
     fn unknown() {
         let field_definition = FieldDefinition::Unknown();
-<<<<<<< HEAD
         assert_eq!(field_definition.get_field_query(), "");
     }
 }
@@ -758,9 +666,6 @@
     fn unknown() {
         let field_definition = FieldDefinition::Unknown();
         assert_eq!(field_definition.get_raw_query(), "");
-=======
-        assert_eq!(field_definition.get_field_display_name(), "");
->>>>>>> 836cac5e
     }
 }
 
@@ -778,10 +683,7 @@
                 field_name: "test".to_string(),
             },
             field_query: String::from(r#""test" as "test""#),
-<<<<<<< HEAD
-            raw_query: String::from(r#""test""#),
-=======
->>>>>>> 836cac5e
+            raw_query: String::from(r#""test""#),
         };
         let result = field_definition.get_standard_field_definition();
         assert!(result.is_some());
@@ -800,10 +702,7 @@
                 date_grouping: DateGrouping::DayOfMonth,
             },
             field_query: String::from(r#""test" as "test""#),
-<<<<<<< HEAD
-            raw_query: String::from(r#""test""#),
-=======
->>>>>>> 836cac5e
+            raw_query: String::from(r#""test""#),
         };
         let result = field_definition.get_standard_field_definition();
         assert!(result.is_none());
@@ -825,10 +724,7 @@
                 ),
             },
             field_query: String::from(r#""test" as "test""#),
-<<<<<<< HEAD
-            raw_query: String::from(r#""test""#),
-=======
->>>>>>> 836cac5e
+            raw_query: String::from(r#""test""#),
         };
         let result = field_definition.get_standard_field_definition();
         assert!(result.is_none());
@@ -857,10 +753,7 @@
                 date_grouping: DateGrouping::DayOfMonth,
             },
             field_query: String::from(r#""test" as "test""#),
-<<<<<<< HEAD
-            raw_query: String::from(r#""test""#),
-=======
->>>>>>> 836cac5e
+            raw_query: String::from(r#""test""#),
         };
         let result = field_definition.get_date_field_definition();
         assert!(result.is_some());
@@ -878,10 +771,7 @@
                 field_name: "test".to_string(),
             },
             field_query: String::from(r#""test" as "test""#),
-<<<<<<< HEAD
-            raw_query: String::from(r#""test""#),
-=======
->>>>>>> 836cac5e
+            raw_query: String::from(r#""test""#),
         };
         let result = field_definition.get_date_field_definition();
         assert!(result.is_none());
@@ -903,10 +793,7 @@
                 ),
             },
             field_query: String::from(r#""test" as "test""#),
-<<<<<<< HEAD
-            raw_query: String::from(r#""test""#),
-=======
->>>>>>> 836cac5e
+            raw_query: String::from(r#""test""#),
         };
         let result = field_definition.get_date_field_definition();
         assert!(result.is_none());
@@ -941,10 +828,7 @@
                 ),
             },
             field_query: String::from(r#""test" as "test""#),
-<<<<<<< HEAD
-            raw_query: String::from(r#""test""#),
-=======
->>>>>>> 836cac5e
+            raw_query: String::from(r#""test""#),
         };
         let result = field_definition.get_accumulator_field_definition();
         assert!(result.is_some());
@@ -965,10 +849,7 @@
                 date_grouping: DateGrouping::DayOfMonth,
             },
             field_query: String::from(r#""test" as "test""#),
-<<<<<<< HEAD
-            raw_query: String::from(r#""test""#),
-=======
->>>>>>> 836cac5e
+            raw_query: String::from(r#""test""#),
         };
         let result = field_definition.get_accumulator_field_definition();
         assert!(result.is_none());
@@ -984,10 +865,7 @@
                 field_name: "test".to_string(),
             },
             field_query: String::from(r#""test" as "test""#),
-<<<<<<< HEAD
-            raw_query: String::from(r#""test""#),
-=======
->>>>>>> 836cac5e
+            raw_query: String::from(r#""test""#),
         };
         let result = field_definition.get_accumulator_field_definition();
         assert!(result.is_none());
@@ -1113,10 +991,7 @@
                 field_data_type,
                 field_definition,
                 field_query,
-<<<<<<< HEAD
                 raw_query,
-=======
->>>>>>> 836cac5e
             } => {
                 assert_eq!(field_display_name, "test");
                 match field_data_type {
@@ -1178,10 +1053,7 @@
                 field_data_type,
                 field_definition,
                 field_query,
-<<<<<<< HEAD
                 raw_query,
-=======
->>>>>>> 836cac5e
             } => {
                 assert_eq!(field_display_name, "test");
                 match field_data_type {
@@ -1251,10 +1123,7 @@
                 field_data_type,
                 field_definition,
                 field_query,
-<<<<<<< HEAD
                 raw_query,
-=======
->>>>>>> 836cac5e
             } => {
                 assert_eq!(field_display_name, "test");
                 match field_data_type {
@@ -1503,7 +1372,6 @@
         let result = FieldDefinition::from_json(&input);
         assert!(result.is_ok());
         let result = result.unwrap();
-<<<<<<< HEAD
         let (field_name, field_value, raw_query) = result.get_query_parts();
         assert_eq!(field_name, display_name);
         let expected_value = format!(r#""{}" as "{}""#, internal_field_name, display_name);
@@ -1511,12 +1379,6 @@
 
         let raw_expected_value = format!(r#""{}""#, internal_field_name);
         assert_eq!(raw_query, raw_expected_value);
-=======
-        let (field_name, field_value) = result.get_query_parts();
-        assert_eq!(field_name, display_name);
-        let expected_value = format!(r#""{}" as "{}""#, internal_field_name, display_name);
-        assert_eq!(field_value, expected_value);
->>>>>>> 836cac5e
     }
 
     #[test]
@@ -1535,26 +1397,19 @@
         let result = FieldDefinition::from_json(&input);
         assert!(result.is_ok());
         let result = result.unwrap();
-<<<<<<< HEAD
         let (field_name, field_value, raw_query) = result.get_query_parts();
-=======
-        let (field_name, field_value) = result.get_query_parts();
->>>>>>> 836cac5e
         assert_eq!(field_name, display_name);
         let expected_value = format!(
             r#"day(from_unixtime("{}"/1000)) as "{}""#,
             internal_field_name, display_name
         );
         assert_eq!(field_value, expected_value);
-<<<<<<< HEAD
 
         let raw_expected_value = format!(
             r#"day(from_unixtime("{}"/1000))"#,
             internal_field_name
         );
         assert_eq!(raw_query, raw_expected_value);
-=======
->>>>>>> 836cac5e
     }
 
     #[test]
@@ -1576,7 +1431,6 @@
         let result = FieldDefinition::from_json(&input);
         assert!(result.is_ok());
         let result = result.unwrap();
-<<<<<<< HEAD
         let (field_name, field_value, raw_query) = result.get_query_parts();
         assert_eq!(field_name, display_name);
         let expected_value = format!(r#"SUM("{}") as "{}""#, internal_field_name, display_name);
@@ -1584,12 +1438,6 @@
 
         let raw_expected_value = format!(r#"SUM("{}")"#, internal_field_name);
         assert_eq!(raw_query, raw_expected_value);
-=======
-        let (field_name, field_value) = result.get_query_parts();
-        assert_eq!(field_name, display_name);
-        let expected_value = format!(r#"SUM("{}") as "{}""#, internal_field_name, display_name);
-        assert_eq!(field_value, expected_value);
->>>>>>> 836cac5e
     }
 
     #[test]
@@ -1612,7 +1460,6 @@
         let result = FieldDefinition::from_json(&input);
         assert!(result.is_ok());
         let result = result.unwrap();
-<<<<<<< HEAD
         let (field_name, field_value, raw_query) = result.get_query_parts();
         assert_eq!(field_name, display_name);
         let expected_value = format!(r#"SUM(day(from_unixtime("{}"/1000))) as "{}""#, internal_field_name, display_name);
@@ -1620,11 +1467,5 @@
 
         let raw_expected_value = format!(r#"SUM(day(from_unixtime("{}"/1000)))"#, internal_field_name);
         assert_eq!(raw_query, raw_expected_value);
-=======
-        let (field_name, field_value) = result.get_query_parts();
-        assert_eq!(field_name, display_name);
-        let expected_value = format!(r#"SUM(day(from_unixtime("{}"/1000))) as "{}""#, internal_field_name, display_name);
-        assert_eq!(field_value, expected_value);
->>>>>>> 836cac5e
     }
 }