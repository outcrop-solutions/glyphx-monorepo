--- conflicted
+++ resolved
@@ -101,7 +101,6 @@
         let $var_name = $var_name.unwrap();
     };
 }
-<<<<<<< HEAD
 
 #[automock]
 #[async_trait]
@@ -120,36 +119,11 @@
         data_table_name: &str,
         field_definition: &FieldDefinition,
     ) -> Box<dyn VectorValueProcesser>;
-
     async fn start_athena_query(&self, athena_connection: &AthenaConnection, query: &str) -> Result<String, GlyphEngineProcessError>;
 }
 
 struct GlyphEngineOperationsImpl;
 
-=======
-
-#[automock]
-#[async_trait]
-trait GlyphEngineOperations {
-    async fn build_s3_connection(&self) -> Result<&'static S3Connection, GlyphEngineInitError>;
-    async fn build_athena_connection(
-        &self,
-    ) -> Result<&'static AthenaConnection, GlyphEngineInitError>;
-    async fn build_mongo_connection(
-        &self,
-    ) -> Result<&'static MongoDbConnection, GlyphEngineInitError>;
-    async fn build_heartbeat(&self) -> Result<Heartbeat, GlyphEngineInitError>;
-    fn get_vector_processer(
-        &self,
-        axis: &str,
-        data_table_name: &str,
-        field_definition: &FieldDefinition,
-    ) -> Box<dyn VectorValueProcesser>;
-}
-
-struct GlyphEngineOperationsImpl;
-
->>>>>>> 836cac5e
 #[async_trait]
 impl GlyphEngineOperations for GlyphEngineOperationsImpl {
     async fn build_s3_connection(&self) -> Result<&'static S3Connection, GlyphEngineInitError> {
@@ -180,7 +154,6 @@
         data_table_name: &str,
         field_definition: &FieldDefinition,
     ) -> Box<dyn VectorValueProcesser> {
-<<<<<<< HEAD
         let field_processor =
             VectorProcesser::new(axis, data_table_name, "Fixme", field_definition.clone());
         Box::new(field_processor)
@@ -196,11 +169,6 @@
     
     Ok(query_id)
     }
-=======
-        let field_processor = VectorProcesser::new(axis, data_table_name, "Fixme",  field_definition.clone());
-        Box::new(field_processor)
-    }
->>>>>>> 836cac5e
 }
 pub struct GlyphEngine {
     parameters: VectorizerParameters,
@@ -273,23 +241,13 @@
     ///Will create our vector tables for the given field definition.
     fn process_vectors<T: GlyphEngineOperations>(
         &self,
-<<<<<<< HEAD
         x_field_definition: &FieldDefinition,
         y_field_definition: &FieldDefinition,
-=======
->>>>>>> 836cac5e
         operations: &T,
     ) -> Result<
         (Box<dyn VectorValueProcesser>, Box<dyn VectorValueProcesser>),
         GlyphEngineProcessError,
     > {
-<<<<<<< HEAD
-=======
-        //Get our field definitions
-        handle_error!(let x_field_definition = self.parameters.get_field_definition("xaxis"); GlyphEngineProcessError::from_get_field_definition_error("xaxis"), error);
-        handle_error!(let y_field_definition = self.parameters.get_field_definition("yaxis"); GlyphEngineProcessError::from_get_field_definition_error("yaxis"), error);
-
->>>>>>> 836cac5e
         let mut x_field_processor = operations.get_vector_processer(
             "x",
             &self.parameters.data_table_name,
@@ -319,7 +277,6 @@
         Ok((x_field_processor, y_field_processor))
     }
 
-<<<<<<< HEAD
     async fn start_query<T: GlyphEngineOperations>(
         &self,
         x_axis_definition: &FieldDefinition,
@@ -369,13 +326,10 @@
         Ok(query_id)
     }
 
-=======
->>>>>>> 836cac5e
     async fn process_impl<T: GlyphEngineOperations>(
         &self,
         operations: &T,
     ) -> Result<(), GlyphEngineProcessError> {
-<<<<<<< HEAD
         //Get our field definitions
         handle_error!(let x_field_definition = self.parameters.get_field_definition("xaxis"); GlyphEngineProcessError::from_get_field_definition_error("xaxis"), error);
         handle_error!(let y_field_definition = self.parameters.get_field_definition("yaxis"); GlyphEngineProcessError::from_get_field_definition_error("yaxis"), error);
@@ -396,10 +350,6 @@
         let (x_field_processor, y_field_processor) =
             self.process_vectors(&x_field_definition, &y_field_definition, operations)?;
 
-=======
-        //1. Build the vector/rank tables tables -- 1 for each vertex
-        let (x_field_processor, y_field_processor) = self.process_vectors(operations)?;
->>>>>>> 836cac5e
         Ok(())
     }
     pub async fn process(&self) -> Result<(), GlyphEngineProcessError> {
@@ -634,17 +584,12 @@
                     "fieldDisplayName": "field3",
                     "fieldDataType": 1,
                     "fieldDefinition": {
-<<<<<<< HEAD
                         "fieldType": "accumulated",
                         "accumulator" : "sum",
                         "accumulatedFieldDefinition" : {
                             "fieldType": "standard",
                             "fieldName": "field3"
                         }
-=======
-                        "fieldType": "standard",
-                        "fieldName": "field3"
->>>>>>> 836cac5e
                     }
                 },
                 "supportingFields" : [
@@ -713,16 +658,11 @@
                 .times(2);
 
             let parameters = VectorizerParameters::from_json_string(&INPUT.to_string()).unwrap();
-<<<<<<< HEAD
             let x_field_definition = parameters.get_field_definition("xaxis").unwrap();
             let y_field_definition = parameters.get_field_definition("yaxis").unwrap();
             let glyph_engine = GlyphEngine::new_impl(&parameters, &mocks).await.unwrap();
             let result =
                 glyph_engine.process_vectors(&x_field_definition, &y_field_definition, &mocks);
-=======
-            let glyph_engine = GlyphEngine::new_impl(&parameters, &mocks).await.unwrap();
-            let result = glyph_engine.process_vectors(&mocks);
->>>>>>> 836cac5e
             assert!(result.is_ok());
         }
 
@@ -782,16 +722,11 @@
                 .times(2);
 
             let parameters = VectorizerParameters::from_json_string(&INPUT.to_string()).unwrap();
-<<<<<<< HEAD
             let x_field_definition = parameters.get_field_definition("xaxis").unwrap();
             let y_field_definition = parameters.get_field_definition("yaxis").unwrap();
             let glyph_engine = GlyphEngine::new_impl(&parameters, &mocks).await.unwrap();
             let result =
                 glyph_engine.process_vectors(&x_field_definition, &y_field_definition, &mocks);
-=======
-            let glyph_engine = GlyphEngine::new_impl(&parameters, &mocks).await.unwrap();
-            let result = glyph_engine.process_vectors(&mocks);
->>>>>>> 836cac5e
             assert!(result.is_err());
             let error = result.err().unwrap();
             match error {
@@ -856,16 +791,11 @@
                 .times(2);
 
             let parameters = VectorizerParameters::from_json_string(&INPUT.to_string()).unwrap();
-<<<<<<< HEAD
             let x_field_definition = parameters.get_field_definition("xaxis").unwrap();
             let y_field_definition = parameters.get_field_definition("yaxis").unwrap();
             let glyph_engine = GlyphEngine::new_impl(&parameters, &mocks).await.unwrap();
             let result =
                 glyph_engine.process_vectors(&x_field_definition, &y_field_definition, &mocks);
-=======
-            let glyph_engine = GlyphEngine::new_impl(&parameters, &mocks).await.unwrap();
-            let result = glyph_engine.process_vectors(&mocks);
->>>>>>> 836cac5e
             assert!(result.is_err());
             let error = result.err().unwrap();
             match error {
@@ -873,7 +803,6 @@
                 _ => panic!("Expected VectorProcessingError"),
             }
         }
-<<<<<<< HEAD
         //TODO: This goes into the process function once we are ready to test that
         // #[tokio::test]
         // async fn x_axis_is_not_defined() {
@@ -994,12 +923,6 @@
 
         #[tokio::test]
         async fn is_ok() {
-=======
-
-        #[tokio::test]
-        async fn x_axis_is_not_defined() {
-            static mut CALL_NUMBER: i32 = 0;
->>>>>>> 836cac5e
             let mut mocks = MockGlyphEngineOperations::new();
             mocks
                 .expect_build_s3_connection()
@@ -1013,7 +936,6 @@
             mocks
                 .expect_build_heartbeat()
                 .returning(|| Ok(unsafe { HEARTBEAT_INSTANCE.as_ref().unwrap().clone() }));
-<<<<<<< HEAD
 
             mocks.expect_start_athena_query().returning(|_, _| {
                 Ok("1234".to_string())
@@ -1032,28 +954,6 @@
 
         #[tokio::test]
         async fn start_query_fails() {
-=======
-            mocks
-                .expect_get_vector_processer()
-                .times(0);
-
-            let mut input = INPUT.clone();
-            input["xAxis"].take();
-            let parameters = VectorizerParameters::from_json_string(&input.to_string()).unwrap();
-            let glyph_engine = GlyphEngine::new_impl(&parameters, &mocks).await.unwrap();
-            let result = glyph_engine.process_vectors(&mocks);
-            assert!(result.is_err());
-            let error = result.err().unwrap();
-            match error {
-                GlyphEngineProcessError::ConfigurationError(_) => {}
-                _ => panic!("Expected ConfigurationError"),
-            }
-        }
-
-        #[tokio::test]
-        async fn y_axis_is_not_defined() {
-            static mut CALL_NUMBER: i32 = 0;
->>>>>>> 836cac5e
             let mut mocks = MockGlyphEngineOperations::new();
             mocks
                 .expect_build_s3_connection()
@@ -1067,7 +967,6 @@
             mocks
                 .expect_build_heartbeat()
                 .returning(|| Ok(unsafe { HEARTBEAT_INSTANCE.as_ref().unwrap().clone() }));
-<<<<<<< HEAD
 
             mocks.expect_start_athena_query().returning(|_, _| {
                 Err(GlyphEngineProcessError::QueryProcessingError(
@@ -1091,22 +990,6 @@
             match error {
                 GlyphEngineProcessError::QueryProcessingError(_) => {}
                 _ => panic!("Expected QueryProcessingError"),
-=======
-            mocks
-                .expect_get_vector_processer()
-                .times(0);
-
-            let mut input = INPUT.clone();
-            input["yAxis"].take();
-            let parameters = VectorizerParameters::from_json_string(&input.to_string()).unwrap();
-            let glyph_engine = GlyphEngine::new_impl(&parameters, &mocks).await.unwrap();
-            let result = glyph_engine.process_vectors(&mocks);
-            assert!(result.is_err());
-            let error = result.err().unwrap();
-            match error {
-                GlyphEngineProcessError::ConfigurationError(_) => {}
-                _ => panic!("Expected ConfigurationError"),
->>>>>>> 836cac5e
             }
         }
     }
