[package]
name = "glyph_engine"
version = "0.1.0"
edition = "2021"

# See more keys and their definitions at https://doc.rust-lang.org/cargo/reference/manifest.html

[dependencies]
async-trait = "0.1.68"
glyphx_core = { path = "../core" }
glyphx_common = { path = "../common" }
glyphx_database = { path = "../database" }
<<<<<<< HEAD
im = "15.1.0"
lazy_static = "1.4.0"
mockall = "0.11.4"
=======
>>>>>>> bea70fdd
serde = "1.0.163"
serde_json = "1.0.107"
tokio = { version = "1", features = ["full"] }<|MERGE_RESOLUTION|>--- conflicted
+++ resolved
@@ -10,12 +10,9 @@
 glyphx_core = { path = "../core" }
 glyphx_common = { path = "../common" }
 glyphx_database = { path = "../database" }
-<<<<<<< HEAD
 im = "15.1.0"
+serde = "1.0.163"
+serde_json = "1.0.107"
 lazy_static = "1.4.0"
 mockall = "0.11.4"
-=======
->>>>>>> bea70fdd
-serde = "1.0.163"
-serde_json = "1.0.107"
 tokio = { version = "1", features = ["full"] }