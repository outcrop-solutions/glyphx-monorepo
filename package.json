--- conflicted
+++ resolved
@@ -3,12 +3,8 @@
   "version": "0.1.0",
   "private": true,
   "dependencies": {
-<<<<<<< HEAD
+    "@aws-amplify/ui-react": "^1.2.16",
     "@craco/craco": "^6.3.0",
-=======
-    "@aws-amplify/ui-react": "^1.2.16",
-    "@craco/craco": "^6.1.1",
->>>>>>> 3569e8ee
     "@react-hook/resize-observer": "^1.2.4",
     "@tailwindcss/forms": "^0.3.3",
     "@testing-library/jest-dom": "^5.11.10",
