import { useState } from "react";
import { useDrop } from "react-dnd";
import { Filter } from "./Filter";
import { RangeFilter } from "./actions/RangeFilter";
import { SearchFilter } from "./actions/SearchFilter";
import { API, graphqlOperation } from "aws-amplify";
import { deleteFilter } from "graphql/mutations";

import { ShowHide } from "./actions/ShowHide";
import { DeleteFilter } from "./actions/DeleteFilter";
import { useRecoilState, useSetRecoilState } from "recoil";
import { filtersAppliedAtom } from "@/state/filters";
import { propertiesAtom } from "@/state/properties";

export const Column = ({ axis, accept, lastDroppedItem, onDrop, idx }) => {
  const [filtersApplied, setFiltersApplied] = useRecoilState(
    filtersAppliedAtom
  );
  const setProperties = useSetRecoilState(propertiesAtom);
  const [applied, setApplied] = useState(
    filtersApplied.includes(lastDroppedItem) ? true : false
  );
  const [isFilter, setIsFilter] = useState(false);
  const [min, setMin] = useState("");
  const [max, setMax] = useState("");

  const [hide, setHide] = useState(false);
  const [showVisibility, setVisibility] = useState(false); //true means eye with no dash, false means eye with dash

  const handleApply = () => {
    setFiltersApplied((prev) => {
      if (applied) {
        let newArr = prev.filter((el) => el.name !== lastDroppedItem.key);
        return [...newArr];
      } else {
        let newArr = [...prev, { name: lastDroppedItem.key, min, max }];
        return [...newArr];
      }
    });
    setApplied((prev) => !prev);
  };
  const handleDeleteFilter = async () => {
    let deleteFilterInput = { id: lastDroppedItem.id };

    setProperties((prev) => {
      let newProps = prev;
      if (prev.length > 0) {
        newProps = prev.map((el) => {
          let newEl = el;
          if (el.axis === axis) {
            newEl = { ...el, lastDroppedItem: null };
          }
          return newEl;
        });
      }
      return newProps;
    });
    const result = await API.graphql(
      graphqlOperation(deleteFilter, { input: deleteFilterInput })
    );
  };
  const [{ isOver, canDrop }, drop] = useDrop({
    accept,
    drop: onDrop,
    collect: (monitor) => ({
      isOver: monitor.isOver(),
      canDrop: monitor.canDrop(),
    }),
  });
  const isActive = isOver && canDrop;

  function showHide() {
    setHide(true);
  }

  function hideHide() {
    setHide(false);
  }

  return (
    <>
      <li
        ref={drop}
        className={`py-0 group-filters hover:bg-secondary-midnight hover:bg-opacity-70 pl-2 last:mb-0 flex items-center ${isFilter ? "border-b border-gray" : ""
          }`}
        onMouseOver={showHide}
        onMouseOut={hideHide}
      >
        <div className="bg-secondary-space-blue border-2 border-transparent hover:border-white p-0 rounded-full">
          {
            !hide ?
              <div
                className={`flex justify-center items-center w-6 h-6 font-roboto font-medium text-[12px] leading-[14px] tracking-[0.01em] text-center rounded-full text-light-gray group-filters-hover:text-white `}
              >
                <p>{`${axis}`}</p>
                </div>
              :
              <div onClick={() => { setVisibility(!showVisibility) }}>
                {
                  !showVisibility ?
                    <svg width="16" height="16" viewBox="0 0 16 16" fill="none" xmlns="http://www.w3.org/2000/svg">
                      <path d="M8 4.98136C9.50545 4.98136 10.7273 6.20318 10.7273 7.70864C10.7273 7.98682 10.6727 8.25409 10.5964 8.505L12.2655 10.1741C13.0236 9.50318 13.6236 8.66318 14 7.70318C13.0564 5.31409 10.7273 3.61773 8 3.61773C7.30727 3.61773 6.64182 3.72682 6.01455 3.92864L7.19818 5.11227C7.45455 5.03591 7.72182 4.98136 8 4.98136ZM2.93273 3.15955C2.72 3.37227 2.72 3.71591 2.93273 3.92864L4.00727 5.00318C3.12364 5.70682 2.42 6.63409 2 7.70864C2.94364 10.1032 5.27273 11.7995 8 11.7995C8.82909 11.7995 9.62 11.6359 10.3509 11.3523L11.8345 12.8359C12.0473 13.0486 12.3909 13.0486 12.6036 12.8359C12.8164 12.6232 12.8164 12.2795 12.6036 12.0668L3.70727 3.15955C3.49455 2.94682 3.14545 2.94682 2.93273 3.15955ZM8 10.4359C6.49455 10.4359 5.27273 9.21409 5.27273 7.70864C5.27273 7.28864 5.37091 6.89045 5.54 6.54136L6.39636 7.39773C6.38 7.49591 6.36364 7.59955 6.36364 7.70864C6.36364 8.61409 7.09455 9.345 8 9.345C8.10909 9.345 8.20727 9.32864 8.31091 9.30682L9.16727 10.1632C8.81273 10.3377 8.42 10.4359 8 10.4359ZM9.62 7.52864C9.53818 6.765 8.93818 6.17045 8.18 6.08864L9.62 7.52864Z" fill="white" />
                    </svg>
                    :
                    <svg width="16" height="16" viewBox="0 0 16 16" fill="none" xmlns="http://www.w3.org/2000/svg">
                      <path d="M8 3.41333C5.27273 3.41333 2.94364 5.22278 2 7.77697C2.94364 10.3311 5.27273 12.1406 8 12.1406C10.7273 12.1406 13.0564 10.3311 14 7.77697C13.0564 5.22278 10.7273 3.41333 8 3.41333ZM8 10.6861C6.49455 10.6861 5.27273 9.38278 5.27273 7.77697C5.27273 6.17115 6.49455 4.86788 8 4.86788C9.50545 4.86788 10.7273 6.17115 10.7273 7.77697C10.7273 9.38278 9.50545 10.6861 8 10.6861ZM8 6.03151C7.09455 6.03151 6.36364 6.81115 6.36364 7.77697C6.36364 8.74278 7.09455 9.52242 8 9.52242C8.90545 9.52242 9.63636 8.74278 9.63636 7.77697C9.63636 6.81115 8.90545 6.03151 8 6.03151Z" fill="white" />
                    </svg>
                }
              </div>
          }


        </div>


        
        {isActive ? (
          <div className="block text-gray hover:text-gray transition duration-150 truncate">
            <span className="text-sm font-medium ml-3 lg:opacity-100 2xl:opacity-100 duration-200">
              release to drop
            </span>
          </div>
        ) : (
          <div
            // @ts-ignore
            formattype={lastDroppedItem ? lastDroppedItem.dataType : ""}
<<<<<<< HEAD
            className="inline-flex align-middle items-center text-center justify-center h-4 min-w-[10rem] text-white leading-[14px] text-[12px] tracking-[.01em] font-roboto font-medium  uppercase px-4 my-auto ml-4 bg-gray hover:text-black transition duration-150 truncate cursor-pointer rounded-[2px] lg:opacity-100 2xl:opacity-100"
=======
            className="inline-flex align-middle items-center text-center justify-center h-4 min-w-[10rem] text-white leading-[14px] text-[12px] tracking-[.01em] font-roboto font-medium  uppercase px-4 my-auto ml-4 bg-gray hover:text-black transition duration-150 truncate cursor-pointer rounded lg:opacity-100 2xl:opacity-100"
>>>>>>> 27827169
          >
            {lastDroppedItem ? `${lastDroppedItem.key}` : `Column ${idx + 1}`}
          </div>
        )}
        <div className="flex justify-between ml-2 bg-secondary-dark-blue rounded-full border-2 border-transparent hover:border-white hover:cursor-pointer">
          <svg width="24" height="24" viewBox="0 0 24 24" fill="none" xmlns="http://www.w3.org/2000/svg">
            <path d="M18.8571 13.1429H13.1429V18.8571C13.1429 19.4857 12.6286 20 12 20C11.3714 20 10.8571 19.4857 10.8571 18.8571V13.1429H5.14286C4.51429 13.1429 4 12.6286 4 12C4 11.3714 4.51429 10.8571 5.14286 10.8571H10.8571V5.14286C10.8571 4.51429 11.3714 4 12 4C12.6286 4 13.1429 4.51429 13.1429 5.14286V10.8571H18.8571C19.4857 10.8571 20 11.3714 20 12C20 12.6286 19.4857 13.1429 18.8571 13.1429Z" fill="white" />
          </svg>
        </div>
      </li>
      {isFilter && lastDroppedItem ? (
        lastDroppedItem.dataType === "number" ? (
          <RangeFilter setVisible={setIsFilter} lastDroppedItem={lastDroppedItem} />
        ) : (
          <SearchFilter lastDroppedItem={lastDroppedItem} />
        )
      ) : null}
    </>
  );
};<|MERGE_RESOLUTION|>--- conflicted
+++ resolved
@@ -124,11 +124,7 @@
           <div
             // @ts-ignore
             formattype={lastDroppedItem ? lastDroppedItem.dataType : ""}
-<<<<<<< HEAD
-            className="inline-flex align-middle items-center text-center justify-center h-4 min-w-[10rem] text-white leading-[14px] text-[12px] tracking-[.01em] font-roboto font-medium  uppercase px-4 my-auto ml-4 bg-gray hover:text-black transition duration-150 truncate cursor-pointer rounded-[2px] lg:opacity-100 2xl:opacity-100"
-=======
             className="inline-flex align-middle items-center text-center justify-center h-4 min-w-[10rem] text-white leading-[14px] text-[12px] tracking-[.01em] font-roboto font-medium  uppercase px-4 my-auto ml-4 bg-gray hover:text-black transition duration-150 truncate cursor-pointer rounded lg:opacity-100 2xl:opacity-100"
->>>>>>> 27827169
           >
             {lastDroppedItem ? `${lastDroppedItem.key}` : `Column ${idx + 1}`}
           </div>
