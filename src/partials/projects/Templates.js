import { ChevronRightIcon } from "@heroicons/react/solid";
import {
  CalendarIcon,
  SpeakerphoneIcon,
  TerminalIcon,
} from "@heroicons/react/outline";
import { v4 as uuid } from "uuid";
import { createProject } from "../../graphql/mutations";
import { API, graphqlOperation } from "aws-amplify";
const items = [
  {
    name: "Shipping Send by SKU",
    description:
      "Breakdown shipping send by SKU to discover new winners",
    href: "#",
    iconColor: "bg-pink-500",
    icon: SpeakerphoneIcon,
  },
  {
    name: "Logistics by Distribution center",
    description: "Identify efficient cost centers with ease",
    href: "#",
    iconColor: "bg-purple-500",
    icon: TerminalIcon,
  },
  {
    name: "Inventory Count by Warehouse",
    description: "Visualize inventory over time with seasonal trends",
    href: "#",
    iconColor: "bg-yellow-500",
    icon: CalendarIcon,
  },
];

function classNames(...classes) {
  return classes.filter(Boolean).join(" ");
}

export const Templates = ({ setProject, user }) => {
  const handleCreate = async () => {
    // upload project file

    // const { key } = await Storage.put(`${uuid()}.json`, projectFile, {
    // 	contentType: 'json',
    // })

    const createProjectInput = {
      id: uuid(),
      name: "untitled",
<<<<<<< HEAD
      description: "New project from emplty template",
=======
      description: "New project from empty template",
>>>>>>> 731eca21
      author: user.id,
    };
    try {
      console.log({ createProjectInput });
      const result = await API.graphql(
        graphqlOperation(createProject, { input: createProjectInput })
      );
      setProject(result.data.createProject);
      console.log({ result });
    } catch (error) {
      console.log({ error });
    }
  };
  return (
    <div className="max-w-lg mx-auto my-auto h-full flex flex-col justify-center">
      <h2 className="text-lg font-medium text-white">
        Create your first project
      </h2>
      <p className="mt-1 text-sm text-gray-200">
        Get started by selecting a template or start from an empty project.
      </p>
      <ul
        role="list"
        className="mt-6 border-t border-b border-gray-200 divide-y divide-gray-200"
      >
        {items.map((item, itemIdx) => (
          <li key={itemIdx}>
            <div className="relative group py-4 flex items-start space-x-3">
              <div className="flex-shrink-0">
                <span
                  className={
                    "bg-yellow-600 z-60 inline-flex items-center justify-center h-10 w-10 rounded-lg"
                  }
                >
                  <item.icon
                    className="h-6 w-6 text-white"
                    aria-hidden="true"
                  />
                </span>
              </div>
              <div className="min-w-0 flex-1">
                <div className="text-sm font-medium text-white">
                  <a href={item.href}>
                    <span className="absolute inset-0" aria-hidden="true" />
                    {item.name}
                  </a>
                  <span className="text-sm text-yellow-600 ml-2">
                    Coming Soon!
                  </span>
                </div>
                <p className="text-sm text-gray-200">{item.description}</p>
              </div>
              <div className="flex-shrink-0 self-center">
                <ChevronRightIcon
                  className="h-5 w-5 text-gray-200 group-hover:text-gray-200"
                  aria-hidden="true"
                />
              </div>
            </div>
          </li>
        ))}
      </ul>
      <div className="mt-6 flex" onClick={handleCreate}>
        <span className="text-lg cursor-pointer font-medium text-white hover:font-bold">
          Start from an empty project<span aria-hidden="true"> &rarr;</span>
        </span>
      </div>
    </div>
  );
};<|MERGE_RESOLUTION|>--- conflicted
+++ resolved
@@ -47,11 +47,7 @@
     const createProjectInput = {
       id: uuid(),
       name: "untitled",
-<<<<<<< HEAD
-      description: "New project from emplty template",
-=======
       description: "New project from empty template",
->>>>>>> 731eca21
       author: user.id,
     };
     try {
